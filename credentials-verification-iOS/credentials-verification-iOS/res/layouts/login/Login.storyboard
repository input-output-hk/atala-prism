<?xml version="1.0" encoding="UTF-8"?>
<document type="com.apple.InterfaceBuilder3.CocoaTouch.Storyboard.XIB" version="3.0" toolsVersion="15705" targetRuntime="iOS.CocoaTouch" propertyAccessControl="none" useAutolayout="YES" useTraitCollections="YES" useSafeAreas="YES" colorMatched="YES">
    <device id="retina6_1" orientation="portrait" appearance="light"/>
    <dependencies>
<<<<<<< HEAD
        <plugIn identifier="com.apple.InterfaceBuilder.IBCocoaTouchPlugin" version="15510"/>
=======
        <plugIn identifier="com.apple.InterfaceBuilder.IBCocoaTouchPlugin" version="15706"/>
>>>>>>> f194d741
        <capability name="Safe area layout guides" minToolsVersion="9.0"/>
        <capability name="documents saved in the Xcode 8 format" minToolsVersion="8.0"/>
    </dependencies>
    <scenes>
        <!--Login View Controller-->
        <scene sceneID="oaf-M1-oiN">
            <objects>
                <viewController storyboardIdentifier="Login" useStoryboardIdentifierAsRestorationIdentifier="YES" id="Jzz-c9-nKt" customClass="LoginViewController" customModule="ATALA" customModuleProvider="target" sceneMemberID="viewController">
                    <view key="view" contentMode="scaleToFill" id="MnG-lC-2BY">
                        <rect key="frame" x="0.0" y="0.0" width="414" height="896"/>
                        <autoresizingMask key="autoresizingMask" widthSizable="YES" heightSizable="YES"/>
                        <subviews>
                            <label opaque="NO" userInteractionEnabled="NO" contentMode="left" horizontalHuggingPriority="251" verticalHuggingPriority="251" text="Label" textAlignment="natural" lineBreakMode="tailTruncation" numberOfLines="0" baselineAdjustment="alignBaselines" adjustsFontSizeToFit="NO" translatesAutoresizingMaskIntoConstraints="NO" id="b3l-c0-cbs">
                                <rect key="frame" x="31" y="124" width="293" height="17"/>
                                <fontDescription key="fontDescription" type="system" pointSize="14"/>
                                <nil key="textColor"/>
                                <nil key="highlightedColor"/>
                                <userDefinedRuntimeAttributes>
                                    <userDefinedRuntimeAttribute type="string" keyPath="localized" value="login_subtitle"/>
                                    <userDefinedRuntimeAttribute type="string" keyPath="textColorIB" value="appGreySub"/>
                                </userDefinedRuntimeAttributes>
                            </label>
                            <button opaque="NO" contentMode="scaleToFill" contentHorizontalAlignment="center" contentVerticalAlignment="center" lineBreakMode="middleTruncation" translatesAutoresizingMaskIntoConstraints="NO" id="3Za-yW-TUn">
                                <rect key="frame" x="31" y="787" width="352" height="44"/>
                                <color key="backgroundColor" systemColor="systemRedColor" red="1" green="0.23137254900000001" blue="0.18823529410000001" alpha="1" colorSpace="custom" customColorSpace="sRGB"/>
                                <fontDescription key="fontDescription" type="system" weight="semibold" pointSize="16"/>
                                <inset key="contentEdgeInsets" minX="0.0" minY="12" maxX="0.0" maxY="12"/>
                                <state key="normal" title="Button">
                                    <color key="titleColor" white="1" alpha="1" colorSpace="custom" customColorSpace="genericGamma22GrayColorSpace"/>
                                </state>
                                <state key="disabled">
                                    <color key="titleColor" red="0.62745098040000002" green="0.66666666669999997" blue="0.73333333329999995" alpha="1" colorSpace="custom" customColorSpace="displayP3"/>
                                </state>
                                <userDefinedRuntimeAttributes>
                                    <userDefinedRuntimeAttribute type="string" keyPath="textColorIB" value="appWhite"/>
                                    <userDefinedRuntimeAttribute type="string" keyPath="backgroundColorIB" value="appRed"/>
                                    <userDefinedRuntimeAttribute type="string" keyPath="localized" value="verify"/>
                                </userDefinedRuntimeAttributes>
                                <connections>
                                    <action selector="actionContinueButton:" destination="Jzz-c9-nKt" eventType="touchUpInside" id="aGq-nO-cRe"/>
                                </connections>
                            </button>
                            <view contentMode="scaleToFill" translatesAutoresizingMaskIntoConstraints="NO" id="hTy-EQ-ABZ" customClass="TextFieldTitledView" customModule="ATALA" customModuleProvider="target">
                                <rect key="frame" x="31" y="172" width="352" height="68"/>
                                <color key="backgroundColor" systemColor="systemBackgroundColor" cocoaTouchSystemColor="whiteColor"/>
                                <constraints>
                                    <constraint firstAttribute="height" constant="68" id="cKg-sJ-eX9"/>
                                </constraints>
                            </view>
                            <view contentMode="scaleToFill" translatesAutoresizingMaskIntoConstraints="NO" id="q8i-I4-LVC" customClass="TextFieldTitledView" customModule="ATALA" customModuleProvider="target">
                                <rect key="frame" x="31" y="250" width="352" height="68"/>
                                <color key="backgroundColor" systemColor="systemBackgroundColor" cocoaTouchSystemColor="whiteColor"/>
                                <constraints>
                                    <constraint firstAttribute="height" constant="68" id="K9D-DP-hkW"/>
                                </constraints>
                            </view>
<<<<<<< HEAD
                            <view contentMode="scaleToFill" translatesAutoresizingMaskIntoConstraints="NO" id="8p0-mc-vTR" customClass="TextFieldTitledView" customModule="ATALA" customModuleProvider="target">
                                <rect key="frame" x="31" y="368" width="352" height="68"/>
                                <color key="backgroundColor" systemColor="systemBackgroundColor" cocoaTouchSystemColor="whiteColor"/>
                                <constraints>
                                    <constraint firstAttribute="height" constant="68" id="FZT-fk-loi"/>
=======
                            <view contentMode="scaleToFill" translatesAutoresizingMaskIntoConstraints="NO" id="SV4-9O-YEY" customClass="TextFieldTitledView" customModule="ATALA" customModuleProvider="target">
                                <rect key="frame" x="31" y="368" width="352" height="68"/>
                                <color key="backgroundColor" systemColor="systemBackgroundColor" cocoaTouchSystemColor="whiteColor"/>
                                <constraints>
                                    <constraint firstAttribute="height" constant="68" id="xBB-PJ-ylE"/>
>>>>>>> f194d741
                                </constraints>
                            </view>
                        </subviews>
                        <color key="backgroundColor" systemColor="systemBackgroundColor" cocoaTouchSystemColor="whiteColor"/>
                        <constraints>
                            <constraint firstItem="hTy-EQ-ABZ" firstAttribute="top" secondItem="b3l-c0-cbs" secondAttribute="bottom" constant="31" id="0MS-CG-8tS"/>
                            <constraint firstItem="q8i-I4-LVC" firstAttribute="top" secondItem="hTy-EQ-ABZ" secondAttribute="bottom" constant="10" id="4ag-sd-G3b"/>
                            <constraint firstItem="hTy-EQ-ABZ" firstAttribute="leading" secondItem="VyB-wh-xfW" secondAttribute="leading" constant="31" id="Edb-Dk-SwD"/>
                            <constraint firstItem="VyB-wh-xfW" firstAttribute="trailing" secondItem="3Za-yW-TUn" secondAttribute="trailing" constant="31" id="Mdf-2I-GRm"/>
                            <constraint firstItem="q8i-I4-LVC" firstAttribute="leading" secondItem="VyB-wh-xfW" secondAttribute="leading" constant="31" id="Nng-fW-ka3"/>
                            <constraint firstItem="3Za-yW-TUn" firstAttribute="leading" secondItem="VyB-wh-xfW" secondAttribute="leading" constant="31" id="OI5-xQ-EKo"/>
                            <constraint firstItem="b3l-c0-cbs" firstAttribute="leading" secondItem="VyB-wh-xfW" secondAttribute="leading" constant="31" id="TJ4-gH-mkM"/>
                            <constraint firstItem="SV4-9O-YEY" firstAttribute="leading" secondItem="VyB-wh-xfW" secondAttribute="leading" constant="31" id="UYr-wK-5sC"/>
                            <constraint firstItem="VyB-wh-xfW" firstAttribute="trailing" secondItem="SV4-9O-YEY" secondAttribute="trailing" constant="31" id="aqP-fw-VtH"/>
                            <constraint firstItem="VyB-wh-xfW" firstAttribute="trailing" secondItem="q8i-I4-LVC" secondAttribute="trailing" constant="31" id="bkh-1G-aPF"/>
                            <constraint firstItem="b3l-c0-cbs" firstAttribute="top" secondItem="VyB-wh-xfW" secondAttribute="top" constant="80" id="bqr-tO-E7Z"/>
                            <constraint firstItem="VyB-wh-xfW" firstAttribute="trailing" secondItem="hTy-EQ-ABZ" secondAttribute="trailing" constant="31" id="c8W-l2-NXH"/>
                            <constraint firstItem="8p0-mc-vTR" firstAttribute="leading" secondItem="VyB-wh-xfW" secondAttribute="leading" constant="31" id="mpm-qS-zkf"/>
                            <constraint firstItem="VyB-wh-xfW" firstAttribute="trailing" secondItem="b3l-c0-cbs" secondAttribute="trailing" constant="90" id="qmu-9Z-1Mq"/>
<<<<<<< HEAD
                            <constraint firstItem="8p0-mc-vTR" firstAttribute="top" secondItem="q8i-I4-LVC" secondAttribute="bottom" constant="50" id="rnM-CK-qJe"/>
                            <constraint firstItem="VyB-wh-xfW" firstAttribute="trailing" secondItem="8p0-mc-vTR" secondAttribute="trailing" constant="31" id="ruI-PM-M0N"/>
=======
                            <constraint firstItem="SV4-9O-YEY" firstAttribute="top" secondItem="q8i-I4-LVC" secondAttribute="bottom" constant="50" id="sPZ-eT-6Vb"/>
>>>>>>> f194d741
                            <constraint firstItem="VyB-wh-xfW" firstAttribute="bottom" secondItem="3Za-yW-TUn" secondAttribute="bottom" constant="31" id="urq-zx-9Nd"/>
                        </constraints>
                        <viewLayoutGuide key="safeArea" id="VyB-wh-xfW"/>
                    </view>
                    <connections>
                        <outlet property="buttonContinue" destination="3Za-yW-TUn" id="wKh-0l-Z9G"/>
                        <outlet property="textField1" destination="hTy-EQ-ABZ" id="T3m-jZ-wfr"/>
                        <outlet property="textField2" destination="q8i-I4-LVC" id="SkN-ax-J0V"/>
<<<<<<< HEAD
                        <outlet property="textFieldUrl" destination="8p0-mc-vTR" id="ahR-o2-qqM"/>
=======
                        <outlet property="textFieldUrl" destination="SV4-9O-YEY" id="Uim-Yy-Ztd"/>
>>>>>>> f194d741
                        <segue destination="g8p-gT-lDB" kind="show" identifier="SuccessSegue" id="Its-0h-Y3K"/>
                    </connections>
                </viewController>
                <placeholder placeholderIdentifier="IBFirstResponder" id="8Xe-m6-t1J" userLabel="First Responder" customClass="UIResponder" sceneMemberID="firstResponder"/>
            </objects>
            <point key="canvasLocation" x="34.782608695652179" y="78.348214285714278"/>
        </scene>
        <!--Success-->
        <scene sceneID="yau-06-j0S">
            <objects>
                <viewControllerPlaceholder storyboardName="Success" referencedIdentifier="Success" id="g8p-gT-lDB" sceneMemberID="viewController">
                    <navigationItem key="navigationItem" id="D8i-gd-H6D"/>
                </viewControllerPlaceholder>
                <placeholder placeholderIdentifier="IBFirstResponder" id="BOQ-No-v1J" userLabel="First Responder" customClass="UIResponder" sceneMemberID="firstResponder"/>
            </objects>
            <point key="canvasLocation" x="586" y="78"/>
        </scene>
    </scenes>
</document><|MERGE_RESOLUTION|>--- conflicted
+++ resolved
@@ -2,11 +2,7 @@
 <document type="com.apple.InterfaceBuilder3.CocoaTouch.Storyboard.XIB" version="3.0" toolsVersion="15705" targetRuntime="iOS.CocoaTouch" propertyAccessControl="none" useAutolayout="YES" useTraitCollections="YES" useSafeAreas="YES" colorMatched="YES">
     <device id="retina6_1" orientation="portrait" appearance="light"/>
     <dependencies>
-<<<<<<< HEAD
         <plugIn identifier="com.apple.InterfaceBuilder.IBCocoaTouchPlugin" version="15510"/>
-=======
-        <plugIn identifier="com.apple.InterfaceBuilder.IBCocoaTouchPlugin" version="15706"/>
->>>>>>> f194d741
         <capability name="Safe area layout guides" minToolsVersion="9.0"/>
         <capability name="documents saved in the Xcode 8 format" minToolsVersion="8.0"/>
     </dependencies>
@@ -63,19 +59,11 @@
                                     <constraint firstAttribute="height" constant="68" id="K9D-DP-hkW"/>
                                 </constraints>
                             </view>
-<<<<<<< HEAD
                             <view contentMode="scaleToFill" translatesAutoresizingMaskIntoConstraints="NO" id="8p0-mc-vTR" customClass="TextFieldTitledView" customModule="ATALA" customModuleProvider="target">
                                 <rect key="frame" x="31" y="368" width="352" height="68"/>
                                 <color key="backgroundColor" systemColor="systemBackgroundColor" cocoaTouchSystemColor="whiteColor"/>
                                 <constraints>
                                     <constraint firstAttribute="height" constant="68" id="FZT-fk-loi"/>
-=======
-                            <view contentMode="scaleToFill" translatesAutoresizingMaskIntoConstraints="NO" id="SV4-9O-YEY" customClass="TextFieldTitledView" customModule="ATALA" customModuleProvider="target">
-                                <rect key="frame" x="31" y="368" width="352" height="68"/>
-                                <color key="backgroundColor" systemColor="systemBackgroundColor" cocoaTouchSystemColor="whiteColor"/>
-                                <constraints>
-                                    <constraint firstAttribute="height" constant="68" id="xBB-PJ-ylE"/>
->>>>>>> f194d741
                                 </constraints>
                             </view>
                         </subviews>
@@ -95,12 +83,8 @@
                             <constraint firstItem="VyB-wh-xfW" firstAttribute="trailing" secondItem="hTy-EQ-ABZ" secondAttribute="trailing" constant="31" id="c8W-l2-NXH"/>
                             <constraint firstItem="8p0-mc-vTR" firstAttribute="leading" secondItem="VyB-wh-xfW" secondAttribute="leading" constant="31" id="mpm-qS-zkf"/>
                             <constraint firstItem="VyB-wh-xfW" firstAttribute="trailing" secondItem="b3l-c0-cbs" secondAttribute="trailing" constant="90" id="qmu-9Z-1Mq"/>
-<<<<<<< HEAD
                             <constraint firstItem="8p0-mc-vTR" firstAttribute="top" secondItem="q8i-I4-LVC" secondAttribute="bottom" constant="50" id="rnM-CK-qJe"/>
                             <constraint firstItem="VyB-wh-xfW" firstAttribute="trailing" secondItem="8p0-mc-vTR" secondAttribute="trailing" constant="31" id="ruI-PM-M0N"/>
-=======
-                            <constraint firstItem="SV4-9O-YEY" firstAttribute="top" secondItem="q8i-I4-LVC" secondAttribute="bottom" constant="50" id="sPZ-eT-6Vb"/>
->>>>>>> f194d741
                             <constraint firstItem="VyB-wh-xfW" firstAttribute="bottom" secondItem="3Za-yW-TUn" secondAttribute="bottom" constant="31" id="urq-zx-9Nd"/>
                         </constraints>
                         <viewLayoutGuide key="safeArea" id="VyB-wh-xfW"/>
@@ -109,11 +93,8 @@
                         <outlet property="buttonContinue" destination="3Za-yW-TUn" id="wKh-0l-Z9G"/>
                         <outlet property="textField1" destination="hTy-EQ-ABZ" id="T3m-jZ-wfr"/>
                         <outlet property="textField2" destination="q8i-I4-LVC" id="SkN-ax-J0V"/>
-<<<<<<< HEAD
                         <outlet property="textFieldUrl" destination="8p0-mc-vTR" id="ahR-o2-qqM"/>
-=======
-                        <outlet property="textFieldUrl" destination="SV4-9O-YEY" id="Uim-Yy-Ztd"/>
->>>>>>> f194d741
+
                         <segue destination="g8p-gT-lDB" kind="show" identifier="SuccessSegue" id="Its-0h-Y3K"/>
                     </connections>
                 </viewController>
