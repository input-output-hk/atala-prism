--- conflicted
+++ resolved
@@ -1,11 +1,7 @@
 package io.iohk.atala.prism.logging
 
-<<<<<<< HEAD
+import io.iohk.atala.prism.kotlin.credentials.CredentialBatchId
 import io.iohk.atala.prism.kotlin.identity.DID
-=======
-import io.iohk.atala.prism.credentials.CredentialBatchId
-import io.iohk.atala.prism.identity.DID
->>>>>>> c7003f3c
 import tofu.logging._
 
 /**
@@ -23,7 +19,7 @@
 
   implicit val credentialBatchIdLoggable: DictLoggable[CredentialBatchId] = new DictLoggable[CredentialBatchId] {
     override def fields[I, V, R, S](a: CredentialBatchId, i: I)(implicit r: LogRenderer[I, V, R, S]): R = {
-      r.addString("CredentialBatchId", a.id, i)
+      r.addString("CredentialBatchId", a.getId, i)
     }
 
     override def logShow(a: CredentialBatchId): String = s"{CredentialBatchId=$a}"
