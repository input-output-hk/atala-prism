import sbt._

object versions {
  val bouncycastle = "1.70"
  val catsScalatest = "3.1.1"
  val chimney = "0.6.1"
  val circe = "0.14.1"
  val circeOptics = "0.14.1"
  val diffx = "0.6.0"
  val dockerClient = "8.16.0"
  val dockerTestkit = "0.9.9"
  val doobie = "1.0.0-RC1"
  val enumeratum = "1.7.0"
  val enumeratumDoobie = "1.7.0"
<<<<<<< HEAD
  val flyway = "8.2.2"
  val grpc = "1.42.1"
=======
  val flyway = "8.2.1"
  val grpc = "1.43.0"
>>>>>>> 5b6069b6
  val kamon = "2.4.2"
  val logback = "1.2.9"
  val logbackLogstash = "7.0.1"
  val jaxb = "2.3.1"
  val mockito = "1.16.46"
  val playJson = "2.9.1"
  val postgresql = "42.3.1"
  val scalatest = "3.2.10"
  val scalatestplus = s"$scalatest.0"
  val scalapb = "0.11.6"
  val slf4j = "1.7.32"
  val sttp = "3.3.18"
  val tofu = "0.10.6"
  val tofuDerevo = "0.12.8"
  val twirl = "1.5.1"
  val typesafeConfig = "1.4.1"
  val http4s = "0.21.7"
  val prismSdk = "1.3.0-build-33-bfbdc87c"
  val vaultSdk = "0.1.0-build-2-96cc137d"
}

object Dependencies {
  val bouncyBcpkix =
    "org.bouncycastle" % "bcpkix-jdk15on" % versions.bouncycastle
  val bouncyBcprov =
    "org.bouncycastle" % "bcprov-jdk15on" % versions.bouncycastle
  val chimney = "io.scalaland" %% "chimney" % versions.chimney
  val circeCore = "io.circe" %% "circe-core" % versions.circe
  val circeGeneric = "io.circe" %% "circe-generic" % versions.circe
  val circeGenericExtras = "io.circe" %% "circe-generic-extras" % versions.circe
  val circeParser = "io.circe" %% "circe-parser" % versions.circe
  val circeOptics = "io.circe" %% "circe-optics" % versions.circeOptics
  val doobieCore = "org.tpolecat" %% "doobie-core" % versions.doobie
  val doobiePostgresCirce =
    "org.tpolecat" %% "doobie-postgres-circe" % versions.doobie
  val doobieHikari = "org.tpolecat" %% "doobie-hikari" % versions.doobie
  val enumeratum = "com.beachape" %% "enumeratum" % versions.enumeratum
  val enumeratumCirce =
    "com.beachape" %% "enumeratum-circe" % versions.enumeratum
  val enumeratumDoobie =
    "com.beachape" %% "enumeratum-doobie" % versions.enumeratumDoobie
  val flyway = "org.flywaydb" % "flyway-core" % versions.flyway
  val grpcNetty = "io.grpc" % "grpc-netty" % versions.grpc
  val grpcServices = "io.grpc" % "grpc-services" % versions.grpc
  val grpcContext = "io.grpc" % "grpc-context" % versions.grpc
  val kamonBundle = "io.kamon" %% "kamon-bundle" % versions.kamon
  val kamonPrometheus = "io.kamon" %% "kamon-prometheus" % versions.kamon
  val logbackCore = "ch.qos.logback" % "logback-core" % versions.logback
  val logbackClassic = "ch.qos.logback" % "logback-classic" % versions.logback
  val logbackLogstash =
    "net.logstash.logback" % "logstash-logback-encoder" % versions.logbackLogstash
  val jaxb = "javax.xml.bind" % "jaxb-api" % versions.jaxb
  val playJson = "com.typesafe.play" %% "play-json" % versions.playJson
  val postgresql = "org.postgresql" % "postgresql" % versions.postgresql
  val scalapbRuntimeGrpc =
    "com.thesamet.scalapb" %% "scalapb-runtime-grpc" % versions.scalapb
  val slf4j = "org.slf4j" % "slf4j-api" % versions.slf4j
  val sttpCore = "com.softwaremill.sttp.client3" %% "core" % versions.sttp
  val sttpCE2 =
    "com.softwaremill.sttp.client3" %% "async-http-client-backend-cats" % versions.sttp
  val tofu =
    "tf.tofu" %% "tofu-core-ce3" % versions.tofu
  val tofuLogging = "tf.tofu" %% "tofu-logging" % versions.tofu
  val tofuDerevoTagless =
    "tf.tofu" %% "derevo-cats-tagless" % versions.tofuDerevo
  val twirlApi = "com.typesafe.play" %% "twirl-api" % versions.twirl
  val typesafeConfig = "com.typesafe" % "config" % versions.typesafeConfig
  val http4sCirce = "org.http4s" %% "http4s-circe" % versions.http4s
  val http4sDsl = "org.http4s" %% "http4s-dsl" % versions.http4s
  val http4sBlazeServer =
    "org.http4s" %% "http4s-blaze-server" % versions.http4s
  val http4sBlazeClient =
    "org.http4s" %% "http4s-blaze-client" % versions.http4s

  // SDK dependencies

  // We have to exclude bouncycastle since for some reason bitcoinj depends on bouncycastle jdk15to18
  // (i.e. JDK 1.5 to 1.8), but we are using JDK 11
  val prismCredentials =
    "io.iohk.atala" % "prism-credentials-jvm" % versions.prismSdk excludeAll ExclusionRule(
      organization = "org.bouncycastle"
    )
  val prismProtos =
    "io.iohk.atala" % "prism-protos-jvm" % versions.prismSdk % "protobuf-src" intransitive ()
  val vaultProtos =
    "io.iohk.atala" % "vault-api-jvm" % versions.vaultSdk % "protobuf-src" intransitive ()
  // Can be used only in tests!
  val prismApi =
    "io.iohk.atala" % "prism-api-jvm" % versions.prismSdk % Test excludeAll ExclusionRule(
      organization = "org.bouncycastle"
    )

  // Test dependencies
  val catsScalatest =
    "com.ironcorelabs" %% "cats-scalatest" % versions.catsScalatest % Test
  val diffx =
    "com.softwaremill.diffx" %% "diffx-scalatest-must" % versions.diffx % Test
  val dockerClient =
    "com.spotify" % "docker-client" % versions.dockerClient % Test
  val dockerTestkitScalatest =
    "com.whisk" %% "docker-testkit-scalatest" % versions.dockerTestkit % Test
  val dockerTestkitSpotify =
    "com.whisk" %% "docker-testkit-impl-spotify" % versions.dockerTestkit % Test
  val doobieScalatest =
    "org.tpolecat" %% "doobie-scalatest" % versions.doobie % Test
  val mockito = "org.mockito" %% "mockito-scala" % versions.mockito % Test
  val mockitoScalatest =
    "org.mockito" %% "mockito-scala-scalatest" % versions.mockito % Test
  val scalatest = "org.scalatest" %% "scalatest" % versions.scalatest % Test
  val scalatestWordspec =
    "org.scalatest" %% "scalatest-wordspec" % versions.scalatest % Test
  val scalatestplus =
    "org.scalatestplus" %% "scalacheck-1-15" % versions.scalatestplus % Test

  val bouncyDependencies = Seq(bouncyBcpkix, bouncyBcprov)
  val circeDependencies =
    Seq(circeCore, circeGeneric, circeGenericExtras, circeParser, circeOptics)
  val dockerDependencies =
    Seq(dockerClient, dockerTestkitScalatest, dockerTestkitSpotify)
  val doobieDependencies =
    Seq(doobieCore, doobiePostgresCirce, doobieHikari, doobieScalatest)
  val enumeratumDependencies =
    Seq(enumeratum, enumeratumCirce, enumeratumDoobie)
  val grpcDependencies = Seq(grpcNetty, grpcServices, grpcContext)
  val kamonDependencies = Seq(kamonBundle, kamonPrometheus)
  val logbackDependencies =
    Seq(logbackCore, logbackClassic, logbackLogstash, jaxb)
  val mockitoDependencies = Seq(mockito, mockitoScalatest)
  val scalatestDependencies =
    Seq(scalatest, scalatestWordspec, scalatestplus, catsScalatest)
  val sttpDependencies = Seq(sttpCore, sttpCE2)
  val http4sDependencies =
    Seq(http4sCirce, http4sDsl, http4sBlazeServer, http4sBlazeClient)
  val tofuDependencies = Seq(tofu, tofuLogging, tofuDerevoTagless)
  val prismDependencies =
    Seq(prismCredentials, prismProtos, prismApi, vaultProtos)
  val scalapbDependencies = Seq(
    "com.thesamet.scalapb" %% "scalapb-runtime" % scalapb.compiler.Version.scalapbVersion % "protobuf",
    "com.thesamet.scalapb" %% "scalapb-runtime-grpc" % scalapb.compiler.Version.scalapbVersion
  )

  // cardano-address library binary
  val cardanoAddressBinaryUrl =
    "https://github.com/input-output-hk/cardano-addresses/releases/download/3.2.0/cardano-addresses-3.2.0-linux64.tar.gz"

  // sha512 checksum of untarred binary file,
  val cardanoAddressBinaryChecksum =
    "fc45eeb026ef3e6fda8fdb792c83bb5bd25946b011b75e6364931206b4b6037e5d8e6f1a78b92b17062b28ae2b6bbd617a8fe50831a00f6fc8758234d36e2db9"
}<|MERGE_RESOLUTION|>--- conflicted
+++ resolved
@@ -12,13 +12,8 @@
   val doobie = "1.0.0-RC1"
   val enumeratum = "1.7.0"
   val enumeratumDoobie = "1.7.0"
-<<<<<<< HEAD
   val flyway = "8.2.2"
-  val grpc = "1.42.1"
-=======
-  val flyway = "8.2.1"
   val grpc = "1.43.0"
->>>>>>> 5b6069b6
   val kamon = "2.4.2"
   val logback = "1.2.9"
   val logbackLogstash = "7.0.1"
