import sbt._

object versions {
  val awsSdk = "2.11.8"
  val bitcoinLib = "0.18"
  val bouncycastle = "1.62"
<<<<<<< HEAD
  val braintree = "3.2.0"
  val catsScalatest = "3.0.8"
=======
  val braintree = "3.12.0"
  val catsScalatest = "3.0.5"
>>>>>>> 505b23a8
  val chimney = "0.6.0"
  val circe = "0.13.0"
  val circeOptics = "0.13.0"
  val diffx = "0.3.29"
  val dockerClient = "8.16.0"
  val dockerTestkit = "0.9.9"
  val doobie = "0.9.2"
  val enumeratum = "1.6.0"
  val flyway = "7.10.0"
  val grpc = "1.36.0"
  val kamon = "2.1.11"
  val logback = "1.2.3"
  val logbackLogstash = "6.6"
  val jaxb = "2.3.1"
  val mockito = "1.16.0"
  val monix = "3.2.2"
  val monocle = "2.1.0"
  val odyssey = "0.1.5"
  val osLib = "0.7.1"
  val playJson = "2.9.1"
  val postgresql = "42.2.18"
  val scalatest = "3.2.2"
  val scalatestplus = s"$scalatest.0"
  val scalapb = "0.10.8"
  val slf4j = "1.7.30"
  val sttp = "1.7.2"
  val tofu = "0.10.2"
  val tofuDerevo = "0.12.5"
  val twirl = "1.5.1"
  val typesafeConfig = "1.4.1"
  val http4s = "0.21.7"
  val prismSdk = "1.3.0-build-3-2653397d"
}

object Dependencies {
  val awsSdk = "software.amazon.awssdk" % "s3" % versions.awsSdk
  val bitcoinLib = "fr.acinq" %% "bitcoin-lib" % versions.bitcoinLib
  val bouncyBcpkix = "org.bouncycastle" % "bcpkix-jdk15on" % versions.bouncycastle
  val bouncyBcprov = "org.bouncycastle" % "bcprov-jdk15on" % versions.bouncycastle
  val braintree = "com.braintreepayments.gateway" % "braintree-java" % versions.braintree
  val chimney = "io.scalaland" %% "chimney" % versions.chimney
  val circeCore = "io.circe" %% "circe-core" % versions.circe
  val circeGeneric = "io.circe" %% "circe-generic" % versions.circe
  val circeGenericExtras = "io.circe" %% "circe-generic-extras" % versions.circe
  val circeParser = "io.circe" %% "circe-parser" % versions.circe
  val circeOptics = "io.circe" %% "circe-optics" % versions.circeOptics
  val doobieCore = "org.tpolecat" %% "doobie-core" % versions.doobie
  val doobiePostgresCirce = "org.tpolecat" %% "doobie-postgres-circe" % versions.doobie
  val doobieHikari = "org.tpolecat" %% "doobie-hikari" % versions.doobie
  val enumeratum = "com.beachape" %% "enumeratum" % versions.enumeratum
  val enumeratumCirce = "com.beachape" %% "enumeratum-circe" % versions.enumeratum
  val enumeratumDoobie = "com.beachape" %% "enumeratum-doobie" % versions.enumeratum
  val flyway = "org.flywaydb" % "flyway-core" % versions.flyway
  val grpcNetty = "io.grpc" % "grpc-netty" % versions.grpc
  val grpcServices = "io.grpc" % "grpc-services" % versions.grpc
  val grpcContext = "io.grpc" % "grpc-context" % versions.grpc
  val kamonBundle = "io.kamon" %% "kamon-bundle" % versions.kamon
  val kamonPrometheus = "io.kamon" %% "kamon-prometheus" % versions.kamon
  val logbackCore = "ch.qos.logback" % "logback-core" % versions.logback
  val logbackClassic = "ch.qos.logback" % "logback-classic" % versions.logback
  val logbackLogstash = "net.logstash.logback" % "logstash-logback-encoder" % versions.logbackLogstash
  val jaxb = "javax.xml.bind" % "jaxb-api" % versions.jaxb
  val monix = "io.monix" %% "monix" % versions.monix
  val osLib = "com.lihaoyi" %% "os-lib" % versions.osLib
  val playJson = "com.typesafe.play" %% "play-json" % versions.playJson
  val postgresql = "org.postgresql" % "postgresql" % versions.postgresql
  val scalapbRuntimeGrpc = "com.thesamet.scalapb" %% "scalapb-runtime-grpc" % versions.scalapb
  val slf4j = "org.slf4j" % "slf4j-api" % versions.slf4j
  val sttpCore = "com.softwaremill.sttp" %% "core" % versions.sttp
  val sttpFuture = "com.softwaremill.sttp" %% "async-http-client-backend-future" % versions.sttp
  // TODO update monix in the project
  val tofu = "tf.tofu" %% "tofu" % versions.tofu excludeAll ExclusionRule(organization = "io.monix")
  val tofuLogging = "tf.tofu" %% "tofu-logging" % versions.tofu
  val tofuDerevoTagless = "tf.tofu" %% "derevo-cats-tagless" % versions.tofuDerevo
  val twirlApi = "com.typesafe.play" %% "twirl-api" % versions.twirl
  val typesafeConfig = "com.typesafe" % "config" % versions.typesafeConfig
  val http4sCirce = "org.http4s" %% "http4s-circe" % versions.http4s
  val http4sDsl = "org.http4s" %% "http4s-dsl" % versions.http4s
  val http4sBlazeServer = "org.http4s" %% "http4s-blaze-server" % versions.http4s
  val http4sBlazeClient = "org.http4s" %% "http4s-blaze-client" % versions.http4s

  // SDK dependencies
  val prismCrypto = "io.iohk.atala" % "prism-crypto-jvm" % versions.prismSdk
  val prismCredentials = "io.iohk.atala" % "prism-credentials-jvm" % versions.prismSdk
  val prismProtos = "io.iohk.atala" % "prism-protos-jvm" % versions.prismSdk % "protobuf-src" intransitive ()
  //Can be used only in tests!
  val prismApi = "io.iohk.atala" % "prism-api-jvm" % versions.prismSdk % Test

  // Test dependencies
  val catsScalatest = "com.ironcorelabs" %% "cats-scalatest" % versions.catsScalatest % Test
  val diffx = "com.softwaremill.diffx" %% "diffx-scalatest" % versions.diffx % Test
  val dockerClient = "com.spotify" % "docker-client" % versions.dockerClient % Test
  val dockerTestkitScalatest = "com.whisk" %% "docker-testkit-scalatest" % versions.dockerTestkit % Test
  val dockerTestkitSpotify = "com.whisk" %% "docker-testkit-impl-spotify" % versions.dockerTestkit % Test
  val doobieScalatest = "org.tpolecat" %% "doobie-scalatest" % versions.doobie % Test
  val mockito = "org.mockito" %% "mockito-scala" % versions.mockito % Test
  val mockitoScalatest = "org.mockito" %% "mockito-scala-scalatest" % versions.mockito % Test
  val scalatest = "org.scalatest" %% "scalatest" % versions.scalatest % Test
  val scalatestWordspec = "org.scalatest" %% "scalatest-wordspec" % versions.scalatest % Test
  val scalatestplus = "org.scalatestplus" %% "scalacheck-1-14" % versions.scalatestplus % Test

  val bouncyDependencies = Seq(bouncyBcpkix, bouncyBcprov)
  val circeDependencies = Seq(circeCore, circeGeneric, circeGenericExtras, circeParser, circeOptics)
  val dockerDependencies = Seq(dockerClient, dockerTestkitScalatest, dockerTestkitSpotify)
  val doobieDependencies = Seq(doobieCore, doobiePostgresCirce, doobieHikari, doobieScalatest)
  val enumeratumDependencies = Seq(enumeratum, enumeratumCirce, enumeratumDoobie)
  val grpcDependencies = Seq(grpcNetty, grpcServices, grpcContext)
  val kamonDependencies = Seq(kamonBundle, kamonPrometheus)
  val logbackDependencies = Seq(logbackCore, logbackClassic, logbackLogstash, jaxb)
  val mockitoDependencies = Seq(mockito, mockitoScalatest)
  val scalatestDependencies = Seq(scalatest, scalatestWordspec, scalatestplus, catsScalatest)
  val sttpDependencies = Seq(sttpCore, sttpFuture)
  val http4sDependencies = Seq(http4sCirce, http4sDsl, http4sBlazeServer, http4sBlazeClient)
  val tofuDependencies = Seq(tofu, tofuLogging, tofuDerevoTagless)
  val prismDependencies = Seq(prismCrypto, prismCredentials, prismProtos, prismApi)
  val scalapbDependencies = Seq(
    "com.thesamet.scalapb" %% "scalapb-runtime" % scalapb.compiler.Version.scalapbVersion % "protobuf",
    "com.thesamet.scalapb" %% "scalapb-runtime-grpc" % scalapb.compiler.Version.scalapbVersion
  )

  // cardano-address library binary
  val cardanoAddressBinaryUrl =
    "https://github.com/input-output-hk/cardano-addresses/releases/download/3.2.0/cardano-addresses-3.2.0-linux64.tar.gz"

  // sha512 checksum of untarred binary file,
  val cardanoAddressBinaryChecksum =
    "fc45eeb026ef3e6fda8fdb792c83bb5bd25946b011b75e6364931206b4b6037e5d8e6f1a78b92b17062b28ae2b6bbd617a8fe50831a00f6fc8758234d36e2db9"
}<|MERGE_RESOLUTION|>--- conflicted
+++ resolved
@@ -4,13 +4,8 @@
   val awsSdk = "2.11.8"
   val bitcoinLib = "0.18"
   val bouncycastle = "1.62"
-<<<<<<< HEAD
-  val braintree = "3.2.0"
+  val braintree = "3.12.0"
   val catsScalatest = "3.0.8"
-=======
-  val braintree = "3.12.0"
-  val catsScalatest = "3.0.5"
->>>>>>> 505b23a8
   val chimney = "0.6.0"
   val circe = "0.13.0"
   val circeOptics = "0.13.0"
