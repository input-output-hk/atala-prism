import sbt._

object versions {
  val awsSdk = "2.11.8"
  val bitcoinLib = "0.18"
  val bouncycastle = "1.62"
  val braintree = "3.2.0"
  val catsScalatest = "3.0.5"
  val chimney = "0.6.0"
  val circe = "0.13.0"
  val circeOptics = "0.13.0"
  val diffx = "0.3.29"
  val dockerClient = "8.16.0"
  val dockerTestkit = "0.9.9"
  val doobie = "0.9.2"
  val enumeratum = "1.6.0"
  val flyway = "7.10.0"
  val grpc = "1.33.0"
  val kamon = "2.1.11"
  val logback = "1.2.3"
  val logbackLogstash = "6.6"
  val jaxb = "2.3.1"
  val mockito = "1.16.0"
  val monix = "3.2.2"
  val monocle = "2.1.0"
  val odyssey = "0.1.5"
  val osLib = "0.7.1"
  val playJson = "2.9.1"
  val postgresql = "42.2.18"
  val scalatest = "3.2.2"
  val scalatestplus = s"$scalatest.0"
  val scalapb = "0.10.8"
  val slf4j = "1.7.30"
  val sttp = "1.7.2"
  val tofu = "0.10.2"
  val tofuDerevo = "0.12.5"
  val twirl = "1.5.1"
  val typesafeConfig = "1.4.1"
  val http4s = "0.21.7"
<<<<<<< HEAD
  val kotlinSDK = "0.1.0-0646fec7"
=======
  val prismSdk = "0.1.0-4eaba4ed"
>>>>>>> 17978962
}

object Dependencies {
  val awsSdk = "software.amazon.awssdk" % "s3" % versions.awsSdk
  val bitcoinLib = "fr.acinq" %% "bitcoin-lib" % versions.bitcoinLib
  val bouncyBcpkix = "org.bouncycastle" % "bcpkix-jdk15on" % versions.bouncycastle
  val bouncyBcprov = "org.bouncycastle" % "bcprov-jdk15on" % versions.bouncycastle
  val braintree = "com.braintreepayments.gateway" % "braintree-java" % versions.braintree
  val chimney = "io.scalaland" %% "chimney" % versions.chimney
  val circeCore = "io.circe" %% "circe-core" % versions.circe
  val circeGeneric = "io.circe" %% "circe-generic" % versions.circe
  val circeGenericExtras = "io.circe" %% "circe-generic-extras" % versions.circe
  val circeParser = "io.circe" %% "circe-parser" % versions.circe
  val circeOptics = "io.circe" %% "circe-optics" % versions.circeOptics
  val doobieCore = "org.tpolecat" %% "doobie-core" % versions.doobie
  val doobiePostgresCirce = "org.tpolecat" %% "doobie-postgres-circe" % versions.doobie
  val doobieHikari = "org.tpolecat" %% "doobie-hikari" % versions.doobie
  val enumeratum = "com.beachape" %% "enumeratum" % versions.enumeratum
  val enumeratumDoobie = "com.beachape" %% "enumeratum-doobie" % versions.enumeratum
  val flyway = "org.flywaydb" % "flyway-core" % versions.flyway
  val grpcNetty = "io.grpc" % "grpc-netty" % versions.grpc
  val grpcServices = "io.grpc" % "grpc-services" % versions.grpc
  val grpcContext = "io.grpc" % "grpc-context" % versions.grpc
  val kamonBundle = "io.kamon" %% "kamon-bundle" % versions.kamon
  val kamonPrometheus = "io.kamon" %% "kamon-prometheus" % versions.kamon
  val logbackCore = "ch.qos.logback" % "logback-core" % versions.logback
  val logbackClassic = "ch.qos.logback" % "logback-classic" % versions.logback
  val logbackLogstash = "net.logstash.logback" % "logstash-logback-encoder" % versions.logbackLogstash
  val jaxb = "javax.xml.bind" % "jaxb-api" % versions.jaxb
  val monix = "io.monix" %% "monix" % versions.monix
  val osLib = "com.lihaoyi" %% "os-lib" % versions.osLib
  val playJson = "com.typesafe.play" %% "play-json" % versions.playJson
  val postgresql = "org.postgresql" % "postgresql" % versions.postgresql
  val scalapbRuntimeGrpc = "com.thesamet.scalapb" %% "scalapb-runtime-grpc" % versions.scalapb
  val slf4j = "org.slf4j" % "slf4j-api" % versions.slf4j
  val sttpCore = "com.softwaremill.sttp" %% "core" % versions.sttp
  val sttpFuture = "com.softwaremill.sttp" %% "async-http-client-backend-future" % versions.sttp
  // TODO update monix in the project
  val tofu = "tf.tofu" %% "tofu" % versions.tofu excludeAll ExclusionRule(organization = "io.monix")
  val tofuDerevoTagless = "tf.tofu" %% "derevo-cats-tagless" % versions.tofuDerevo
  val twirlApi = "com.typesafe.play" %% "twirl-api" % versions.twirl
  val typesafeConfig = "com.typesafe" % "config" % versions.typesafeConfig
  val http4sCirce = "org.http4s" %% "http4s-circe" % versions.http4s
  val http4sDsl = "org.http4s" %% "http4s-dsl" % versions.http4s
  val http4sBlazeServer = "org.http4s" %% "http4s-blaze-server" % versions.http4s
  val http4sBlazeClient = "org.http4s" %% "http4s-blaze-client" % versions.http4s

  // SDK dependencies
  val prismCrypto = "io.iohk.atala" % "prism-crypto-jvm" % versions.prismSdk

  // Test dependencies
  val catsScalatest = "com.ironcorelabs" %% "cats-scalatest" % versions.catsScalatest % Test
  val diffx = "com.softwaremill.diffx" %% "diffx-scalatest" % versions.diffx % Test
  val dockerClient = "com.spotify" % "docker-client" % versions.dockerClient % Test
  val dockerTestkitScalatest = "com.whisk" %% "docker-testkit-scalatest" % versions.dockerTestkit % Test
  val dockerTestkitSpotify = "com.whisk" %% "docker-testkit-impl-spotify" % versions.dockerTestkit % Test
  val doobieScalatest = "org.tpolecat" %% "doobie-scalatest" % versions.doobie % Test
  val mockito = "org.mockito" %% "mockito-scala" % versions.mockito % Test
  val mockitoScalatest = "org.mockito" %% "mockito-scala-scalatest" % versions.mockito % Test
  val scalatest = "org.scalatest" %% "scalatest" % versions.scalatest % Test
  val scalatestWordspec = "org.scalatest" %% "scalatest-wordspec" % versions.scalatest % Test
  val scalatestplus = "org.scalatestplus" %% "scalacheck-1-14" % versions.scalatestplus % Test

  val bouncyDependencies = Seq(bouncyBcpkix, bouncyBcprov)
  val circeDependencies = Seq(circeCore, circeGeneric, circeGenericExtras, circeParser, circeOptics)
  val dockerDependencies = Seq(dockerClient, dockerTestkitScalatest, dockerTestkitSpotify)
  val doobieDependencies = Seq(doobieCore, doobiePostgresCirce, doobieHikari, doobieScalatest)
  val grpcDependencies = Seq(grpcNetty, grpcServices, grpcContext)
  val kamonDependencies = Seq(kamonBundle, kamonPrometheus)
  val logbackDependencies = Seq(logbackCore, logbackClassic, logbackLogstash, jaxb)
  val mockitoDependencies = Seq(mockito, mockitoScalatest)
  val scalatestDependencies = Seq(scalatest, scalatestWordspec, scalatestplus, catsScalatest)
  val sttpDependencies = Seq(sttpCore, sttpFuture)
  val http4sDependencies = Seq(http4sCirce, http4sDsl, http4sBlazeServer, http4sBlazeClient)
  val tofuDependencies = Seq(tofu, tofuDerevoTagless)

  // cardano-address library binary
  val cardanoAddressBinaryUrl =
    "https://github.com/input-output-hk/cardano-addresses/releases/download/3.2.0/cardano-addresses-3.2.0-linux64.tar.gz"

  // sha512 checksum of untarred binary file,
  val cardanoAddressBinaryChecksum =
    "fc45eeb026ef3e6fda8fdb792c83bb5bd25946b011b75e6364931206b4b6037e5d8e6f1a78b92b17062b28ae2b6bbd617a8fe50831a00f6fc8758234d36e2db9"
}<|MERGE_RESOLUTION|>--- conflicted
+++ resolved
@@ -37,11 +37,7 @@
   val twirl = "1.5.1"
   val typesafeConfig = "1.4.1"
   val http4s = "0.21.7"
-<<<<<<< HEAD
-  val kotlinSDK = "0.1.0-0646fec7"
-=======
   val prismSdk = "0.1.0-4eaba4ed"
->>>>>>> 17978962
 }
 
 object Dependencies {
