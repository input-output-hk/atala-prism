--- conflicted
+++ resolved
@@ -12,13 +12,8 @@
   val dockerTestkit = "0.9.9"
   val doobie = "1.0.0-RC2"
   val enumeratum = "1.7.0"
-<<<<<<< HEAD
   val enumeratumDoobie = "1.7.1"
-  val flyway = "8.4.2"
-=======
-  val enumeratumDoobie = "1.7.0"
   val flyway = "8.4.4"
->>>>>>> 486cdec1
   val grpc = "1.43.2"
   val kamon = "2.4.7"
   val logback = "1.2.10"
