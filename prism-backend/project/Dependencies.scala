import sbt._

object versions {
  val awsSdk = "2.11.14"
  val bitcoinLib = "0.18"
  val bouncycastle = "1.69"
  val catsScalatest = "3.1.1"
  val chimney = "0.6.1"
  val circe = "0.14.1"
  val circeOptics = "0.14.1"
  val diffx = "0.3.30"
  val dockerClient = "8.16.0"
  val dockerTestkit = "0.9.9"
  val doobie = "0.13.4"
  val enumeratum = "1.7.0"
  val enumeratumDoobie = "1.7.0"
<<<<<<< HEAD
  val flyway = "7.10.0"
  val grpc = "1.36.2"
=======
  val flyway = "7.15.0"
  val grpc = "1.36.0"
>>>>>>> 21ff69ca
  val kamon = "2.1.11"
  val logback = "1.2.6"
  val logbackLogstash = "6.6"
  val jaxb = "2.3.1"
  val mockito = "1.16.46"
  val monix = "3.4.0"
  val osLib = "0.7.8"
  val playJson = "2.9.1"
  val postgresql = "42.2.24"
  val scalatest = "3.2.2"
  val scalatestplus = s"$scalatest.0"
  val scalapb = "0.10.8"
  val slf4j = "1.7.32"
  val sttp = "1.7.2"
  val tofu = "0.10.2"
  val tofuDerevo = "0.12.5"
  val twirl = "1.5.1"
  val typesafeConfig = "1.4.1"
  val http4s = "0.21.7"
  val prismSdk = "1.3.0-build-4-027bef86"
}

object Dependencies {
  val awsSdk = "software.amazon.awssdk" % "s3" % versions.awsSdk
  val bitcoinLib = "fr.acinq" %% "bitcoin-lib" % versions.bitcoinLib
  val bouncyBcpkix = "org.bouncycastle" % "bcpkix-jdk15on" % versions.bouncycastle
  val bouncyBcprov = "org.bouncycastle" % "bcprov-jdk15on" % versions.bouncycastle
  val chimney = "io.scalaland" %% "chimney" % versions.chimney
  val circeCore = "io.circe" %% "circe-core" % versions.circe
  val circeGeneric = "io.circe" %% "circe-generic" % versions.circe
  val circeGenericExtras = "io.circe" %% "circe-generic-extras" % versions.circe
  val circeParser = "io.circe" %% "circe-parser" % versions.circe
  val circeOptics = "io.circe" %% "circe-optics" % versions.circeOptics
  val doobieCore = "org.tpolecat" %% "doobie-core" % versions.doobie
  val doobiePostgresCirce = "org.tpolecat" %% "doobie-postgres-circe" % versions.doobie
  val doobieHikari = "org.tpolecat" %% "doobie-hikari" % versions.doobie
  val enumeratum = "com.beachape" %% "enumeratum" % versions.enumeratum
  val enumeratumCirce = "com.beachape" %% "enumeratum-circe" % versions.enumeratum
  val enumeratumDoobie = "com.beachape" %% "enumeratum-doobie" % versions.enumeratumDoobie
  val flyway = "org.flywaydb" % "flyway-core" % versions.flyway
  val grpcNetty = "io.grpc" % "grpc-netty" % versions.grpc
  val grpcServices = "io.grpc" % "grpc-services" % versions.grpc
  val grpcContext = "io.grpc" % "grpc-context" % versions.grpc
  val kamonBundle = "io.kamon" %% "kamon-bundle" % versions.kamon
  val kamonPrometheus = "io.kamon" %% "kamon-prometheus" % versions.kamon
  val logbackCore = "ch.qos.logback" % "logback-core" % versions.logback
  val logbackClassic = "ch.qos.logback" % "logback-classic" % versions.logback
  val logbackLogstash = "net.logstash.logback" % "logstash-logback-encoder" % versions.logbackLogstash
  val jaxb = "javax.xml.bind" % "jaxb-api" % versions.jaxb
  val monix = "io.monix" %% "monix" % versions.monix
  val osLib = "com.lihaoyi" %% "os-lib" % versions.osLib
  val playJson = "com.typesafe.play" %% "play-json" % versions.playJson
  val postgresql = "org.postgresql" % "postgresql" % versions.postgresql
  val scalapbRuntimeGrpc = "com.thesamet.scalapb" %% "scalapb-runtime-grpc" % versions.scalapb
  val slf4j = "org.slf4j" % "slf4j-api" % versions.slf4j
  val sttpCore = "com.softwaremill.sttp" %% "core" % versions.sttp
  val sttpFuture = "com.softwaremill.sttp" %% "async-http-client-backend-future" % versions.sttp
  // TODO update monix in the project
  val tofu = "tf.tofu" %% "tofu" % versions.tofu excludeAll ExclusionRule(organization = "io.monix")
  val tofuLogging = "tf.tofu" %% "tofu-logging" % versions.tofu
  val tofuDerevoTagless = "tf.tofu" %% "derevo-cats-tagless" % versions.tofuDerevo
  val twirlApi = "com.typesafe.play" %% "twirl-api" % versions.twirl
  val typesafeConfig = "com.typesafe" % "config" % versions.typesafeConfig
  val http4sCirce = "org.http4s" %% "http4s-circe" % versions.http4s
  val http4sDsl = "org.http4s" %% "http4s-dsl" % versions.http4s
  val http4sBlazeServer = "org.http4s" %% "http4s-blaze-server" % versions.http4s
  val http4sBlazeClient = "org.http4s" %% "http4s-blaze-client" % versions.http4s

  // SDK dependencies
  val prismCrypto = "io.iohk.atala" % "prism-crypto-jvm" % versions.prismSdk
  val prismCredentials = "io.iohk.atala" % "prism-credentials-jvm" % versions.prismSdk
  val prismProtos = "io.iohk.atala" % "prism-protos-jvm" % versions.prismSdk % "protobuf-src" intransitive ()
  //Can be used only in tests!
  val prismApi = "io.iohk.atala" % "prism-api-jvm" % versions.prismSdk % Test

  // Test dependencies
  val catsScalatest = "com.ironcorelabs" %% "cats-scalatest" % versions.catsScalatest % Test
  val diffx = "com.softwaremill.diffx" %% "diffx-scalatest" % versions.diffx % Test
  val dockerClient = "com.spotify" % "docker-client" % versions.dockerClient % Test
  val dockerTestkitScalatest = "com.whisk" %% "docker-testkit-scalatest" % versions.dockerTestkit % Test
  val dockerTestkitSpotify = "com.whisk" %% "docker-testkit-impl-spotify" % versions.dockerTestkit % Test
  val doobieScalatest = "org.tpolecat" %% "doobie-scalatest" % versions.doobie % Test
  val mockito = "org.mockito" %% "mockito-scala" % versions.mockito % Test
  val mockitoScalatest = "org.mockito" %% "mockito-scala-scalatest" % versions.mockito % Test
  val scalatest = "org.scalatest" %% "scalatest" % versions.scalatest % Test
  val scalatestWordspec = "org.scalatest" %% "scalatest-wordspec" % versions.scalatest % Test
  val scalatestplus = "org.scalatestplus" %% "scalacheck-1-14" % versions.scalatestplus % Test

  val bouncyDependencies = Seq(bouncyBcpkix, bouncyBcprov)
  val circeDependencies = Seq(circeCore, circeGeneric, circeGenericExtras, circeParser, circeOptics)
  val dockerDependencies = Seq(dockerClient, dockerTestkitScalatest, dockerTestkitSpotify)
  val doobieDependencies = Seq(doobieCore, doobiePostgresCirce, doobieHikari, doobieScalatest)
  val enumeratumDependencies = Seq(enumeratum, enumeratumCirce, enumeratumDoobie)
  val grpcDependencies = Seq(grpcNetty, grpcServices, grpcContext)
  val kamonDependencies = Seq(kamonBundle, kamonPrometheus)
  val logbackDependencies = Seq(logbackCore, logbackClassic, logbackLogstash, jaxb)
  val mockitoDependencies = Seq(mockito, mockitoScalatest)
  val scalatestDependencies = Seq(scalatest, scalatestWordspec, scalatestplus, catsScalatest)
  val sttpDependencies = Seq(sttpCore, sttpFuture)
  val http4sDependencies = Seq(http4sCirce, http4sDsl, http4sBlazeServer, http4sBlazeClient)
  val tofuDependencies = Seq(tofu, tofuLogging, tofuDerevoTagless)
  val prismDependencies = Seq(prismCrypto, prismCredentials, prismProtos, prismApi)
  val scalapbDependencies = Seq(
    "com.thesamet.scalapb" %% "scalapb-runtime" % scalapb.compiler.Version.scalapbVersion % "protobuf",
    "com.thesamet.scalapb" %% "scalapb-runtime-grpc" % scalapb.compiler.Version.scalapbVersion
  )

  // cardano-address library binary
  val cardanoAddressBinaryUrl =
    "https://github.com/input-output-hk/cardano-addresses/releases/download/3.2.0/cardano-addresses-3.2.0-linux64.tar.gz"

  // sha512 checksum of untarred binary file,
  val cardanoAddressBinaryChecksum =
    "fc45eeb026ef3e6fda8fdb792c83bb5bd25946b011b75e6364931206b4b6037e5d8e6f1a78b92b17062b28ae2b6bbd617a8fe50831a00f6fc8758234d36e2db9"
}<|MERGE_RESOLUTION|>--- conflicted
+++ resolved
@@ -14,13 +14,8 @@
   val doobie = "0.13.4"
   val enumeratum = "1.7.0"
   val enumeratumDoobie = "1.7.0"
-<<<<<<< HEAD
-  val flyway = "7.10.0"
+  val flyway = "7.15.0"
   val grpc = "1.36.2"
-=======
-  val flyway = "7.15.0"
-  val grpc = "1.36.0"
->>>>>>> 21ff69ca
   val kamon = "2.1.11"
   val logback = "1.2.6"
   val logbackLogstash = "6.6"
