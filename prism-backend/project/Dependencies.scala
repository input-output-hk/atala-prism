import sbt._

object versions {
  val awsSdk = "2.11.8"
  val bitcoinLib = "0.18"
  val bouncycastle = "1.69"
  val braintree = "3.2.0"
<<<<<<< HEAD
  val catsScalatest = "3.0.8"
  val chimney = "0.6.1"
=======
  val catsScalatest = "3.1.1"
  val chimney = "0.6.0"
>>>>>>> ae67eea4
  val circe = "0.14.1"
  val circeOptics = "0.14.1"
  val diffx = "0.3.30"
  val dockerClient = "8.16.0"
  val dockerTestkit = "0.9.9"
  val doobie = "0.12.1"
  val enumeratum = "1.7.0"
  val enumeratumDoobie = "1.7.0"
  val flyway = "7.15.0"
  val grpc = "1.41.0"
  val kamon = "2.1.21"
  val logback = "1.2.6"
  val logbackLogstash = "6.6"
  val jaxb = "2.3.1"
  val mockito = "1.16.46"
  val monix = "3.2.2"
  val monocle = "2.1.0"
  val odyssey = "0.1.5"
  val osLib = "0.7.8"
  val playJson = "2.9.1"
  val postgresql = "42.2.24"
  val scalatest = "3.2.2"
  val scalatestplus = s"$scalatest.0"
  val scalapb = "0.11.6"
  val slf4j = "1.7.32"
  val sttp = "1.7.2"
  val tofu = "0.10.2"
  val tofuDerevo = "0.12.6"
  val twirl = "1.5.1"
  val typesafeConfig = "1.4.1"
  val http4s = "0.21.7"
  val prismSdk = "1.2.0"
}

object Dependencies {
  val awsSdk = "software.amazon.awssdk" % "s3" % versions.awsSdk
  val bitcoinLib = "fr.acinq" %% "bitcoin-lib" % versions.bitcoinLib
  val bouncyBcpkix = "org.bouncycastle" % "bcpkix-jdk15on" % versions.bouncycastle
  val bouncyBcprov = "org.bouncycastle" % "bcprov-jdk15on" % versions.bouncycastle
  val braintree = "com.braintreepayments.gateway" % "braintree-java" % versions.braintree
  val chimney = "io.scalaland" %% "chimney" % versions.chimney
  val circeCore = "io.circe" %% "circe-core" % versions.circe
  val circeGeneric = "io.circe" %% "circe-generic" % versions.circe
  val circeGenericExtras = "io.circe" %% "circe-generic-extras" % versions.circe
  val circeParser = "io.circe" %% "circe-parser" % versions.circe
  val circeOptics = "io.circe" %% "circe-optics" % versions.circeOptics
  val doobieCore = "org.tpolecat" %% "doobie-core" % versions.doobie
  val doobiePostgresCirce = "org.tpolecat" %% "doobie-postgres-circe" % versions.doobie
  val doobieHikari = "org.tpolecat" %% "doobie-hikari" % versions.doobie
  val enumeratum = "com.beachape" %% "enumeratum" % versions.enumeratum
  val enumeratumCirce = "com.beachape" %% "enumeratum-circe" % versions.enumeratum
  val enumeratumDoobie = "com.beachape" %% "enumeratum-doobie" % versions.enumeratumDoobie
  val flyway = "org.flywaydb" % "flyway-core" % versions.flyway
  val grpcNetty = "io.grpc" % "grpc-netty" % versions.grpc
  val grpcServices = "io.grpc" % "grpc-services" % versions.grpc
  val grpcContext = "io.grpc" % "grpc-context" % versions.grpc
  val kamonBundle = "io.kamon" %% "kamon-bundle" % versions.kamon
  val kamonPrometheus = "io.kamon" %% "kamon-prometheus" % versions.kamon
  val logbackCore = "ch.qos.logback" % "logback-core" % versions.logback
  val logbackClassic = "ch.qos.logback" % "logback-classic" % versions.logback
  val logbackLogstash = "net.logstash.logback" % "logstash-logback-encoder" % versions.logbackLogstash
  val jaxb = "javax.xml.bind" % "jaxb-api" % versions.jaxb
  val monix = "io.monix" %% "monix" % versions.monix
  val osLib = "com.lihaoyi" %% "os-lib" % versions.osLib
  val playJson = "com.typesafe.play" %% "play-json" % versions.playJson
  val postgresql = "org.postgresql" % "postgresql" % versions.postgresql
  val scalapbRuntimeGrpc = "com.thesamet.scalapb" %% "scalapb-runtime-grpc" % versions.scalapb
  val slf4j = "org.slf4j" % "slf4j-api" % versions.slf4j
  val sttpCore = "com.softwaremill.sttp" %% "core" % versions.sttp
  val sttpFuture = "com.softwaremill.sttp" %% "async-http-client-backend-future" % versions.sttp
  // TODO update monix in the project
  val tofu = "tf.tofu" %% "tofu" % versions.tofu excludeAll ExclusionRule(organization = "io.monix")
  val tofuLogging = "tf.tofu" %% "tofu-logging" % versions.tofu
  val tofuDerevoTagless = "tf.tofu" %% "derevo-cats-tagless" % versions.tofuDerevo
  val twirlApi = "com.typesafe.play" %% "twirl-api" % versions.twirl
  val typesafeConfig = "com.typesafe" % "config" % versions.typesafeConfig
  val http4sCirce = "org.http4s" %% "http4s-circe" % versions.http4s
  val http4sDsl = "org.http4s" %% "http4s-dsl" % versions.http4s
  val http4sBlazeServer = "org.http4s" %% "http4s-blaze-server" % versions.http4s
  val http4sBlazeClient = "org.http4s" %% "http4s-blaze-client" % versions.http4s

  // SDK dependencies

  // We have to exclude bouncycastle since for some reason bitcoinj depends on bouncycastle jdk15to18
  // (i.e. JDK 1.5 to 1.8), but we are using JDK 11
  val prismCredentials =
    "io.iohk.atala" % "prism-credentials-jvm" % versions.prismSdk excludeAll ExclusionRule(organization =
      "org.bouncycastle"
    )
  val prismProtos = "io.iohk.atala" % "prism-protos-jvm" % versions.prismSdk % "protobuf-src" intransitive ()
  // Can be used only in tests!
  val prismApi = "io.iohk.atala" % "prism-api-jvm" % versions.prismSdk % Test excludeAll ExclusionRule(organization =
    "org.bouncycastle"
  )

  // Test dependencies
  val catsScalatest = "com.ironcorelabs" %% "cats-scalatest" % versions.catsScalatest % Test
  val diffx = "com.softwaremill.diffx" %% "diffx-scalatest" % versions.diffx % Test
  val dockerClient = "com.spotify" % "docker-client" % versions.dockerClient % Test
  val dockerTestkitScalatest = "com.whisk" %% "docker-testkit-scalatest" % versions.dockerTestkit % Test
  val dockerTestkitSpotify = "com.whisk" %% "docker-testkit-impl-spotify" % versions.dockerTestkit % Test
  val doobieScalatest = "org.tpolecat" %% "doobie-scalatest" % versions.doobie % Test
  val mockito = "org.mockito" %% "mockito-scala" % versions.mockito % Test
  val mockitoScalatest = "org.mockito" %% "mockito-scala-scalatest" % versions.mockito % Test
  val scalatest = "org.scalatest" %% "scalatest" % versions.scalatest % Test
  val scalatestWordspec = "org.scalatest" %% "scalatest-wordspec" % versions.scalatest % Test
  val scalatestplus = "org.scalatestplus" %% "scalacheck-1-14" % versions.scalatestplus % Test

  val bouncyDependencies = Seq(bouncyBcpkix, bouncyBcprov)
  val circeDependencies = Seq(circeCore, circeGeneric, circeGenericExtras, circeParser, circeOptics)
  val dockerDependencies = Seq(dockerClient, dockerTestkitScalatest, dockerTestkitSpotify)
  val doobieDependencies = Seq(doobieCore, doobiePostgresCirce, doobieHikari, doobieScalatest)
  val enumeratumDependencies = Seq(enumeratum, enumeratumCirce, enumeratumDoobie)
  val grpcDependencies = Seq(grpcNetty, grpcServices, grpcContext)
  val kamonDependencies = Seq(kamonBundle, kamonPrometheus)
  val logbackDependencies = Seq(logbackCore, logbackClassic, logbackLogstash, jaxb)
  val mockitoDependencies = Seq(mockito, mockitoScalatest)
  val scalatestDependencies = Seq(scalatest, scalatestWordspec, scalatestplus, catsScalatest)
  val sttpDependencies = Seq(sttpCore, sttpFuture)
  val http4sDependencies = Seq(http4sCirce, http4sDsl, http4sBlazeServer, http4sBlazeClient)
  val tofuDependencies = Seq(tofu, tofuLogging, tofuDerevoTagless)
  val prismDependencies = Seq(prismCredentials, prismProtos, prismApi)
  val scalapbDependencies = Seq(
    "com.thesamet.scalapb" %% "scalapb-runtime" % scalapb.compiler.Version.scalapbVersion % "protobuf",
    "com.thesamet.scalapb" %% "scalapb-runtime-grpc" % scalapb.compiler.Version.scalapbVersion
  )

  // cardano-address library binary
  val cardanoAddressBinaryUrl =
    "https://github.com/input-output-hk/cardano-addresses/releases/download/3.2.0/cardano-addresses-3.2.0-linux64.tar.gz"

  // sha512 checksum of untarred binary file,
  val cardanoAddressBinaryChecksum =
    "fc45eeb026ef3e6fda8fdb792c83bb5bd25946b011b75e6364931206b4b6037e5d8e6f1a78b92b17062b28ae2b6bbd617a8fe50831a00f6fc8758234d36e2db9"
}<|MERGE_RESOLUTION|>--- conflicted
+++ resolved
@@ -5,13 +5,8 @@
   val bitcoinLib = "0.18"
   val bouncycastle = "1.69"
   val braintree = "3.2.0"
-<<<<<<< HEAD
-  val catsScalatest = "3.0.8"
+  val catsScalatest = "3.1.1"
   val chimney = "0.6.1"
-=======
-  val catsScalatest = "3.1.1"
-  val chimney = "0.6.0"
->>>>>>> ae67eea4
   val circe = "0.14.1"
   val circeOptics = "0.14.1"
   val diffx = "0.3.30"
