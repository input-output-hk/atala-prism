--- conflicted
+++ resolved
@@ -3,19 +3,11 @@
 object versions {
   val awsSdk = "2.11.14"
   val bitcoinLib = "0.18"
-<<<<<<< HEAD
-  val bouncycastle = "1.62"
-  val catsScalatest = "3.0.8"
-  val chimney = "0.6.0"
-  val circe = "0.14.1"
-  val circeOptics = "0.14.1"
-=======
   val bouncycastle = "1.69"
   val catsScalatest = "3.1.1"
   val chimney = "0.6.1"
-  val circe = "0.13.0"
-  val circeOptics = "0.13.0"
->>>>>>> 7eea0491
+  val circe = "0.14.1"
+  val circeOptics = "0.14.1"
   val diffx = "0.3.30"
   val dockerClient = "8.16.0"
   val dockerTestkit = "0.9.9"
