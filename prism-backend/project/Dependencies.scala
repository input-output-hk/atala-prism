--- conflicted
+++ resolved
@@ -12,13 +12,8 @@
   val diffx = "0.3.30"
   val dockerClient = "8.16.0"
   val dockerTestkit = "0.9.9"
-<<<<<<< HEAD
   val doobie = "0.13.4"
-  val enumeratum = "1.6.1"
-=======
-  val doobie = "0.12.1"
   val enumeratum = "1.7.0"
->>>>>>> 7dc06aef
   val enumeratumDoobie = "1.7.0"
   val flyway = "7.10.0"
   val grpc = "1.41.0"
