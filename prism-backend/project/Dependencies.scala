import sbt.Keys.libraryDependencySchemes
import sbt._

object versions {
  val bouncycastle = "1.70"
  val catsScalatest = "3.1.1"
  val chimney = "0.6.1"
  val circe = "0.14.1"
  val circeOptics = "0.14.1"
  val diffx = "0.7.0"
  val dockerClient = "8.16.0"
  val dockerTestkit = "0.9.9"
  val doobie = "1.0.0-RC2"
  val enumeratum = "1.7.0"
  val enumeratumDoobie = "1.7.1"
  val flyway = "8.5.0"
  val grpc = "1.44.1"
  val kamon = "2.4.7"
  val logback = "1.2.10"
  val logbackLogstash = "7.0.1"
  val jaxb = "2.3.1"
  val mockito = "1.17.5"
  val playJson = "2.9.1"
  val postgresql = "42.3.3"
  val scalatest = "3.2.11"
  val scalatestplus = s"$scalatest.0"
  val scalapb = "0.11.6"
  val sttp = "3.4.2"
  val slf4j = "1.7.36"
  val tofu = "0.10.6"
  val tofuDerevo = "0.12.8"
  val twirl = "1.5.1"
  val typesafeConfig = "1.4.2"
  val http4s = "0.21.7"
  val fs2 = "3.2.5"
<<<<<<< HEAD
  val prismSdk = "1.3.2"
=======
  val prismSdk = "v1.3.2-snapshot-1648199269-eb161af"
>>>>>>> 46d93187
  val vaultSdk = "0.1.0-build-2-96cc137d"
}

object Dependencies {
  val bouncyBcpkix =
    "org.bouncycastle" % "bcpkix-jdk15on" % versions.bouncycastle
  val bouncyBcprov =
    "org.bouncycastle" % "bcprov-jdk15on" % versions.bouncycastle
  val chimney = "io.scalaland" %% "chimney" % versions.chimney
  val circeCore = "io.circe" %% "circe-core" % versions.circe
  val circeGeneric = "io.circe" %% "circe-generic" % versions.circe
  val circeGenericExtras = "io.circe" %% "circe-generic-extras" % versions.circe
  val circeParser = "io.circe" %% "circe-parser" % versions.circe
  val circeOptics = "io.circe" %% "circe-optics" % versions.circeOptics
  val doobieCore = "org.tpolecat" %% "doobie-core" % versions.doobie
  val doobiePostgresCirce =
    "org.tpolecat" %% "doobie-postgres-circe" % versions.doobie
  val doobieHikari = "org.tpolecat" %% "doobie-hikari" % versions.doobie
  val enumeratum = "com.beachape" %% "enumeratum" % versions.enumeratum
  val enumeratumCirce =
    "com.beachape" %% "enumeratum-circe" % versions.enumeratum
  val enumeratumDoobie =
    "com.beachape" %% "enumeratum-doobie" % versions.enumeratumDoobie
  val flyway = "org.flywaydb" % "flyway-core" % versions.flyway
  val grpcNetty = "io.grpc" % "grpc-netty" % versions.grpc
  val grpcServices = "io.grpc" % "grpc-services" % versions.grpc
  val grpcContext = "io.grpc" % "grpc-context" % versions.grpc
  val kamonBundle = "io.kamon" %% "kamon-bundle" % versions.kamon
  val kamonPrometheus = "io.kamon" %% "kamon-prometheus" % versions.kamon
  val logbackCore = "ch.qos.logback" % "logback-core" % versions.logback
  val logbackClassic = "ch.qos.logback" % "logback-classic" % versions.logback
  val logbackLogstash =
    "net.logstash.logback" % "logstash-logback-encoder" % versions.logbackLogstash
  val jaxb = "javax.xml.bind" % "jaxb-api" % versions.jaxb
  val playJson = "com.typesafe.play" %% "play-json" % versions.playJson
  val postgresql = "org.postgresql" % "postgresql" % versions.postgresql
  val scalapbRuntimeGrpc =
    "com.thesamet.scalapb" %% "scalapb-runtime-grpc" % versions.scalapb
  val slf4j = "org.slf4j" % "slf4j-api" % versions.slf4j
  val sttpCore = "com.softwaremill.sttp.client3" %% "core" % versions.sttp
  val sttpCE2 =
    "com.softwaremill.sttp.client3" %% "async-http-client-backend-cats" % versions.sttp
  val tofu =
    "tf.tofu" %% "tofu-core-ce3" % versions.tofu
  val tofuLogging = "tf.tofu" %% "tofu-logging" % versions.tofu
  val tofuDerevoTagless =
    "tf.tofu" %% "derevo-cats-tagless" % versions.tofuDerevo
  val twirlApi = "com.typesafe.play" %% "twirl-api" % versions.twirl
  val typesafeConfig = "com.typesafe" % "config" % versions.typesafeConfig
  val http4sCirce = "org.http4s" %% "http4s-circe" % versions.http4s
  val http4sDsl = "org.http4s" %% "http4s-dsl" % versions.http4s
  val http4sBlazeServer =
    "org.http4s" %% "http4s-blaze-server" % versions.http4s
  val http4sBlazeClient =
    "org.http4s" %% "http4s-blaze-client" % versions.http4s
  val fs2 = "co.fs2" %% "fs2-io" % versions.fs2

  // SDK dependencies

  // We have to exclude bouncycastle since for some reason bitcoinj depends on bouncycastle jdk15to18
  // (i.e. JDK 1.5 to 1.8), but we are using JDK 11
  val prismCredentials =
    "io.iohk.atala" % "prism-credentials-jvm" % versions.prismSdk excludeAll ExclusionRule(
      organization = "org.bouncycastle"
    )
  val prismProtos =
    "io.iohk.atala" % "prism-protos-jvm" % versions.prismSdk % "protobuf-src" intransitive ()
  val vaultProtos =
    "io.iohk.atala" % "vault-api-jvm" % versions.vaultSdk % "protobuf-src" intransitive ()
  // Can be used only in tests!
  val prismApi =
    "io.iohk.atala" % "prism-api-jvm" % versions.prismSdk % Test excludeAll ExclusionRule(
      organization = "org.bouncycastle"
    )

  // Test dependencies
  val catsScalatest =
    "com.ironcorelabs" %% "cats-scalatest" % versions.catsScalatest % Test
  val diffx =
    "com.softwaremill.diffx" %% "diffx-scalatest-must" % versions.diffx % Test
  val dockerClient =
    "com.spotify" % "docker-client" % versions.dockerClient % Test
  val dockerTestkitScalatest =
    "com.whisk" %% "docker-testkit-scalatest" % versions.dockerTestkit % Test
  val dockerTestkitSpotify =
    "com.whisk" %% "docker-testkit-impl-spotify" % versions.dockerTestkit % Test
  val doobieScalatest =
    "org.tpolecat" %% "doobie-scalatest" % versions.doobie % Test
  val mockito = "org.mockito" %% "mockito-scala" % versions.mockito % Test
  val mockitoScalatest =
    "org.mockito" %% "mockito-scala-scalatest" % versions.mockito % Test
  val scalatest = "org.scalatest" %% "scalatest" % versions.scalatest % Test
  val scalatestWordspec =
    "org.scalatest" %% "scalatest-wordspec" % versions.scalatest % Test
  val scalatestplus =
    "org.scalatestplus" %% "scalacheck-1-15" % versions.scalatestplus % Test

  val bouncyDependencies = Seq(bouncyBcpkix, bouncyBcprov)
  val circeDependencies =
    Seq(circeCore, circeGeneric, circeGenericExtras, circeParser, circeOptics)
  val dockerDependencies =
    Seq(dockerClient, dockerTestkitScalatest, dockerTestkitSpotify)
  val doobieDependencies =
    Seq(doobieCore, doobiePostgresCirce, doobieHikari, doobieScalatest)
  val enumeratumDependencies =
    Seq(enumeratum, enumeratumCirce, enumeratumDoobie)
  val grpcDependencies = Seq(grpcNetty, grpcServices, grpcContext)
  val kamonDependencies = Seq(kamonBundle, kamonPrometheus)
  val logbackDependencies =
    Seq(logbackCore, logbackClassic, logbackLogstash, jaxb)
  val mockitoDependencies = Seq(mockito, mockitoScalatest)
  val scalatestDependencies =
    Seq(scalatest, scalatestWordspec, scalatestplus, catsScalatest)
  val sttpDependencies = Seq(sttpCore, sttpCE2)
  val http4sDependencies =
    Seq(http4sCirce, http4sDsl, http4sBlazeServer, http4sBlazeClient)
  val tofuDependencies = Seq(tofu, tofuLogging, tofuDerevoTagless)
  val prismDependencies =
    Seq(prismCredentials, prismProtos, prismApi, vaultProtos)
  val scalapbDependencies = Seq(
    "com.thesamet.scalapb" %% "scalapb-runtime" % scalapb.compiler.Version.scalapbVersion % "protobuf",
    "com.thesamet.scalapb" %% "scalapb-runtime-grpc" % scalapb.compiler.Version.scalapbVersion
  )

  // cardano-address library binary
  val cardanoAddressBinaryUrl =
    "https://github.com/input-output-hk/cardano-addresses/releases/download/3.2.0/cardano-addresses-3.2.0-linux64.tar.gz"

  // sha512 checksum of untarred binary file,
  val cardanoAddressBinaryChecksum =
    "fc45eeb026ef3e6fda8fdb792c83bb5bd25946b011b75e6364931206b4b6037e5d8e6f1a78b92b17062b28ae2b6bbd617a8fe50831a00f6fc8758234d36e2db9"
}<|MERGE_RESOLUTION|>--- conflicted
+++ resolved
@@ -33,11 +33,7 @@
   val typesafeConfig = "1.4.2"
   val http4s = "0.21.7"
   val fs2 = "3.2.5"
-<<<<<<< HEAD
-  val prismSdk = "1.3.2"
-=======
   val prismSdk = "v1.3.2-snapshot-1648199269-eb161af"
->>>>>>> 46d93187
   val vaultSdk = "0.1.0-build-2-96cc137d"
 }
 
