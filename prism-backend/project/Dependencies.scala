import sbt.Keys.libraryDependencySchemes
import sbt._

object versions {
  val bouncycastle = "1.70"
  val catsScalatest = "3.1.1"
  val chimney = "0.6.1"
  val circe = "0.14.1"
  val circeOptics = "0.14.1"
  val diffx = "0.7.0"
  val dockerClient = "8.16.0"
  val dockerTestkit = "0.9.9"
  val doobie = "1.0.0-RC2"
  val enumeratum = "1.7.0"
  val enumeratumDoobie = "1.7.0"
<<<<<<< HEAD
  val flyway = "8.4.2"
  val grpc = "1.44.0"
=======
  val flyway = "8.4.4"
  val grpc = "1.43.2"
>>>>>>> cb03047d
  val kamon = "2.4.2"
  val logback = "1.2.10"
  val logbackLogstash = "7.0.1"
  val jaxb = "2.3.1"
  val mockito = "1.17.0"
  val playJson = "2.9.1"
  val postgresql = "42.3.1"
  val scalatest = "3.2.11"
  val scalatestplus = s"$scalatest.0"
  val scalapb = "0.11.6"
  val slf4j = "1.7.36"
  val sttp = "3.4.0"
  val tofu = "0.10.6"
  val tofuDerevo = "0.12.8"
  val twirl = "1.5.1"
  val typesafeConfig = "1.4.1"
  val http4s = "0.21.7"
  val fs2 = "3.2.4"
  val prismSdk = "1.3.0-build-6-84b9950e"
  val vaultSdk = "0.1.0-build-2-96cc137d"
}

object Dependencies {
  val bouncyBcpkix =
    "org.bouncycastle" % "bcpkix-jdk15on" % versions.bouncycastle
  val bouncyBcprov =
    "org.bouncycastle" % "bcprov-jdk15on" % versions.bouncycastle
  val chimney = "io.scalaland" %% "chimney" % versions.chimney
  val circeCore = "io.circe" %% "circe-core" % versions.circe
  val circeGeneric = "io.circe" %% "circe-generic" % versions.circe
  val circeGenericExtras = "io.circe" %% "circe-generic-extras" % versions.circe
  val circeParser = "io.circe" %% "circe-parser" % versions.circe
  val circeOptics = "io.circe" %% "circe-optics" % versions.circeOptics
  val doobieCore = "org.tpolecat" %% "doobie-core" % versions.doobie
  val doobiePostgresCirce =
    "org.tpolecat" %% "doobie-postgres-circe" % versions.doobie
  val doobieHikari = "org.tpolecat" %% "doobie-hikari" % versions.doobie
  val enumeratum = "com.beachape" %% "enumeratum" % versions.enumeratum
  val enumeratumCirce =
    "com.beachape" %% "enumeratum-circe" % versions.enumeratum
  val enumeratumDoobie =
    "com.beachape" %% "enumeratum-doobie" % versions.enumeratumDoobie
  val flyway = "org.flywaydb" % "flyway-core" % versions.flyway
  val grpcNetty = "io.grpc" % "grpc-netty" % versions.grpc
  val grpcServices = "io.grpc" % "grpc-services" % versions.grpc
  val grpcContext = "io.grpc" % "grpc-context" % versions.grpc
  val kamonBundle = "io.kamon" %% "kamon-bundle" % versions.kamon
  val kamonPrometheus = "io.kamon" %% "kamon-prometheus" % versions.kamon
  val logbackCore = "ch.qos.logback" % "logback-core" % versions.logback
  val logbackClassic = "ch.qos.logback" % "logback-classic" % versions.logback
  val logbackLogstash =
    "net.logstash.logback" % "logstash-logback-encoder" % versions.logbackLogstash
  val jaxb = "javax.xml.bind" % "jaxb-api" % versions.jaxb
  val playJson = "com.typesafe.play" %% "play-json" % versions.playJson
  val postgresql = "org.postgresql" % "postgresql" % versions.postgresql
  val scalapbRuntimeGrpc =
    "com.thesamet.scalapb" %% "scalapb-runtime-grpc" % versions.scalapb
  val slf4j = "org.slf4j" % "slf4j-api" % versions.slf4j
  val sttpCore = "com.softwaremill.sttp.client3" %% "core" % versions.sttp
  val sttpCE2 =
    "com.softwaremill.sttp.client3" %% "async-http-client-backend-cats" % versions.sttp
  val tofu =
    "tf.tofu" %% "tofu-core-ce3" % versions.tofu
  val tofuLogging = "tf.tofu" %% "tofu-logging" % versions.tofu
  val tofuDerevoTagless =
    "tf.tofu" %% "derevo-cats-tagless" % versions.tofuDerevo
  val twirlApi = "com.typesafe.play" %% "twirl-api" % versions.twirl
  val typesafeConfig = "com.typesafe" % "config" % versions.typesafeConfig
  val http4sCirce = "org.http4s" %% "http4s-circe" % versions.http4s
  val http4sDsl = "org.http4s" %% "http4s-dsl" % versions.http4s
  val http4sBlazeServer =
    "org.http4s" %% "http4s-blaze-server" % versions.http4s
  val http4sBlazeClient =
    "org.http4s" %% "http4s-blaze-client" % versions.http4s
  val fs2 = "co.fs2" %% "fs2-io" % versions.fs2

  // SDK dependencies

  // We have to exclude bouncycastle since for some reason bitcoinj depends on bouncycastle jdk15to18
  // (i.e. JDK 1.5 to 1.8), but we are using JDK 11
  val prismCredentials =
    "io.iohk.atala" % "prism-credentials-jvm" % versions.prismSdk excludeAll ExclusionRule(
      organization = "org.bouncycastle"
    )
  val prismProtos =
    "io.iohk.atala" % "prism-protos-jvm" % versions.prismSdk % "protobuf-src" intransitive ()
  val vaultProtos =
    "io.iohk.atala" % "vault-api-jvm" % versions.vaultSdk % "protobuf-src" intransitive ()
  // Can be used only in tests!
  val prismApi =
    "io.iohk.atala" % "prism-api-jvm" % versions.prismSdk % Test excludeAll ExclusionRule(
      organization = "org.bouncycastle"
    )

  // Test dependencies
  val catsScalatest =
    "com.ironcorelabs" %% "cats-scalatest" % versions.catsScalatest % Test
  val diffx =
    "com.softwaremill.diffx" %% "diffx-scalatest-must" % versions.diffx % Test
  val dockerClient =
    "com.spotify" % "docker-client" % versions.dockerClient % Test
  val dockerTestkitScalatest =
    "com.whisk" %% "docker-testkit-scalatest" % versions.dockerTestkit % Test
  val dockerTestkitSpotify =
    "com.whisk" %% "docker-testkit-impl-spotify" % versions.dockerTestkit % Test
  val doobieScalatest =
    "org.tpolecat" %% "doobie-scalatest" % versions.doobie % Test
  val mockito = "org.mockito" %% "mockito-scala" % versions.mockito % Test
  val mockitoScalatest =
    "org.mockito" %% "mockito-scala-scalatest" % versions.mockito % Test
  val scalatest = "org.scalatest" %% "scalatest" % versions.scalatest % Test
  val scalatestWordspec =
    "org.scalatest" %% "scalatest-wordspec" % versions.scalatest % Test
  val scalatestplus =
    "org.scalatestplus" %% "scalacheck-1-15" % versions.scalatestplus % Test

  val bouncyDependencies = Seq(bouncyBcpkix, bouncyBcprov)
  val circeDependencies =
    Seq(circeCore, circeGeneric, circeGenericExtras, circeParser, circeOptics)
  val dockerDependencies =
    Seq(dockerClient, dockerTestkitScalatest, dockerTestkitSpotify)
  val doobieDependencies =
    Seq(doobieCore, doobiePostgresCirce, doobieHikari, doobieScalatest)
  val enumeratumDependencies =
    Seq(enumeratum, enumeratumCirce, enumeratumDoobie)
  val grpcDependencies = Seq(grpcNetty, grpcServices, grpcContext)
  val kamonDependencies = Seq(kamonBundle, kamonPrometheus)
  val logbackDependencies =
    Seq(logbackCore, logbackClassic, logbackLogstash, jaxb)
  val mockitoDependencies = Seq(mockito, mockitoScalatest)
  val scalatestDependencies =
    Seq(scalatest, scalatestWordspec, scalatestplus, catsScalatest)
  val sttpDependencies = Seq(sttpCore, sttpCE2)
  val http4sDependencies =
    Seq(http4sCirce, http4sDsl, http4sBlazeServer, http4sBlazeClient)
  val tofuDependencies = Seq(tofu, tofuLogging, tofuDerevoTagless)
  val prismDependencies =
    Seq(prismCredentials, prismProtos, prismApi, vaultProtos)
  val scalapbDependencies = Seq(
    "com.thesamet.scalapb" %% "scalapb-runtime" % scalapb.compiler.Version.scalapbVersion % "protobuf",
    "com.thesamet.scalapb" %% "scalapb-runtime-grpc" % scalapb.compiler.Version.scalapbVersion
  )
  val overrideVersionSchemes = libraryDependencySchemes += "org.tpolecat" %% "doobie-core" % VersionScheme.Always

  // cardano-address library binary
  val cardanoAddressBinaryUrl =
    "https://github.com/input-output-hk/cardano-addresses/releases/download/3.2.0/cardano-addresses-3.2.0-linux64.tar.gz"

  // sha512 checksum of untarred binary file,
  val cardanoAddressBinaryChecksum =
    "fc45eeb026ef3e6fda8fdb792c83bb5bd25946b011b75e6364931206b4b6037e5d8e6f1a78b92b17062b28ae2b6bbd617a8fe50831a00f6fc8758234d36e2db9"
}<|MERGE_RESOLUTION|>--- conflicted
+++ resolved
@@ -13,13 +13,8 @@
   val doobie = "1.0.0-RC2"
   val enumeratum = "1.7.0"
   val enumeratumDoobie = "1.7.0"
-<<<<<<< HEAD
-  val flyway = "8.4.2"
+  val flyway = "8.4.4"
   val grpc = "1.44.0"
-=======
-  val flyway = "8.4.4"
-  val grpc = "1.43.2"
->>>>>>> cb03047d
   val kamon = "2.4.2"
   val logback = "1.2.10"
   val logbackLogstash = "7.0.1"
