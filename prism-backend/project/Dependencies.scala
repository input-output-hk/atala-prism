--- conflicted
+++ resolved
@@ -20,13 +20,8 @@
   val logback = "1.2.6"
   val logbackLogstash = "6.6"
   val jaxb = "2.3.1"
-<<<<<<< HEAD
   val mockito = "1.16.46"
-  val monix = "3.2.2"
-=======
-  val mockito = "1.16.0"
   val monix = "3.4.0"
->>>>>>> 1524c162
   val osLib = "0.7.8"
   val playJson = "2.9.1"
   val postgresql = "42.2.18"
