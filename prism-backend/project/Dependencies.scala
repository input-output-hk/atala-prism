import sbt.Keys.libraryDependencySchemes
import sbt._

object versions {
  val bouncycastle = "1.70"
  val catsScalatest = "3.1.1"
  val chimney = "0.6.1"
  val circe = "0.14.1"
  val circeOptics = "0.14.1"
  val diffx = "0.7.0"
  val dockerClient = "8.16.0"
  val dockerTestkit = "0.9.9"
  val doobie = "1.0.0-RC2"
  val enumeratum = "1.7.0"
  val enumeratumDoobie = "1.7.0"
  val flyway = "8.4.2"
  val grpc = "1.43.2"
  val kamon = "2.4.2"
  val logback = "1.2.10"
  val logbackLogstash = "7.0.1"
  val jaxb = "2.3.1"
  val mockito = "1.16.55"
  val playJson = "2.9.1"
<<<<<<< HEAD
  val postgresql = "42.3.2"
  val scalatest = "3.2.10"
=======
  val postgresql = "42.3.1"
  val scalatest = "3.2.11"
>>>>>>> b6d3e73d
  val scalatestplus = s"$scalatest.0"
  val scalapb = "0.11.6"
  val slf4j = "1.7.36"
  val sttp = "3.4.0"
  val tofu = "0.10.6"
  val tofuDerevo = "0.12.8"
  val twirl = "1.5.1"
  val typesafeConfig = "1.4.1"
  val http4s = "0.21.7"
  val fs2 = "3.2.4"
  val prismSdk = "1.3.0-build-6-84b9950e"
  val vaultSdk = "0.1.0-build-2-96cc137d"
}

object Dependencies {
  val bouncyBcpkix =
    "org.bouncycastle" % "bcpkix-jdk15on" % versions.bouncycastle
  val bouncyBcprov =
    "org.bouncycastle" % "bcprov-jdk15on" % versions.bouncycastle
  val chimney = "io.scalaland" %% "chimney" % versions.chimney
  val circeCore = "io.circe" %% "circe-core" % versions.circe
  val circeGeneric = "io.circe" %% "circe-generic" % versions.circe
  val circeGenericExtras = "io.circe" %% "circe-generic-extras" % versions.circe
  val circeParser = "io.circe" %% "circe-parser" % versions.circe
  val circeOptics = "io.circe" %% "circe-optics" % versions.circeOptics
  val doobieCore = "org.tpolecat" %% "doobie-core" % versions.doobie
  val doobiePostgresCirce =
    "org.tpolecat" %% "doobie-postgres-circe" % versions.doobie
  val doobieHikari = "org.tpolecat" %% "doobie-hikari" % versions.doobie
  val enumeratum = "com.beachape" %% "enumeratum" % versions.enumeratum
  val enumeratumCirce =
    "com.beachape" %% "enumeratum-circe" % versions.enumeratum
  val enumeratumDoobie =
    "com.beachape" %% "enumeratum-doobie" % versions.enumeratumDoobie
  val flyway = "org.flywaydb" % "flyway-core" % versions.flyway
  val grpcNetty = "io.grpc" % "grpc-netty" % versions.grpc
  val grpcServices = "io.grpc" % "grpc-services" % versions.grpc
  val grpcContext = "io.grpc" % "grpc-context" % versions.grpc
  val kamonBundle = "io.kamon" %% "kamon-bundle" % versions.kamon
  val kamonPrometheus = "io.kamon" %% "kamon-prometheus" % versions.kamon
  val logbackCore = "ch.qos.logback" % "logback-core" % versions.logback
  val logbackClassic = "ch.qos.logback" % "logback-classic" % versions.logback
  val logbackLogstash =
    "net.logstash.logback" % "logstash-logback-encoder" % versions.logbackLogstash
  val jaxb = "javax.xml.bind" % "jaxb-api" % versions.jaxb
  val playJson = "com.typesafe.play" %% "play-json" % versions.playJson
  val postgresql = "org.postgresql" % "postgresql" % versions.postgresql
  val scalapbRuntimeGrpc =
    "com.thesamet.scalapb" %% "scalapb-runtime-grpc" % versions.scalapb
  val slf4j = "org.slf4j" % "slf4j-api" % versions.slf4j
  val sttpCore = "com.softwaremill.sttp.client3" %% "core" % versions.sttp
  val sttpCE2 =
    "com.softwaremill.sttp.client3" %% "async-http-client-backend-cats" % versions.sttp
  val tofu =
    "tf.tofu" %% "tofu-core-ce3" % versions.tofu
  val tofuLogging = "tf.tofu" %% "tofu-logging" % versions.tofu
  val tofuDerevoTagless =
    "tf.tofu" %% "derevo-cats-tagless" % versions.tofuDerevo
  val twirlApi = "com.typesafe.play" %% "twirl-api" % versions.twirl
  val typesafeConfig = "com.typesafe" % "config" % versions.typesafeConfig
  val http4sCirce = "org.http4s" %% "http4s-circe" % versions.http4s
  val http4sDsl = "org.http4s" %% "http4s-dsl" % versions.http4s
  val http4sBlazeServer =
    "org.http4s" %% "http4s-blaze-server" % versions.http4s
  val http4sBlazeClient =
    "org.http4s" %% "http4s-blaze-client" % versions.http4s
  val fs2 = "co.fs2" %% "fs2-io" % versions.fs2

  // SDK dependencies

  // We have to exclude bouncycastle since for some reason bitcoinj depends on bouncycastle jdk15to18
  // (i.e. JDK 1.5 to 1.8), but we are using JDK 11
  val prismCredentials =
    "io.iohk.atala" % "prism-credentials-jvm" % versions.prismSdk excludeAll ExclusionRule(
      organization = "org.bouncycastle"
    )
  val prismProtos =
    "io.iohk.atala" % "prism-protos-jvm" % versions.prismSdk % "protobuf-src" intransitive ()
  val vaultProtos =
    "io.iohk.atala" % "vault-api-jvm" % versions.vaultSdk % "protobuf-src" intransitive ()
  // Can be used only in tests!
  val prismApi =
    "io.iohk.atala" % "prism-api-jvm" % versions.prismSdk % Test excludeAll ExclusionRule(
      organization = "org.bouncycastle"
    )

  // Test dependencies
  val catsScalatest =
    "com.ironcorelabs" %% "cats-scalatest" % versions.catsScalatest % Test
  val diffx =
    "com.softwaremill.diffx" %% "diffx-scalatest-must" % versions.diffx % Test
  val dockerClient =
    "com.spotify" % "docker-client" % versions.dockerClient % Test
  val dockerTestkitScalatest =
    "com.whisk" %% "docker-testkit-scalatest" % versions.dockerTestkit % Test
  val dockerTestkitSpotify =
    "com.whisk" %% "docker-testkit-impl-spotify" % versions.dockerTestkit % Test
  val doobieScalatest =
    "org.tpolecat" %% "doobie-scalatest" % versions.doobie % Test
  val mockito = "org.mockito" %% "mockito-scala" % versions.mockito % Test
  val mockitoScalatest =
    "org.mockito" %% "mockito-scala-scalatest" % versions.mockito % Test
  val scalatest = "org.scalatest" %% "scalatest" % versions.scalatest % Test
  val scalatestWordspec =
    "org.scalatest" %% "scalatest-wordspec" % versions.scalatest % Test
  val scalatestplus =
    "org.scalatestplus" %% "scalacheck-1-15" % versions.scalatestplus % Test

  val bouncyDependencies = Seq(bouncyBcpkix, bouncyBcprov)
  val circeDependencies =
    Seq(circeCore, circeGeneric, circeGenericExtras, circeParser, circeOptics)
  val dockerDependencies =
    Seq(dockerClient, dockerTestkitScalatest, dockerTestkitSpotify)
  val doobieDependencies =
    Seq(doobieCore, doobiePostgresCirce, doobieHikari, doobieScalatest)
  val enumeratumDependencies =
    Seq(enumeratum, enumeratumCirce, enumeratumDoobie)
  val grpcDependencies = Seq(grpcNetty, grpcServices, grpcContext)
  val kamonDependencies = Seq(kamonBundle, kamonPrometheus)
  val logbackDependencies =
    Seq(logbackCore, logbackClassic, logbackLogstash, jaxb)
  val mockitoDependencies = Seq(mockito, mockitoScalatest)
  val scalatestDependencies =
    Seq(scalatest, scalatestWordspec, scalatestplus, catsScalatest)
  val sttpDependencies = Seq(sttpCore, sttpCE2)
  val http4sDependencies =
    Seq(http4sCirce, http4sDsl, http4sBlazeServer, http4sBlazeClient)
  val tofuDependencies = Seq(tofu, tofuLogging, tofuDerevoTagless)
  val prismDependencies =
    Seq(prismCredentials, prismProtos, prismApi, vaultProtos)
  val scalapbDependencies = Seq(
    "com.thesamet.scalapb" %% "scalapb-runtime" % scalapb.compiler.Version.scalapbVersion % "protobuf",
    "com.thesamet.scalapb" %% "scalapb-runtime-grpc" % scalapb.compiler.Version.scalapbVersion
  )
  val overrideVersionSchemes = libraryDependencySchemes += "org.tpolecat" %% "doobie-core" % VersionScheme.Always

  // cardano-address library binary
  val cardanoAddressBinaryUrl =
    "https://github.com/input-output-hk/cardano-addresses/releases/download/3.2.0/cardano-addresses-3.2.0-linux64.tar.gz"

  // sha512 checksum of untarred binary file,
  val cardanoAddressBinaryChecksum =
    "fc45eeb026ef3e6fda8fdb792c83bb5bd25946b011b75e6364931206b4b6037e5d8e6f1a78b92b17062b28ae2b6bbd617a8fe50831a00f6fc8758234d36e2db9"
}<|MERGE_RESOLUTION|>--- conflicted
+++ resolved
@@ -21,13 +21,9 @@
   val jaxb = "2.3.1"
   val mockito = "1.16.55"
   val playJson = "2.9.1"
-<<<<<<< HEAD
   val postgresql = "42.3.2"
-  val scalatest = "3.2.10"
-=======
   val postgresql = "42.3.1"
   val scalatest = "3.2.11"
->>>>>>> b6d3e73d
   val scalatestplus = s"$scalatest.0"
   val scalapb = "0.11.6"
   val slf4j = "1.7.36"
