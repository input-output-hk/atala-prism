import sbt._

object versions {
  val awsSdk = "2.11.8"
  val bitcoinLib = "0.18"
  val bouncycastle = "1.62"
  val braintree = "3.2.0"
  val catsScalatest = "3.0.8"
  val chimney = "0.6.0"
  val circe = "0.13.0"
  val circeOptics = "0.13.0"
  val diffx = "0.3.30"
  val dockerClient = "8.16.0"
  val dockerTestkit = "0.9.9"
  val doobie = "0.9.2"
  val enumeratum = "1.6.0"
  val flyway = "7.10.0"
<<<<<<< HEAD
  val grpc = "1.36.0"
  val kamon = "2.1.21"
  val logback = "1.2.3"
=======
  val grpc = "1.36.2"
  val kamon = "2.1.11"
  val logback = "1.2.6"
>>>>>>> 4182840e
  val logbackLogstash = "6.6"
  val jaxb = "2.3.1"
  val mockito = "1.16.0"
  val monix = "3.2.2"
  val monocle = "2.1.0"
  val odyssey = "0.1.5"
  val osLib = "0.7.8"
  val playJson = "2.9.1"
  val postgresql = "42.2.18"
  val scalatest = "3.2.2"
  val scalatestplus = s"$scalatest.0"
  val scalapb = "0.10.8"
  val slf4j = "1.7.30"
  val sttp = "1.7.2"
  val tofu = "0.10.2"
  val tofuDerevo = "0.12.5"
  val twirl = "1.5.1"
  val typesafeConfig = "1.4.1"
  val http4s = "0.21.7"
  val prismSdk = "1.2.0"
}

object Dependencies {
  val awsSdk = "software.amazon.awssdk" % "s3" % versions.awsSdk
  val bitcoinLib = "fr.acinq" %% "bitcoin-lib" % versions.bitcoinLib
  val bouncyBcpkix = "org.bouncycastle" % "bcpkix-jdk15on" % versions.bouncycastle
  val bouncyBcprov = "org.bouncycastle" % "bcprov-jdk15on" % versions.bouncycastle
  val braintree = "com.braintreepayments.gateway" % "braintree-java" % versions.braintree
  val chimney = "io.scalaland" %% "chimney" % versions.chimney
  val circeCore = "io.circe" %% "circe-core" % versions.circe
  val circeGeneric = "io.circe" %% "circe-generic" % versions.circe
  val circeGenericExtras = "io.circe" %% "circe-generic-extras" % versions.circe
  val circeParser = "io.circe" %% "circe-parser" % versions.circe
  val circeOptics = "io.circe" %% "circe-optics" % versions.circeOptics
  val doobieCore = "org.tpolecat" %% "doobie-core" % versions.doobie
  val doobiePostgresCirce = "org.tpolecat" %% "doobie-postgres-circe" % versions.doobie
  val doobieHikari = "org.tpolecat" %% "doobie-hikari" % versions.doobie
  val enumeratum = "com.beachape" %% "enumeratum" % versions.enumeratum
  val enumeratumCirce = "com.beachape" %% "enumeratum-circe" % versions.enumeratum
  val enumeratumDoobie = "com.beachape" %% "enumeratum-doobie" % versions.enumeratum
  val flyway = "org.flywaydb" % "flyway-core" % versions.flyway
  val grpcNetty = "io.grpc" % "grpc-netty" % versions.grpc
  val grpcServices = "io.grpc" % "grpc-services" % versions.grpc
  val grpcContext = "io.grpc" % "grpc-context" % versions.grpc
  val kamonBundle = "io.kamon" %% "kamon-bundle" % versions.kamon
  val kamonPrometheus = "io.kamon" %% "kamon-prometheus" % versions.kamon
  val logbackCore = "ch.qos.logback" % "logback-core" % versions.logback
  val logbackClassic = "ch.qos.logback" % "logback-classic" % versions.logback
  val logbackLogstash = "net.logstash.logback" % "logstash-logback-encoder" % versions.logbackLogstash
  val jaxb = "javax.xml.bind" % "jaxb-api" % versions.jaxb
  val monix = "io.monix" %% "monix" % versions.monix
  val osLib = "com.lihaoyi" %% "os-lib" % versions.osLib
  val playJson = "com.typesafe.play" %% "play-json" % versions.playJson
  val postgresql = "org.postgresql" % "postgresql" % versions.postgresql
  val scalapbRuntimeGrpc = "com.thesamet.scalapb" %% "scalapb-runtime-grpc" % versions.scalapb
  val slf4j = "org.slf4j" % "slf4j-api" % versions.slf4j
  val sttpCore = "com.softwaremill.sttp" %% "core" % versions.sttp
  val sttpFuture = "com.softwaremill.sttp" %% "async-http-client-backend-future" % versions.sttp
  // TODO update monix in the project
  val tofu = "tf.tofu" %% "tofu" % versions.tofu excludeAll ExclusionRule(organization = "io.monix")
  val tofuLogging = "tf.tofu" %% "tofu-logging" % versions.tofu
  val tofuDerevoTagless = "tf.tofu" %% "derevo-cats-tagless" % versions.tofuDerevo
  val twirlApi = "com.typesafe.play" %% "twirl-api" % versions.twirl
  val typesafeConfig = "com.typesafe" % "config" % versions.typesafeConfig
  val http4sCirce = "org.http4s" %% "http4s-circe" % versions.http4s
  val http4sDsl = "org.http4s" %% "http4s-dsl" % versions.http4s
  val http4sBlazeServer = "org.http4s" %% "http4s-blaze-server" % versions.http4s
  val http4sBlazeClient = "org.http4s" %% "http4s-blaze-client" % versions.http4s

  // SDK dependencies
  val prismCrypto = "io.iohk.atala" % "prism-crypto-jvm" % versions.prismSdk
  val prismCredentials = "io.iohk.atala" % "prism-credentials-jvm" % versions.prismSdk
  val prismProtos = "io.iohk.atala" % "prism-protos-jvm" % versions.prismSdk % "protobuf-src" intransitive ()
  //Can be used only in tests!
  val prismApi = "io.iohk.atala" % "prism-api-jvm" % versions.prismSdk % Test

  // Test dependencies
  val catsScalatest = "com.ironcorelabs" %% "cats-scalatest" % versions.catsScalatest % Test
  val diffx = "com.softwaremill.diffx" %% "diffx-scalatest" % versions.diffx % Test
  val dockerClient = "com.spotify" % "docker-client" % versions.dockerClient % Test
  val dockerTestkitScalatest = "com.whisk" %% "docker-testkit-scalatest" % versions.dockerTestkit % Test
  val dockerTestkitSpotify = "com.whisk" %% "docker-testkit-impl-spotify" % versions.dockerTestkit % Test
  val doobieScalatest = "org.tpolecat" %% "doobie-scalatest" % versions.doobie % Test
  val mockito = "org.mockito" %% "mockito-scala" % versions.mockito % Test
  val mockitoScalatest = "org.mockito" %% "mockito-scala-scalatest" % versions.mockito % Test
  val scalatest = "org.scalatest" %% "scalatest" % versions.scalatest % Test
  val scalatestWordspec = "org.scalatest" %% "scalatest-wordspec" % versions.scalatest % Test
  val scalatestplus = "org.scalatestplus" %% "scalacheck-1-14" % versions.scalatestplus % Test

  val bouncyDependencies = Seq(bouncyBcpkix, bouncyBcprov)
  val circeDependencies = Seq(circeCore, circeGeneric, circeGenericExtras, circeParser, circeOptics)
  val dockerDependencies = Seq(dockerClient, dockerTestkitScalatest, dockerTestkitSpotify)
  val doobieDependencies = Seq(doobieCore, doobiePostgresCirce, doobieHikari, doobieScalatest)
  val enumeratumDependencies = Seq(enumeratum, enumeratumCirce, enumeratumDoobie)
  val grpcDependencies = Seq(grpcNetty, grpcServices, grpcContext)
  val kamonDependencies = Seq(kamonBundle, kamonPrometheus)
  val logbackDependencies = Seq(logbackCore, logbackClassic, logbackLogstash, jaxb)
  val mockitoDependencies = Seq(mockito, mockitoScalatest)
  val scalatestDependencies = Seq(scalatest, scalatestWordspec, scalatestplus, catsScalatest)
  val sttpDependencies = Seq(sttpCore, sttpFuture)
  val http4sDependencies = Seq(http4sCirce, http4sDsl, http4sBlazeServer, http4sBlazeClient)
  val tofuDependencies = Seq(tofu, tofuLogging, tofuDerevoTagless)
  val prismDependencies = Seq(prismCrypto, prismCredentials, prismProtos, prismApi)
  val scalapbDependencies = Seq(
    "com.thesamet.scalapb" %% "scalapb-runtime" % scalapb.compiler.Version.scalapbVersion % "protobuf",
    "com.thesamet.scalapb" %% "scalapb-runtime-grpc" % scalapb.compiler.Version.scalapbVersion
  )

  // cardano-address library binary
  val cardanoAddressBinaryUrl =
    "https://github.com/input-output-hk/cardano-addresses/releases/download/3.2.0/cardano-addresses-3.2.0-linux64.tar.gz"

  // sha512 checksum of untarred binary file,
  val cardanoAddressBinaryChecksum =
    "fc45eeb026ef3e6fda8fdb792c83bb5bd25946b011b75e6364931206b4b6037e5d8e6f1a78b92b17062b28ae2b6bbd617a8fe50831a00f6fc8758234d36e2db9"
}<|MERGE_RESOLUTION|>--- conflicted
+++ resolved
@@ -15,15 +15,9 @@
   val doobie = "0.9.2"
   val enumeratum = "1.6.0"
   val flyway = "7.10.0"
-<<<<<<< HEAD
-  val grpc = "1.36.0"
+  val grpc = "1.36.2"
   val kamon = "2.1.21"
-  val logback = "1.2.3"
-=======
-  val grpc = "1.36.2"
-  val kamon = "2.1.11"
   val logback = "1.2.6"
->>>>>>> 4182840e
   val logbackLogstash = "6.6"
   val jaxb = "2.3.1"
   val mockito = "1.16.0"
