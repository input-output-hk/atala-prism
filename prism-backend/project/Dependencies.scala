--- conflicted
+++ resolved
@@ -12,13 +12,8 @@
   val doobie = "1.0.0-RC1"
   val enumeratum = "1.7.0"
   val enumeratumDoobie = "1.7.0"
-<<<<<<< HEAD
   val flyway = "8.0.4"
-  val grpc = "1.41.1"
-=======
-  val flyway = "8.0.3"
   val grpc = "1.42.1"
->>>>>>> d371b571
   val kamon = "2.3.1"
   val logback = "1.2.7"
   val logbackLogstash = "6.6"
