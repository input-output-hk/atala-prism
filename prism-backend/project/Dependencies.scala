--- conflicted
+++ resolved
@@ -31,12 +31,8 @@
   val twirl = "1.5.1"
   val typesafeConfig = "1.4.1"
   val http4s = "0.21.7"
-<<<<<<< HEAD
 //  val prismSdk = "1.3.0-build-30-9e997e55"
   val prismSdk = "1.3.0-cbe56bf1"
-=======
-  val prismSdk = "1.3.0-build-31-18e512e3"
->>>>>>> 1b4861d3
   val vaultSdk = "0.1.0-build-2-96cc137d"
 }
 
