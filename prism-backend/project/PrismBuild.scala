import Dependencies._
import com.typesafe.sbt.GitVersioning
import com.typesafe.sbt.GitPlugin.autoImport._
import play.twirl.sbt.SbtTwirl
import sbt.Keys._
import sbt._
import sbtassembly.AssemblyPlugin.autoImport._
import sbtbuildinfo.BuildInfoPlugin
import sbtbuildinfo.BuildInfoPlugin.autoImport._
import sbtdocker.DockerPlugin
import sbtdocker.DockerPlugin.autoImport._
import scoverage.ScoverageKeys._
import sbtghpackages.GitHubPackagesPlugin.autoImport._
import sbtprotoc.ProtocPlugin.autoImport.PB

object PrismBuild {

  def commonProject(project: Project): Project =
    project
      .settings(
        organization := "io.iohk",
        organizationName := "Input Output HK",
        git.baseVersion := "1.2",
        git.formattedShaVersion := git.gitHeadCommit.value.map(git.baseVersion.value + "-" + _.take(8)),
        scalaVersion := "2.13.6",
        scalacOptions ~= (options =>
          options.filterNot(
            Set(
              "-Xlint:package-object-classes",
              "-Wdead-code",
              "-Ywarn-dead-code"
            )
          )
        ),
        scalacOptions += "-Ymacro-annotations",
        javacOptions ++= Seq("-source", "1.11", "-target", "1.11"),
        githubTokenSource := TokenSource.Environment("GITHUB_TOKEN"),
        resolvers += Resolver.githubPackages("input-output-hk", "atala-prism-sdk"),
        libraryDependencies ++= scalatestDependencies,
        addCompilerPlugin("org.typelevel" % "kind-projector" % "0.13.0" cross CrossVersion.full),
        coverageScalacPluginVersion := "1.4.1",
        Test / fork := true,
        Test / parallelExecution := false,
        Test / testForkedParallel := false,
        assembly / test := {},
        commands += Command.args("testOnlyUntilFailed", "<testOnly params>") { (state, args) =>
          val argsString = args.mkString(" ")
          ("testOnly " + argsString) :: ("testOnlyUntilFailed " + argsString) :: state
        },
        assembly / assemblyExcludedJars := {
          val cp = (assembly / fullClasspath).value

          val excludeLibs = Set("protobuf-javalite", "kotlinx-coroutines-core", "pbandk-protos")

          cp.filter { path => excludeLibs.exists(lib => path.data.getName.startsWith(lib)) }
        },
        assembly / assemblyMergeStrategy := {
          // Merge service files, otherwise GRPC client doesn't work: https://github.com/grpc/grpc-java/issues/5493
          case PathList("META-INF", "services", _*) => MergeStrategy.concat
          case PathList("META-INF", "io.netty.versions.properties") => MergeStrategy.concat
          // It is safe to discard when building an uber-jar according to https://stackoverflow.com/a/55557287
          case x if x.endsWith("module-info.class") => MergeStrategy.discard
          case "logback.xml" => MergeStrategy.concat
          case x =>
            val oldStrategy = (assembly / assemblyMergeStrategy).value
            oldStrategy(x)
        }
      )
      .enablePlugins(GitVersioning)

  lazy val common =
    commonProject(project in file("common"))
      .settings(
        name := "common",
        // Make ScalaPB compile protos relative to `protobuf_external_src/protos` directory.
        // Otherwise, it will assume that `protobuf_external_src` is the root directory for proto files.
        Compile / PB.protoSources := (Compile / PB.protoSources).value.map {
          case externalSrc if externalSrc.toPath.endsWith("protobuf_external_src") => externalSrc / "proto"
          case other => other
        },
        resolvers += Resolver.mavenLocal,
        resolvers += Resolver.jcenterRepo,
        resolvers += Resolver.mavenCentral,
        libraryDependencies ++=
          doobieDependencies ++
            dockerDependencies ++
            bouncyDependencies ++
            grpcDependencies ++
            mockitoDependencies ++
            kamonDependencies ++
            circeDependencies ++
            enumeratumDependencies ++
            tofuDependencies ++
            Seq(
              diffx,
              flyway,
              monix,
              typesafeConfig
            ) ++
<<<<<<< HEAD
            prismDependencies ++
            scalapbDependencies,
        Compile / PB.targets := Seq(
          scalapb.gen() -> (Compile / sourceManaged).value / "proto"
        )
=======
            Seq(prismCrypto, prismCredentials, prismExtras)
>>>>>>> bce11d45
      )

  private def generateImageName(name: String, version: String): ImageName =
    if (sys.env.get("GITHUB").contains("1"))
      ImageName(
        namespace = Some("ghcr.io/input-output-hk"),
        repository = "prism-" + name,
        tag = sys.env.get("TAG").orElse(Some(version))
      )
    else
      ImageName(
        namespace = Some("895947072537.dkr.ecr.us-east-2.amazonaws.com"),
        repository = name,
        tag = sys.env.get("TAG").orElse(Some(version))
      )

  def commonServerProject(name: String): Project =
    commonProject(Project(name, file(name)))
      .settings(
        buildInfoPackage := "io.iohk.atala.prism",
        docker / dockerfile := {
          val artifact = assembly.value
          val className = (Compile / run / mainClass).value.get
          new Dockerfile {
            from("openjdk:11")
            add(file(name), file("/usr/app"))
            workDir("/usr/app")
            add(artifact, file(s"$name.jar"))
            cmd("/usr/local/openjdk-11/bin/java", "-classpath", s"/usr/app/$name.jar", className)
          }
        },
        docker / imageNames := Seq(generateImageName(name, version.value)),
        libraryDependencies ++= circeDependencies ++ enumeratumDependencies ++ doobieDependencies ++
          grpcDependencies ++ logbackDependencies ++
          sttpDependencies ++
          Seq(
            chimney,
            flyway,
            monix,
            postgresql,
            scalapbRuntimeGrpc,
            slf4j,
            typesafeConfig
          )
      )
      .enablePlugins(BuildInfoPlugin, DockerPlugin)

  lazy val node =
    commonServerProject("node")
      .settings(
        name := "node",
        Compile / run / mainClass := Some("io.iohk.atala.prism.node.NodeApp"),
        libraryDependencies ++= Seq(awsSdk, osLib)
      )
      .dependsOn(common % "compile->compile;test->test")

  lazy val connector =
    commonServerProject("connector")
      .settings(
        name := "connector",
        Compile / run / mainClass := Some("io.iohk.atala.prism.connector.ConnectorApp"),
        scalacOptions ~= (_ :+ "-Wconf:src=.*twirl/.*:silent"),
        libraryDependencies ++= Seq(braintree, twirlApi)
      )
      .dependsOn(common % "compile->compile;test->test")
      .enablePlugins(SbtTwirl)

  lazy val keyderivation =
    commonProject(project in file("util") / "keyderivation")
      .settings(
        name := "util-keyderivation",
        resolvers += Resolver.sonatypeRepo("snapshots"),
        libraryDependencies ++= Seq(
          bitcoinLib,
          enumeratum
        )
      )
      .dependsOn(common)

  lazy val vault =
    commonServerProject("vault")
      .settings(
        name := "vault",
        Compile / run / mainClass := Some("io.iohk.atala.prism.vault.VaultApp")
      )
      .dependsOn(common % "compile->compile;test->test")

  lazy val managementConsole =
    commonServerProject("management-console")
      .settings(
        name := "management-console",
        Compile / run / mainClass := Some("io.iohk.atala.prism.management.console.ManagementConsoleApp")
      )
      .dependsOn(common % "compile->compile;test->test")

  lazy val prism =
    commonProject(project in file("."))
      .aggregate(
        common,
        node,
        connector,
        keyderivation,
        vault,
        managementConsole
      )
}<|MERGE_RESOLUTION|>--- conflicted
+++ resolved
@@ -97,15 +97,11 @@
               monix,
               typesafeConfig
             ) ++
-<<<<<<< HEAD
             prismDependencies ++
             scalapbDependencies,
         Compile / PB.targets := Seq(
           scalapb.gen() -> (Compile / sourceManaged).value / "proto"
         )
-=======
-            Seq(prismCrypto, prismCredentials, prismExtras)
->>>>>>> bce11d45
       )
 
   private def generateImageName(name: String, version: String): ImageName =
