package io.iohk.atala.prism.connector

import cats.syntax.either._
import io.iohk.atala.prism.auth.errors.{AuthError, UnexpectedError}
import io.iohk.atala.prism.auth
import io.iohk.atala.prism.auth.SignedRequestsAuthenticatorBase
import io.iohk.atala.prism.auth.grpc.GrpcAuthenticationHeaderParser
import io.iohk.atala.prism.auth.model.RequestNonce
import io.iohk.atala.prism.connector.repositories.{ParticipantsRepository, RequestNoncesRepository}
import io.iohk.atala.prism.crypto.keys.ECPublicKey
import io.iohk.atala.prism.identity.{PrismDid => DID}
import io.iohk.atala.prism.logging.TraceId
import io.iohk.atala.prism.logging.TraceId.IOWithTraceIdContext
import io.iohk.atala.prism.models.ParticipantId
import io.iohk.atala.prism.protos.node_api
import io.iohk.atala.prism.utils.FutureEither
import io.iohk.atala.prism.utils.FutureEither.FutureEitherOps

import scala.concurrent.ExecutionContext

class ConnectorAuthenticator(
    participantsRepository: ParticipantsRepository[IOWithTraceIdContext],
    requestNoncesRepository: RequestNoncesRepository[IOWithTraceIdContext],
    nodeClient: node_api.NodeServiceGrpc.NodeService,
    grpcAuthenticationHeaderParser: GrpcAuthenticationHeaderParser
) extends SignedRequestsAuthenticatorBase[ParticipantId](
      nodeClient,
      grpcAuthenticationHeaderParser
    ) {

  override def burnNonce(
      id: ParticipantId,
      requestNonce: auth.model.RequestNonce,
      traceId: TraceId
  )(implicit ec: ExecutionContext): FutureEither[AuthError, Unit] =
    requestNoncesRepository
      .burn(id, requestNonce)
      .run(traceId)
      .unsafeToFuture()
      .map(_.asRight)
      .toFutureEither

  override def burnNonce(
      did: DID,
      requestNonce: RequestNonce,
      traceId: TraceId
  )(implicit
      ec: ExecutionContext
  ): FutureEither[AuthError, Unit] =
    requestNoncesRepository
      .burn(did, requestNonce)
      .run(traceId)
      .unsafeToFuture()
      .map(_.asRight)
      .toFutureEither

  override def findByPublicKey(
      publicKey: ECPublicKey,
      traceId: TraceId
  )(implicit ec: ExecutionContext): FutureEither[AuthError, ParticipantId] =
    participantsRepository
      .findBy(publicKey)
      .run(traceId)
      .unsafeToFuture()
      .toFutureEither
      .mapLeft(_.unify)
      .map(_.id)
      .mapLeft(e => UnexpectedError(e.toStatus))

<<<<<<< HEAD
  override def findByDid(did: DID, traceId: TraceId)(implicit
      ec: ExecutionContext
  ): FutureEither[AuthError, ParticipantId] =
=======
  override def findByDid(
      did: DID
  )(implicit ec: ExecutionContext): FutureEither[AuthError, ParticipantId] =
>>>>>>> 5d05187e
    participantsRepository
      .findBy(did)
      .run(traceId)
      .unsafeToFuture()
      .toFutureEither
      .mapLeft(_.unify)
      .map(_.id)
      .mapLeft(e => UnexpectedError(e.toStatus))
}<|MERGE_RESOLUTION|>--- conflicted
+++ resolved
@@ -67,15 +67,9 @@
       .map(_.id)
       .mapLeft(e => UnexpectedError(e.toStatus))
 
-<<<<<<< HEAD
   override def findByDid(did: DID, traceId: TraceId)(implicit
       ec: ExecutionContext
   ): FutureEither[AuthError, ParticipantId] =
-=======
-  override def findByDid(
-      did: DID
-  )(implicit ec: ExecutionContext): FutureEither[AuthError, ParticipantId] =
->>>>>>> 5d05187e
     participantsRepository
       .findBy(did)
       .run(traceId)
