package io.iohk.atala.prism.connector

import cats.effect._
import cats.implicits.catsSyntaxEitherId
import cats.syntax.functor._
import com.google.protobuf.ByteString
import io.grpc.stub.StreamObserver
import io.iohk.atala.prism.BuildInfo
import io.iohk.atala.prism.auth.AuthAndMiddlewareSupport
import io.iohk.atala.prism.auth.grpc.SignedRequestsHelper
import io.iohk.atala.prism.auth.utils.DIDUtils
import io.iohk.atala.prism.connector.errors._
import io.iohk.atala.prism.connector.grpc._
import io.iohk.atala.prism.connector.model._
import io.iohk.atala.prism.connector.model.actions._
import io.iohk.atala.prism.connector.repositories.ConnectionsRepository.AddConnectionFromTokenError
import io.iohk.atala.prism.connector.repositories.ParticipantsRepository
import io.iohk.atala.prism.connector.services.{
  ConnectionsService,
  MessageNotificationService,
  MessagesService,
  RegistrationService
}
import io.iohk.atala.prism.crypto.EC.{INSTANCE => EC}
import io.iohk.atala.prism.crypto.keys.ECPublicKey
import io.iohk.atala.prism.logging.TraceId
import io.iohk.atala.prism.logging.TraceId.IOWithTraceIdContext
import io.iohk.atala.prism.metrics.RequestMeasureUtil.measureRequestFuture
import io.iohk.atala.prism.models.ParticipantId
import io.iohk.atala.prism.protos.node_api.NodeServiceGrpc
import io.iohk.atala.prism.protos.{connector_api, common_models, connector_models, node_api}
import io.iohk.atala.prism.utils.FutureEither
import io.iohk.atala.prism.utils.FutureEither._
import org.slf4j.{Logger, LoggerFactory}
import shapeless.:+:

import scala.concurrent.{ExecutionContext, Future}
import scala.util.{Failure, Success}

class ConnectorService(
    connections: ConnectionsService[IOWithTraceIdContext],
    messages: MessagesService[
      fs2.Stream[IOWithTraceIdContext, *],
      IOWithTraceIdContext
    ],
    registrationService: RegistrationService[IOWithTraceIdContext],
    messageNotificationService: MessageNotificationService,
    val authenticator: ConnectorAuthenticator,
    nodeService: NodeServiceGrpc.NodeService,
    participantsRepository: ParticipantsRepository[IOWithTraceIdContext]
)(implicit
    executionContext: ExecutionContext
) extends connector_api.ConnectorServiceGrpc.ConnectorService
    with ConnectorErrorSupport
    with AuthAndMiddlewareSupport[ConnectorError, ParticipantId] {

  override protected val serviceName: String = "connector-service"

  val logger: Logger = LoggerFactory.getLogger(this.getClass)

  private implicit val contextSwitch: ContextShift[IO] =
    IO.contextShift(executionContext)

  override def healthCheck(
      request: common_models.HealthCheckRequest
  ): Future[common_models.HealthCheckResponse] =
    measureRequestFuture(serviceName, "healthCheck")(
      Future.successful(common_models.HealthCheckResponse())
    )

  /** Retrieve a connection for a given connection token.
    *
    * Available to: Holder, Issuer, Validator
    */
  override def getConnectionByToken(
      request: connector_api.GetConnectionByTokenRequest
  ): Future[connector_api.GetConnectionByTokenResponse] =
    unitAuth("getConnectionByToken", request) { (_, traceId, _) =>
      connections
        .getConnectionByToken(new TokenString(request.token))
        .map(maybeConnection =>
          connector_api.GetConnectionByTokenResponse(
            maybeConnection.map(_.toProto)
          )
        )
        .run(traceId)
        .unsafeToFuture()
        .lift[ConnectorError]
    }

  override def getConnectionById(
      request: connector_api.GetConnectionByIdRequest
  ): Future[connector_api.GetConnectionByIdResponse] =
    auth[GetConnectionByIdRequest]("getConnectionById", request) { (participantId, traceId, typedRequest) =>
      connections
        .getConnectionById(participantId, typedRequest.id)
        .map(maybeConnection =>
          connector_api.GetConnectionByIdResponse(
            maybeConnection.map(_.toProto)
          )
        )
        .run(traceId)
        .unsafeToFuture()
        .lift[ConnectorError]
    }

  /** Get active connections for current participant
    *
    * Available to: Holder, Issuer, Validator
    */
  override def getConnectionsPaginated(
      request: connector_api.GetConnectionsPaginatedRequest
  ): Future[connector_api.GetConnectionsPaginatedResponse] =
    auth[ConnectionsPaginatedRequest]("getConnectionsPaginated", request) {
      (participantId, traceId, connectionsPaginatedRequest) =>
        connections
          .getConnectionsPaginated(
            participantId,
            connectionsPaginatedRequest.limit,
            connectionsPaginatedRequest.lastSeenConnectionId
          )
          .run(traceId)
          .unsafeToFuture()
          .toFutureEither
          .mapLeft(_.unify)
          .map(conns => connector_api.GetConnectionsPaginatedResponse(conns.map(_.toProto)))
    }

  /** Return info about connection token such as creator info
    *
    * Available to: Holder
    *
    * Errors: Token does not exist (UNKNOWN)
    */
  override def getConnectionTokenInfo(
      request: connector_api.GetConnectionTokenInfoRequest
  ): Future[connector_api.GetConnectionTokenInfoResponse] = {
    unitPublic("getConnectionTokenInfo", request) { (traceId, _) =>
      connections
        .getTokenInfo(new model.TokenString(request.token))
        .run(traceId)
        .unsafeToFuture()
        .toFutureEither
        .mapLeft(_.unify)
        .map { participantInfo =>
          connector_api.GetConnectionTokenInfoResponse(
            creatorName = participantInfo.name,
            creatorLogo = ByteString.copyFrom(
              participantInfo.logo.map(_.bytes).getOrElse(Vector.empty).toArray
            ),
            creatorDid = participantInfo.did.map(_.getValue).getOrElse("")
          )
        }
    }
  }

  /** Instantiate connection from connection token
    *
    * Available to: Holder
    *
    * Errors: Token does not exist (UNKNOWN)
    */
  override def addConnectionFromToken(
      request: connector_api.AddConnectionFromTokenRequest
  ): Future[connector_api.AddConnectionFromTokenResponse] = {

    // TODO Maybe separate different InvalidArgumentError to different subtypes?
    // Here we just extend AddConnectionFromTokenError with errors from verifyRequestSignature
    // instead having VerifyRequestSignatureError to simplify types due to reduction of coproduct conversions
    type AddConnectionFromTokenFullError =
      InvalidArgumentError :+: SignatureVerificationError :+: AddConnectionFromTokenError

    def verifyRequestSignature(
        in: AddConnectionRequest
    ): FutureEither[AddConnectionFromTokenFullError, Unit] =
      in.basedOn match {
        case Right(
              PublicKeyBasedAddConnectionRequest(_, publicKey, authHeader)
            ) =>
          val payload = SignedRequestsHelper
            .merge(authHeader.requestNonce, request.toByteArray)
            .toArray
          val resultEither: Either[AddConnectionFromTokenFullError, Unit] =
            for {
              _ <- Either.cond(
                authHeader.publicKey == publicKey,
                (),
                co(
                  InvalidArgumentError(
                    "publicKey",
                    "key matching one in GRPC header",
                    "different key"
                  )
                )
              )
              _ <- Either.cond(
                EC.verifyBytes(payload, publicKey, authHeader.signature),
                (),
                co[AddConnectionFromTokenFullError](
                  SignatureVerificationError()
                )
              )
            } yield ()
          Future.successful(resultEither).toFutureEither
        case Left(UnpublishedDidBasedAddConnectionRequest(_, authHeader)) =>
          val payload = SignedRequestsHelper
            .merge(authHeader.requestNonce, request.toByteArray)
            .toArray
          for {
            didData <-
              DIDUtils
                .validateDid(authHeader.did)
                .mapLeft(_ =>
                  co(
                    InvalidArgumentError(
                      "did",
                      "valid unpublished did",
                      "invalid"
                    )
                  )
                )
            publicKey <-
              DIDUtils
                .findPublicKey(didData, authHeader.keyId)
                .mapLeft(_ =>
                  co(
                    InvalidArgumentError(
                      "did",
                      "unpublished did with public key",
                      "invalid"
                    )
                  )
                )
            _ <-
              Either
                .cond(
                  EC.verifyBytes(payload, publicKey, authHeader.signature),
                  (),
                  co[AddConnectionFromTokenFullError](
                    SignatureVerificationError()
                  )
                )
                .toFutureEither
          } yield ()
      }

    publicCo[AddConnectionRequest]("addConnectionFromToken", request) { (traceId, addConnectionRequest) =>
      val result = for {
        _ <- verifyRequestSignature(addConnectionRequest)
        connectionCreationResult <-
          connections
            .addConnectionFromToken(
              addConnectionRequest.token,
              addConnectionRequest.didOrPublicKey
            )
            .run(traceId)
            .unsafeToFuture()
            .toFutureEither
            .mapLeft(_.embed[AddConnectionFromTokenFullError])
      } yield connectionCreationResult

      result.map { connectionInfo =>
        connector_api
          .AddConnectionFromTokenResponse(Some(connectionInfo.toProto))
      }
    }
  }

  /** Delete active connection
    *
    * Available to: Holder, Issuer, Validator
    *
    * Errors: Connection does not exist (UNKNOWN)
    */
  override def revokeConnection(
      request: connector_api.RevokeConnectionRequest
  ): Future[connector_api.RevokeConnectionResponse] =
    authCo[RevokeConnectionRequest]("revokeConnection", request) { (participantId, traceId, revokeConnectionRequest) =>
      connections
        .revokeConnection(participantId, revokeConnectionRequest.connectionId)
        .run(traceId)
        .unsafeToFuture()
        .toFutureEither
        .as(connector_api.RevokeConnectionResponse())
    }

  /** Bind DID to issuer
    *
    * Available to: Issuer
    *
    * Errors: Invalid DID (INVALID_ARGUMENT) Invalid DID document (INVALID_ARGUMENT) DID Document does not match DID
    * (INVALID_ARGUMENT)
    */
  override def registerDID(
      request: connector_api.RegisterDIDRequest
  ): Future[connector_api.RegisterDIDResponse] =
    public[RegisterDIDRequest]("registerDID", request) { (traceId, registerDidRequest) =>
      registrationService
        .register(
          registerDidRequest.tpe,
          registerDidRequest.name,
          registerDidRequest.logo,
          registerDidRequest.didOrOperation
        )
        .run(traceId)
        .unsafeToFuture()
        .toFutureEither
        .mapLeft(_.unify)
        .map { registerResult =>
          val response = connector_api
            .RegisterDIDResponse(
              did = registerResult.did.getValue
            )
          registerResult.operationId
            .map(_.toProtoByteString)
            .fold(response)(response.withOperationId)
        }
    }

  /** Generate connection token that can be used to instantiate connection
    *
    * Available to: Issuer, Validator
    *
    * Errors: Billing plan doesn't allow token generation (PERMISSION_DENIED)
    */
  override def generateConnectionToken(
      request: connector_api.GenerateConnectionTokenRequest
  ): Future[connector_api.GenerateConnectionTokenResponse] =
    unitAuth("generateConnectionToken", request) { (participantId, traceId, _) =>
      connections
        .generateTokens(
          participantId,
          if (request.count == 0) 1 else request.count
        )
        .run(traceId)
        .unsafeToFuture()
        .lift
        .map(tokenStrings =>
          connector_api.GenerateConnectionTokenResponse(
            tokenStrings.map(_.token)
          )
        )
    }

  /** Return messages received after given time moment, sorted in ascending order by receive time
    *
    * Available to: Issuer, Holder, Validator
    */
  override def getMessagesPaginated(
      request: connector_api.GetMessagesPaginatedRequest
  ): Future[connector_api.GetMessagesPaginatedResponse] = {
<<<<<<< HEAD
    auth[MessagesPaginatedRequest]("getMessagesPaginated", request) {
      (participantId, traceId, messagesPaginatedRequest) =>
        messages
          .getMessagesPaginated(
            participantId,
            messagesPaginatedRequest.limit,
            messagesPaginatedRequest.lastSeenMessageId
          )
          .run(traceId)
          .unsafeToFuture()
          .toFutureEither
          .map(msgs => connector_api.GetMessagesPaginatedResponse(msgs.map(_.toProto)))
=======
    auth[MessagesPaginatedRequest]("getMessagesPaginated", request) { (participantId, _, messagesPaginatedRequest) =>
      messages
        .getMessagesPaginated(
          participantId,
          messagesPaginatedRequest.limit,
          messagesPaginatedRequest.lastSeenMessageId
        )
        .run(TraceId.generateYOLO)
        .unsafeToFuture()
        .toFutureEither
        .mapLeft(_.unify)
        .map(msgs => connector_api.GetMessagesPaginatedResponse(msgs.map(_.toProto)))
>>>>>>> 5d05187e
    }
  }

  override def getMessageStream(
      request: connector_api.GetMessageStreamRequest,
      responseObserver: StreamObserver[connector_api.GetMessageStreamResponse]
  ): Unit = {
<<<<<<< HEAD
    def streamMessages(recipientId: ParticipantId, lastSeenMessageId: Option[MessageId], traceId: TraceId): Unit = {
=======
    def streamMessages(
        recipientId: ParticipantId,
        lastSeenMessageId: Option[MessageId]
    ): Unit = {
>>>>>>> 5d05187e
      val existingMessageStream =
        messages.getMessageStream(
          recipientId = recipientId,
          lastSeenMessageId = lastSeenMessageId
        )
      val newMessageStream = messageNotificationService
        .stream(recipientId)
        .translate(TraceId.liftToIOWithTraceId)
      (existingMessageStream ++ newMessageStream)
        .map(message =>
          responseObserver.onNext(
            connector_api
              .GetMessageStreamResponse()
              .withMessage(message.toProto)
          )
        )
        .compile
        .drain
        .run(traceId)
        .unsafeToFuture()
        .onComplete {
          case Success(_) => responseObserver.onCompleted()
          case Failure(exception) =>
            logger.warn(
              s"Could not stream messages for recipient $recipientId",
              exception
            )
            responseObserver.onError(exception)
        }
    }

<<<<<<< HEAD
    auth[GetMessageStreamRequest]("getMessageStream", request) { (participantId, traceId, getMessageStreamRequest) =>
      FutureEither.right(streamMessages(participantId, getMessageStreamRequest.lastSeenMessageId, traceId))
=======
    auth[GetMessageStreamRequest]("getMessageStream", request) { (participantId, _, getMessageStreamRequest) =>
      FutureEither.right(
        streamMessages(
          participantId,
          getMessageStreamRequest.lastSeenMessageId
        )
      )
>>>>>>> 5d05187e
    }
    ()
  }

  override def getMessagesForConnection(
      request: connector_api.GetMessagesForConnectionRequest
  ): Future[connector_api.GetMessagesForConnectionResponse] =
    auth[GetMessagesForConnectionRequest]("getMessagesForConnection", request) {
      (participantId, traceId, getMessagesForConnectionRequest) =>
        messages
          .getConnectionMessages(
            participantId,
            getMessagesForConnectionRequest.connectionId
          )
          .map(msgs => connector_api.GetMessagesForConnectionResponse(msgs.map(_.toProto)))
          .run(traceId)
          .unsafeToFuture()
          .map(_.asRight)
          .toFutureEither
    }

  /** Returns public keys that can be used for secure communication with the other end of connection
    */
  override def getConnectionCommunicationKeys(
      request: connector_api.GetConnectionCommunicationKeysRequest
  ): Future[connector_api.GetConnectionCommunicationKeysResponse] = {

    def toResponse(keys: Seq[(String, ECPublicKey)]) =
      connector_api.GetConnectionCommunicationKeysResponse(
        keys = keys.map { case (keyId, key) =>
          connector_models.ConnectionKey(
            keyId = keyId,
            key = Some(
              connector_models.EncodedPublicKey(
                publicKey = ByteString.copyFrom(key.getEncoded)
              )
            )
          )
        }
      )

    auth[GetConnectionCommunicationKeysRequest](
      "getConnectionCommunicationKeys",
      request
    ) { (participantId, traceId, getConnectionCommunicationKeysRequest) =>
      connections
        .getConnectionCommunicationKeys(
          getConnectionCommunicationKeysRequest.connectionId,
          participantId
        )
        .run(traceId)
        .unsafeToFuture()
        .toFutureEither
        .mapLeft(_.unify)
        .map(toResponse)
    }
  }

  /** Send message over a connection
    *
    * Available to: Issuer, Holder, Validator
    *
    * Errors: Unknown connection (UNKNOWN) Connection closed (FAILED_PRECONDITION)
    */
<<<<<<< HEAD
  override def sendMessage(request: connector_api.SendMessageRequest): Future[connector_api.SendMessageResponse] =
    auth[SendMessageRequest]("sendMessage", request) { (participantId, traceId, sendMessageRequest) =>
=======
  override def sendMessage(
      request: connector_api.SendMessageRequest
  ): Future[connector_api.SendMessageResponse] =
    authCo[SendMessageRequest]("sendMessage", request) { (participantId, _, sendMessageRequest) =>
>>>>>>> 5d05187e
      messages
        .insertMessage(
          sender = participantId,
          connection = sendMessageRequest.connectionId,
          content = sendMessageRequest.message,
          messageId = sendMessageRequest.id
        )
        .run(traceId)
        .unsafeToFuture()
        .toFutureEither
        .map(messageId => connector_api.SendMessageResponse(id = messageId.uuid.toString))
    }

  override def getBuildInfo(
      request: connector_api.GetBuildInfoRequest
  ): Future[connector_api.GetBuildInfoResponse] = {
    nodeService
      .getNodeBuildInfo(node_api.GetNodeBuildInfoRequest())
      .map(nodeBuildInfo =>
        connector_api
          .GetBuildInfoResponse()
          .withVersion(BuildInfo.version)
          .withScalaVersion(BuildInfo.scalaVersion)
          .withSbtVersion(BuildInfo.sbtVersion)
          .withNodeVersion(nodeBuildInfo.version)
      )
  }

  override def getCurrentUser(
      request: connector_api.GetCurrentUserRequest
  ): Future[connector_api.GetCurrentUserResponse] =
    unitAuth("getCurrentUser", request) { (participantId, traceId, _) =>
      participantsRepository
        .findBy(participantId)
        .run(traceId)
        .unsafeToFuture()
        .toFutureEither
        .mapLeft(_.unify)
        .map { info =>
          val role = info.tpe match {
            case ParticipantType.Holder =>
              throw new NotImplementedError(
                "This method is not available for holders right now"
              )

            case ParticipantType.Issuer =>
              connector_api.GetCurrentUserResponse.Role.issuer
            case ParticipantType.Verifier =>
              connector_api.GetCurrentUserResponse.Role.verifier
          }
          val logo = info.logo.map(_.bytes).getOrElse(Vector.empty).toArray
          connector_api
            .GetCurrentUserResponse()
            .withName(info.name)
            .withRole(role)
            .withLogo(ByteString.copyFrom(logo))
        }
    }

  override def updateParticipantProfile(
      request: connector_api.UpdateProfileRequest
  ): Future[connector_api.UpdateProfileResponse] =
    auth[UpdateParticipantProfile]("updateParticipantProfile", request) { (participantId, traceId, updateProfile) =>
      participantsRepository
        .updateParticipantProfileBy(participantId, updateProfile)
        .run(traceId)
        .unsafeToFuture()
        .as(connector_api.UpdateProfileResponse())
        .map(_.asRight)
        .toFutureEither
    }

  /** Send messages over many connections
    *
    * Available to: Issuer, Holder, Validator
    *
    * Errors: Unknown connection (UNKNOWN) Connection closed (FAILED_PRECONDITION)
    */
<<<<<<< HEAD
  override def sendMessages(request: connector_api.SendMessagesRequest): Future[connector_api.SendMessagesResponse] =
    auth[SendMessagesRequest]("sendMessages", request) { (participantId, traceId, query) =>
=======
  override def sendMessages(
      request: connector_api.SendMessagesRequest
  ): Future[connector_api.SendMessagesResponse] =
    auth[SendMessagesRequest]("sendMessages", request) { (participantId, _, query) =>
>>>>>>> 5d05187e
      query.messages.fold(
        FutureEither
          .right[ConnectorError, connector_api.SendMessagesResponse](
            connector_api.SendMessagesResponse()
          )
      ) { messagesToInsert =>
        messages
          .insertMessages(participantId, messagesToInsert)
          .run(traceId)
          .unsafeToFuture()
          .toFutureEither
          .mapLeft(_.unify)
          .map(messageIds =>
            connector_api
              .SendMessagesResponse(ids = messageIds.map(_.uuid.toString))
          )
      }
    }

}<|MERGE_RESOLUTION|>--- conflicted
+++ resolved
@@ -349,7 +349,6 @@
   override def getMessagesPaginated(
       request: connector_api.GetMessagesPaginatedRequest
   ): Future[connector_api.GetMessagesPaginatedResponse] = {
-<<<<<<< HEAD
     auth[MessagesPaginatedRequest]("getMessagesPaginated", request) {
       (participantId, traceId, messagesPaginatedRequest) =>
         messages
@@ -361,21 +360,8 @@
           .run(traceId)
           .unsafeToFuture()
           .toFutureEither
+          .mapLeft(_.unify)
           .map(msgs => connector_api.GetMessagesPaginatedResponse(msgs.map(_.toProto)))
-=======
-    auth[MessagesPaginatedRequest]("getMessagesPaginated", request) { (participantId, _, messagesPaginatedRequest) =>
-      messages
-        .getMessagesPaginated(
-          participantId,
-          messagesPaginatedRequest.limit,
-          messagesPaginatedRequest.lastSeenMessageId
-        )
-        .run(TraceId.generateYOLO)
-        .unsafeToFuture()
-        .toFutureEither
-        .mapLeft(_.unify)
-        .map(msgs => connector_api.GetMessagesPaginatedResponse(msgs.map(_.toProto)))
->>>>>>> 5d05187e
     }
   }
 
@@ -383,14 +369,7 @@
       request: connector_api.GetMessageStreamRequest,
       responseObserver: StreamObserver[connector_api.GetMessageStreamResponse]
   ): Unit = {
-<<<<<<< HEAD
     def streamMessages(recipientId: ParticipantId, lastSeenMessageId: Option[MessageId], traceId: TraceId): Unit = {
-=======
-    def streamMessages(
-        recipientId: ParticipantId,
-        lastSeenMessageId: Option[MessageId]
-    ): Unit = {
->>>>>>> 5d05187e
       val existingMessageStream =
         messages.getMessageStream(
           recipientId = recipientId,
@@ -422,18 +401,8 @@
         }
     }
 
-<<<<<<< HEAD
     auth[GetMessageStreamRequest]("getMessageStream", request) { (participantId, traceId, getMessageStreamRequest) =>
       FutureEither.right(streamMessages(participantId, getMessageStreamRequest.lastSeenMessageId, traceId))
-=======
-    auth[GetMessageStreamRequest]("getMessageStream", request) { (participantId, _, getMessageStreamRequest) =>
-      FutureEither.right(
-        streamMessages(
-          participantId,
-          getMessageStreamRequest.lastSeenMessageId
-        )
-      )
->>>>>>> 5d05187e
     }
     ()
   }
@@ -498,15 +467,8 @@
     *
     * Errors: Unknown connection (UNKNOWN) Connection closed (FAILED_PRECONDITION)
     */
-<<<<<<< HEAD
   override def sendMessage(request: connector_api.SendMessageRequest): Future[connector_api.SendMessageResponse] =
-    auth[SendMessageRequest]("sendMessage", request) { (participantId, traceId, sendMessageRequest) =>
-=======
-  override def sendMessage(
-      request: connector_api.SendMessageRequest
-  ): Future[connector_api.SendMessageResponse] =
-    authCo[SendMessageRequest]("sendMessage", request) { (participantId, _, sendMessageRequest) =>
->>>>>>> 5d05187e
+    authCo[SendMessageRequest]("sendMessage", request) { (participantId, traceId, sendMessageRequest) =>
       messages
         .insertMessage(
           sender = participantId,
@@ -585,15 +547,8 @@
     *
     * Errors: Unknown connection (UNKNOWN) Connection closed (FAILED_PRECONDITION)
     */
-<<<<<<< HEAD
   override def sendMessages(request: connector_api.SendMessagesRequest): Future[connector_api.SendMessagesResponse] =
     auth[SendMessagesRequest]("sendMessages", request) { (participantId, traceId, query) =>
-=======
-  override def sendMessages(
-      request: connector_api.SendMessagesRequest
-  ): Future[connector_api.SendMessagesResponse] =
-    auth[SendMessagesRequest]("sendMessages", request) { (participantId, _, query) =>
->>>>>>> 5d05187e
       query.messages.fold(
         FutureEither
           .right[ConnectorError, connector_api.SendMessagesResponse](
