package io.iohk.atala.prism.connector

import cats.syntax.option._
import com.google.protobuf.ByteString
import doobie.implicits._
import io.grpc.{Status, StatusRuntimeException}
import io.iohk.atala.prism.auth
import io.iohk.atala.prism.auth.SignedRpcRequest
import io.iohk.atala.prism.auth.grpc.SignedRequestsHelper
import io.iohk.atala.prism.connector.model.ParticipantType.Holder
import io.iohk.atala.prism.connector.model._
import io.iohk.atala.prism.connector.repositories.daos.{ConnectionTokensDAO, ConnectionsDAO, ParticipantsDAO}
import io.iohk.atala.prism.crypto.{EC, ECConfig}
import io.iohk.atala.prism.identity.DID
import io.iohk.atala.prism.models.ParticipantId
import io.iohk.atala.prism.protos.node_api.GetDidDocumentRequest
import io.iohk.atala.prism.protos.{connector_api, connector_models, node_api, node_models}
import io.iohk.atala.prism.utils.syntax._
import org.mockito.captor.ArgCaptor
import org.mockito.scalatest.MockitoSugar
import org.scalatest.OptionValues._

import java.time.{LocalDateTime, ZoneOffset}
import java.util.UUID
import scala.concurrent.Future
import scala.util.Random

class ConnectionsRpcSpec extends ConnectorRpcSpecBase with MockitoSugar {

  "GenerateConnectionTokens" should {
    "generate connection tokens" in {
      val keyPair = EC.generateKeyPair()
      val publicKey = keyPair.publicKey
      val did = generateDid(publicKey)
      val tokensCount = 3
      val _ = createIssuer("Issuer", Some(publicKey), Some(did))
      val request = connector_api.GenerateConnectionTokenRequest(tokensCount)
      val rpcRequest = SignedRpcRequest.generate(keyPair, did, request)

      usingApiAs(rpcRequest) { blockingStub =>
        val response = blockingStub.generateConnectionToken(request)
        val tokens = response.tokens.map(new TokenString(_))

        tokens.size mustBe tokensCount
        tokens.foreach { token =>
          ConnectionTokensDAO
            .exists(token)
            .transact(database)
            .unsafeToFuture()
            .futureValue mustBe true
        }
      }
    }

    "generate connection tokens when tokens count is not supplied" in {
      val keyPair = EC.generateKeyPair()
      val publicKey = keyPair.publicKey
      val did = generateDid(publicKey)
      val _ = createIssuer("Issuer", Some(publicKey), Some(did))
      val request = connector_api.GenerateConnectionTokenRequest()
      val rpcRequest = SignedRpcRequest.generate(keyPair, did, request)

      usingApiAs(rpcRequest) { blockingStub =>
        val response = blockingStub.generateConnectionToken(request)
        val tokens = response.tokens.map(new TokenString(_))

        tokens.size mustBe 1
        ConnectionTokensDAO
          .exists(tokens.head)
          .transact(database)
          .unsafeToFuture()
          .futureValue mustBe true
      }
    }
  }

  "GetConnectionTokenInfo" should {
    "return token info" in {
      val keyPair = EC.generateKeyPair()
      val publicKey = keyPair.publicKey
      val did = generateDid(publicKey)
      val issuerId = createIssuer("Issuer", Some(publicKey), Some(did))
      val token = createToken(issuerId)
      val request = connector_api.GetConnectionTokenInfoRequest(token.token)
      val rpcRequest = SignedRpcRequest.generate(keyPair, did, request)

      usingApiAs(rpcRequest) { blockingStub =>
        val response = blockingStub.getConnectionTokenInfo(request)
        response.creatorName mustBe "Issuer"
        response.creatorLogo.size() must be > 0 // the issuer has a logo
        response.creatorDID mustBe did.toString
      }
    }

    "returns UNKNOWN if token does not exist" in {
      val keyPair = EC.generateKeyPair()
      val publicKey = keyPair.publicKey
      val did = generateDid(publicKey)
      val _ = createIssuer("Issuer", Some(publicKey), Some(did))
      val token = TokenString.random()
      val request = connector_api.GetConnectionTokenInfoRequest(token.token)
      val rpcRequest = SignedRpcRequest.generate(keyPair, did, request)

      usingApiAs(rpcRequest) { blockingStub =>
        val status = intercept[StatusRuntimeException] {
          blockingStub.getConnectionTokenInfo(request)
        }.getStatus

        status.getCode mustBe Status.Code.UNKNOWN
        status.getDescription must include(token.token)
      }
    }
  }

  "AddConnectionFromToken" should {
    "add connection from token" in {
      val issuerId = createIssuer("Issuer")
      val token = createToken(issuerId)
      val keys = EC.generateKeyPair()
      val encodedPubKey = connector_models.EncodedPublicKey(ByteString.copyFrom(keys.publicKey.getEncoded))
      val request = connector_api
        .AddConnectionFromTokenRequest(token.token)
        .withHolderEncodedPublicKey(encodedPubKey)
      usingApiAs(Vector.empty, keys, request) { blockingStub =>
        val response = blockingStub.addConnectionFromToken(request)
        val holderId = response.userId
        holderId mustNot be(empty)
        response.connection.value.participantName mustBe "Issuer"
        val connectionId = ConnectionId.unsafeFrom(response.connection.value.connectionId)

        val participantInfo = io.iohk.atala.prism.connector.model.ParticipantInfo(
          ParticipantId.unsafeFrom(holderId),
          Holder,
          Some(keys.publicKey),
          "",
          None,
          None,
          None,
          None
        )
        ConnectionsDAO
          .exists(connectionId)
          .transact(database)
          .unsafeToFuture()
          .futureValue mustBe true

        ParticipantsDAO
          .findByPublicKey(keys.publicKey)
          .transact(database)
          .value
          .unsafeToFuture()
          .futureValue mustBe Some(participantInfo)
      }
    }

    "add connection from token using unpublished did auth" in {
      val issuerId = createIssuer("Issuer")
      val token = createToken(issuerId)
      val keys = EC.generateKeyPair()
      val unpublishedDID = DID.createUnpublishedDID(keys.publicKey)
      val request = connector_api
        .AddConnectionFromTokenRequest(token.token)
      val rpcRequest = SignedRpcRequest.generate(keys, unpublishedDID, request)
      usingApiAs(rpcRequest) { blockingStub =>
        val response = blockingStub.addConnectionFromToken(request)
        val holderId = response.userId
        holderId mustNot be(empty)
<<<<<<< HEAD
        response.connection.value.participantName mustBe "Issuer"
=======
>>>>>>> 6db739dc
        val connectionId = ConnectionId.unsafeFrom(response.connection.value.connectionId)

        val participantInfo = io.iohk.atala.prism.connector.model.ParticipantInfo(
          ParticipantId.unsafeFrom(holderId),
          Holder,
          None,
          "",
          unpublishedDID.canonical,
          None,
          None,
          None
        )
        ConnectionsDAO
          .exists(connectionId)
          .transact(database)
          .unsafeToFuture()
          .futureValue mustBe true

        ParticipantsDAO
          .findByDID(unpublishedDID)
          .transact(database)
          .value
          .unsafeToFuture()
          .futureValue mustBe Some(participantInfo)
      }
    }

    "fails to add connection when signature missing" in {
      val issuerId = createIssuer("Issuer")
      val token = createToken(issuerId)
      val keys = EC.generateKeyPair()
      val encodedPubKey = connector_models.EncodedPublicKey(ByteString.copyFrom(keys.publicKey.getEncoded))
      usingApiAs.unlogged { blockingStub =>
        val request = connector_api
          .AddConnectionFromTokenRequest(token.token)
          .withHolderEncodedPublicKey(encodedPubKey)
        val ex = intercept[StatusRuntimeException] {
          blockingStub.addConnectionFromToken(request)
        }
        ex.getStatus.getCode mustBe Status.Code.INVALID_ARGUMENT
      }
    }

    "return UNKNOWN if the token does not exist" in {
      val token = TokenString.random()
      val keys = EC.generateKeyPair()
      val encodedPubKey = connector_models.EncodedPublicKey(ByteString.copyFrom(keys.publicKey.getEncoded))

      val request = connector_api
        .AddConnectionFromTokenRequest(token.token)
        .withHolderEncodedPublicKey(encodedPubKey)
      usingApiAs(Vector.empty, keys, request) { blockingStub =>
        val status = intercept[StatusRuntimeException] {
          blockingStub.addConnectionFromToken(request)
        }.getStatus

        status.getCode mustBe Status.Code.UNKNOWN
        status.getDescription must include(token.token)
      }
    }
  }

  "RevokeConnection" should {
    "work" in {
      val issuerId = createIssuer("Issuer")
      val token = createToken(issuerId)
      val keys = EC.generateKeyPair()
      val encodedPubKey = connector_models.EncodedPublicKey(ByteString.copyFrom(keys.publicKey.getEncoded))
      val addTokenRequest = connector_api
        .AddConnectionFromTokenRequest(token.token)
        .withHolderEncodedPublicKey(encodedPubKey)

      // create connection
      val connectionId = usingApiAs(Random.nextBytes(80).toVector, keys, addTokenRequest) { blockingStub =>
        val response = blockingStub.addConnectionFromToken(addTokenRequest)
        val connectionId = ConnectionId.unsafeFrom(response.connection.value.connectionId)
        ConnectionsDAO
          .exists(connectionId)
          .transact(database)
          .unsafeToFuture()
          .futureValue mustBe true

        connectionId
      }

      // revoke connection
      val revokeRequest = connector_api
        .RevokeConnectionRequest()
        .withConnectionId(connectionId.uuid.toString)

      usingApiAs(Random.nextBytes(80).toVector, keys, revokeRequest) { blockingStub =>
        blockingStub.revokeConnection(revokeRequest)
        val existing = ConnectionsDAO
          .getRawConnection(connectionId)
          .transact(database)
          .unsafeToFuture()
          .futureValue
          .value

        existing.status must be(ConnectionStatus.ConnectionRevoked)
      }
    }
  }

  "GetConnectionsPaginated" should {
    "return new connections" in {
      val keyPair = EC.generateKeyPair()
      val publicKey = keyPair.publicKey
      val did = generateDid(publicKey)
      val verifierId = createVerifier("Verifier", Some(publicKey), Some(did))
      val request = connector_api.GetConnectionsPaginatedRequest("", 10)
      val rpcRequest = SignedRpcRequest.generate(keyPair, did, request)

      val zeroTime = System.currentTimeMillis()
      val connections = createExampleConnections(verifierId, zeroTime)

      val response = usingApiAs(rpcRequest)(_.getConnectionsPaginated(request))

      response.connections.map(_.connectionId).toSet mustBe connections.map(_._2.toString).take(10).toList.toSet

      val nextRequest = connector_api.GetConnectionsPaginatedRequest(response.connections.last.connectionId, 10)
      val nextRpcRequest = SignedRpcRequest.generate(keyPair, did, nextRequest)

      usingApiAs(nextRpcRequest) { blockingStub =>
        val nextResponse = blockingStub.getConnectionsPaginated(nextRequest)
        nextResponse.connections
          .map(_.connectionId)
          .toSet mustBe connections.map(_._2.toString).slice(10, 20).toList.toSet
      }
    }

    "return new connections authenticating by signature" in {
      val keys = EC.generateKeyPair()
      val privateKey = keys.privateKey
      val did = generateDid(keys.publicKey)
      val request = connector_api.GetConnectionsPaginatedRequest("", 10)
      val requestNonce = UUID.randomUUID().toString.getBytes.toVector
      val signature =
        EC.sign(
          SignedRequestsHelper.merge(auth.model.RequestNonce(requestNonce), request.toByteArray).toArray,
          privateKey
        )

      val verifierId = createVerifier("Verifier", Some(keys.publicKey), Some(did))

      val zeroTime = System.currentTimeMillis()
      val connections = createExampleConnections(verifierId, zeroTime)

      usingApiAs(requestNonce, signature, did, "master0") { blockingStub =>
        val response = blockingStub.getConnectionsPaginated(request)
        response.connections.map(_.connectionId).toSet mustBe connections.map(_._2.toString).take(10).toList.toSet
      }
    }

    "return INVALID_ARGUMENT when limit is 0" in {
      val keyPair = EC.generateKeyPair()
      val publicKey = keyPair.publicKey
      val did = generateDid(publicKey)
      val _ = createVerifier("Verifier", Some(publicKey), Some(did))
      val request = connector_api.GetConnectionsPaginatedRequest("", 0)
      val rpcRequest = SignedRpcRequest.generate(keyPair, did, request)

      usingApiAs(rpcRequest) { blockingStub =>
        val status = intercept[StatusRuntimeException] {
          blockingStub.getConnectionsPaginated(request)
        }.getStatus
        status.getCode mustBe Status.Code.INVALID_ARGUMENT
      }
    }

    "return INVALID_ARGUMENT when limit is negative" in {
      val keyPair = EC.generateKeyPair()
      val publicKey = keyPair.publicKey
      val did = generateDid(publicKey)
      val _ = createVerifier("Verifier", Some(publicKey), Some(did))
      val request = connector_api.GetConnectionsPaginatedRequest("", -7)
      val rpcRequest = SignedRpcRequest.generate(keyPair, did, request)

      usingApiAs(rpcRequest) { blockingStub =>
        val status = intercept[StatusRuntimeException] {
          blockingStub.getConnectionsPaginated(request)
        }.getStatus
        status.getCode mustBe Status.Code.INVALID_ARGUMENT
      }
    }

    "return INVALID_ARGUMENT when provided id is not a valid" in {
      val keyPair = EC.generateKeyPair()
      val publicKey = keyPair.publicKey
      val did = generateDid(publicKey)
      val _ = createVerifier("Verifier", Some(publicKey), Some(did))
      val request = connector_api.GetConnectionsPaginatedRequest("uaoen", 10)
      val rpcRequest = SignedRpcRequest.generate(keyPair, did, request)

      usingApiAs(rpcRequest) { blockingStub =>
        val status = intercept[StatusRuntimeException] {
          blockingStub.getConnectionsPaginated(request)
        }.getStatus
        status.getCode mustBe Status.Code.INVALID_ARGUMENT
        status.getDescription must include("uaoen")
      }
    }
  }

  "getConnectionCommunicationKeys" should {
    "return non-revoked keys for a DID owning participant" in {
      val earlierTimestamp = LocalDateTime.of(2020, 5, 12, 0, 0).toInstant(ZoneOffset.UTC)
      val laterTimestamp = LocalDateTime.of(2020, 5, 13, 0, 0).toInstant(ZoneOffset.UTC)
      val issuerCommKeys = Seq(
        ("foo", EC.generateKeyPair(), None, node_models.KeyUsage.COMMUNICATION_KEY),
        ("bar", EC.generateKeyPair(), None, node_models.KeyUsage.COMMUNICATION_KEY),
        ("revoked", EC.generateKeyPair(), Some(laterTimestamp), node_models.KeyUsage.COMMUNICATION_KEY),
        ("master", EC.generateKeyPair(), None, node_models.KeyUsage.COMMUNICATION_KEY)
      )

      val holderKey = EC.generateKeyPair()
      val holderDID = generateDid(holderKey.publicKey)

      val issuerAuthKey = EC.generateKeyPair()
      val issuerDID = generateDid(EC.generateKeyPair().publicKey)
      val issuerId =
        createIssuer("Issuer", publicKey = Some(issuerAuthKey.publicKey), did = Some(issuerDID))
      val holderId = createHolder("Holder", publicKey = Some(holderKey.publicKey), did = Some(holderDID))
      val connectionId = createConnection(issuerId, holderId)

      val response = node_api.GetDidDocumentResponse(
        Some(
          node_models.DIDData(
            id = issuerDID.suffix.value,
            publicKeys = issuerCommKeys.map {
              case (keyId, key, revokedTimestamp, usage) =>
                val ecPoint = key.publicKey.getCurvePoint
                node_models.PublicKey(
                  id = keyId,
                  usage = usage,
                  addedOn = Some(
                    node_models
                      .TimestampInfo(1, 1, earlierTimestamp.toProtoTimestamp.some)
                  ),
                  revokedOn =
                    revokedTimestamp.map(instant => node_models.TimestampInfo(1, 1, instant.toProtoTimestamp.some)),
                  keyData = node_models.PublicKey.KeyData.EcKeyData(
                    node_models.ECKeyData(
                      ECConfig.CURVE_NAME,
                      x = ByteString.copyFrom(ecPoint.x.toByteArray.dropWhile(_ == 0)),
                      y = ByteString.copyFrom(ecPoint.y.toByteArray.dropWhile(_ == 0))
                    )
                  )
                )
            }
          )
        )
      )
      doReturn(Future.successful(response)).when(nodeMock).getDidDocument(GetDidDocumentRequest(issuerDID.value))

      val request = connector_api.GetConnectionCommunicationKeysRequest(connectionId = connectionId.toString)
      val rpcRequest = SignedRpcRequest.generate(holderKey, holderDID, request)

      usingApiAs(rpcRequest) { blockingStub =>
        val response = blockingStub.getConnectionCommunicationKeys(request)

        // TODO remove "master" key when we stop filtering out non-communication keys
        val expectedKeyNames = Set("foo", "bar", "master")
        val expectedKeys = issuerCommKeys.filter(k => expectedKeyNames.contains(k._1)).map {
          case (keyId, key, _, _) =>
            (keyId, key.publicKey.getEncoded.toVector)
        }

        response.keys.map(key =>
          (key.keyId, key.key.get.publicKey.toByteArray.toVector)
        ) must contain theSameElementsAs expectedKeys
      }

      val requestCaptor = ArgCaptor[node_api.GetDidDocumentRequest]
      verify(nodeMock, atLeast(1)).getDidDocument(requestCaptor)
      requestCaptor.value.did mustBe issuerDID.value
    }

    "return connection keys for a participant with key known to connector" in {
      val holderKey = EC.generateKeyPair()
      val issuerAuthKey = EC.generateKeyPair()
      val did = generateDid(issuerAuthKey.publicKey)

      val issuerId = createIssuer("Issuer", publicKey = Some(issuerAuthKey.publicKey), did = Some(did))
      val holderId = createHolder("Holder", publicKey = Some(holderKey.publicKey))
      val connectionId = createConnection(issuerId, holderId)

      val request = connector_api.GetConnectionCommunicationKeysRequest(connectionId = connectionId.toString)
      val rpcRequest = SignedRpcRequest.generate(issuerAuthKey, did, request)

      usingApiAs(rpcRequest) { blockingStub =>
        val response = blockingStub.getConnectionCommunicationKeys(request)
        response.keys.size mustBe 1
        response.keys.head.keyId mustBe ("")
        response.keys.head.key.get.publicKey.toByteArray must contain theSameElementsAs holderKey.publicKey.getEncoded
      }
    }
  }
}<|MERGE_RESOLUTION|>--- conflicted
+++ resolved
@@ -165,10 +165,6 @@
         val response = blockingStub.addConnectionFromToken(request)
         val holderId = response.userId
         holderId mustNot be(empty)
-<<<<<<< HEAD
-        response.connection.value.participantName mustBe "Issuer"
-=======
->>>>>>> 6db739dc
         val connectionId = ConnectionId.unsafeFrom(response.connection.value.connectionId)
 
         val participantInfo = io.iohk.atala.prism.connector.model.ParticipantInfo(
