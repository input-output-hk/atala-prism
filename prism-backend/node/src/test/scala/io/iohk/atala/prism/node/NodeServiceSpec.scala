package io.iohk.atala.prism.node

import cats.data.ReaderT
import cats.effect.IO
import cats.scalatest.EitherMatchers._
import com.google.protobuf.ByteString
import doobie.implicits._
import io.grpc.inprocess.{InProcessChannelBuilder, InProcessServerBuilder}
import io.grpc.{ManagedChannel, Server, Status, StatusRuntimeException}
import io.iohk.atala.prism.AtalaWithPostgresSpec
import io.iohk.atala.prism.connector.AtalaOperationId
import io.iohk.atala.prism.credentials.CredentialBatchId
import io.iohk.atala.prism.crypto.{MerkleRoot, Sha256, Sha256Digest}
import io.iohk.atala.prism.protos.models.TimestampInfo
import io.iohk.atala.prism.models.{DidSuffix, Ledger, TransactionId}
import io.iohk.atala.prism.identity.{PrismDid => DID}
import io.iohk.atala.prism.logging.TraceId
import io.iohk.atala.prism.logging.TraceId.IOWithTraceIdContext
import io.iohk.atala.prism.node.errors.NodeError
import io.iohk.atala.prism.node.grpc.ProtoCodecs
import io.iohk.atala.prism.node.models.nodeState.{CredentialBatchState, LedgerData}
import io.iohk.atala.prism.node.models._
import io.iohk.atala.prism.node.operations.path.{Path, ValueAtPath}
import io.iohk.atala.prism.node.operations._
import io.iohk.atala.prism.node.repositories.daos.{DIDDataDAO, PublicKeysDAO}
import io.iohk.atala.prism.node.repositories.{CredentialBatchesRepository, DIDDataRepository}
import io.iohk.atala.prism.node.services.{
  BlockProcessingServiceSpec,
  ObjectManagementService,
  SubmissionSchedulingService
}
import io.iohk.atala.prism.utils.IOUtils._
import io.iohk.atala.prism.protos.node_api._
import io.iohk.atala.prism.protos.{common_models, node_api, node_models}
import io.iohk.atala.prism.utils.syntax._
import org.mockito.scalatest.{MockitoSugar, ResetMocksAfterEachTest}
import org.scalatest.BeforeAndAfterEach
import org.scalatest.OptionValues._
import tofu.syntax.monadic._

import java.time.Instant
import java.util.concurrent.TimeUnit
import io.iohk.atala.prism.protos.node_models.OperationOutput
import tofu.logging.Logs

class NodeServiceSpec
    extends AtalaWithPostgresSpec
    with MockitoSugar
    with ResetMocksAfterEachTest
    with BeforeAndAfterEach {
  protected var serverName: String = _
  protected var serverHandle: Server = _
  protected var channelHandle: ManagedChannel = _
  protected var service: node_api.NodeServiceGrpc.NodeServiceBlockingStub = _

  private val logs = Logs.withContext[IO, IOWithTraceIdContext]
<<<<<<< HEAD
  private val objectManagementService = mock[ObjectManagementService[IOWithTraceIdContext]]
  private val credentialBatchesRepository = mock[CredentialBatchesRepository[IOWithTraceIdContext]]
=======
  private val objectManagementService = mock[ObjectManagementService]
  private val credentialBatchesRepository =
    mock[CredentialBatchesRepository[IOWithTraceIdContext]]
>>>>>>> 685911c1
  private val submissionSchedulingService = mock[SubmissionSchedulingService]

  def fake[T](a: T): ReaderT[IO, TraceId, T] = ReaderT.apply[IO, TraceId, T](_ => IO.pure(a))

  override def beforeEach(): Unit = {
    super.beforeEach()

    val didDataRepository = DIDDataRepository.unsafe(dbLiftedToTraceIdIO, logs)

    serverName = InProcessServerBuilder.generateName()

    serverHandle = InProcessServerBuilder
      .forName(serverName)
      .directExecutor()
      .addService(
        node_api.NodeServiceGrpc
          .bindService(
            new NodeServiceImpl(
              didDataRepository,
              objectManagementService,
              submissionSchedulingService,
              credentialBatchesRepository
            ),
            executionContext
          )
      )
      .build()
      .start()

    channelHandle = InProcessChannelBuilder.forName(serverName).directExecutor().build()

    service = node_api.NodeServiceGrpc.blockingStub(channelHandle)
  }

  override def afterEach(): Unit = {
    channelHandle.shutdown()
    channelHandle.awaitTermination(10, TimeUnit.SECONDS)
    serverHandle.shutdown()
    serverHandle.awaitTermination()
    super.afterEach()
  }

  private val dummyTimestampInfo =
    new TimestampInfo(Instant.ofEpochMilli(0).toEpochMilli, 1, 0)
  private val dummyLedgerData = LedgerData(
    TransactionId
      .from(Array.fill[Byte](TransactionId.config.size.toBytes.toInt)(0))
      .get,
    Ledger.InMemory,
    dummyTimestampInfo
  )

  private val dummySyncTimestamp = Instant.ofEpochMilli(107)

  "NodeService.getDidDocument" should {
    "return DID document from data in the database" in {
      val didDigest = Sha256.compute("test".getBytes())
      val didSuffix: DidSuffix = DidSuffix(didDigest.getHexValue)
      DIDDataDAO
        .insert(didSuffix, didDigest, dummyLedgerData)
        .transact(database)
        .unsafeRunSync()
      val key = DIDPublicKey(
        didSuffix,
        "master",
        KeyUsage.MasterKey,
        CreateDIDOperationSpec.masterKeys.getPublicKey
      )
      PublicKeysDAO
        .insert(key, dummyLedgerData)
        .transact(database)
        .unsafeRunSync()

<<<<<<< HEAD
      doReturn(fake[Instant](dummySyncTimestamp)).when(objectManagementService).getLastSyncedTimestamp
=======
      doReturn(Future.successful(dummySyncTimestamp))
        .when(objectManagementService)
        .getLastSyncedTimestamp
>>>>>>> 685911c1

      val response = service.getDidDocument(
        node_api.GetDidDocumentRequest(s"did:prism:${didSuffix.getValue}")
      )
      val document = response.document.value
      document.id mustBe didSuffix.getValue
      document.publicKeys.size mustBe 1

      val publicKey = document.publicKeys.headOption.value
      publicKey.id mustBe "master"
      publicKey.usage mustBe node_models.KeyUsage.MASTER_KEY
      publicKey.addedOn.value mustBe ProtoCodecs.toLedgerData(dummyLedgerData)
      publicKey.revokedOn mustBe empty

      ParsingUtils.parseECKey(
        ValueAtPath(publicKey.getEcKeyData, Path.root)
      ) must beRight(key.key)

      response.lastSyncedBlockTimestamp must be(
        Some(dummySyncTimestamp.toProtoTimestamp)
      )
    }

    "return DID document for an unpublished DID" in {
      val masterKey = CreateDIDOperationSpec.masterKeys.getPublicKey
      val longFormDID = DID.buildLongFormFromMasterPublicKey(masterKey)
<<<<<<< HEAD
      doReturn(fake[Instant](dummySyncTimestamp)).when(objectManagementService).getLastSyncedTimestamp
=======
      doReturn(Future.successful(dummySyncTimestamp))
        .when(objectManagementService)
        .getLastSyncedTimestamp
>>>>>>> 685911c1

      val response = service.getDidDocument(
        node_api.GetDidDocumentRequest(longFormDID.getValue)
      )
      val document = response.document.value
      document.id mustBe longFormDID.getSuffix
      document.publicKeys.size mustBe 1

      val publicKey = document.publicKeys.headOption.value
      publicKey.id mustBe DID.getDEFAULT_MASTER_KEY_ID
      publicKey.usage mustBe node_models.KeyUsage.MASTER_KEY
      publicKey.addedOn mustBe empty
      publicKey.revokedOn mustBe empty

      ParsingUtils.parseCompressedECKey(
        ValueAtPath(publicKey.getCompressedEcKeyData, Path.root)
      ) must beRight(
        masterKey
      )
      response.lastSyncedBlockTimestamp must be(
        Some(dummySyncTimestamp.toProtoTimestamp)
      )
    }

    "return DID document for a long form DID after it was published" in {
      val masterKey = CreateDIDOperationSpec.masterKeys.getPublicKey
      val issuingKey = CreateDIDOperationSpec.issuingKeys.getPublicKey
      val longFormDID = DID.buildLongFormFromMasterPublicKey(masterKey)

      // we simulate the publication of the DID and the addition of an issuing key
      val didDigest = Sha256Digest.fromHex(longFormDID.asCanonical().getSuffix)
      val didSuffix: DidSuffix = DidSuffix(didDigest.getHexValue)
      val key1 = DIDPublicKey(
        didSuffix,
        DID.getDEFAULT_MASTER_KEY_ID,
        KeyUsage.MasterKey,
        masterKey
      )
      val key2 =
        DIDPublicKey(didSuffix, "issuance0", KeyUsage.IssuingKey, issuingKey)

      (DIDDataDAO
        .insert(didSuffix, didDigest, dummyLedgerData)
        .transact(database) >>
        PublicKeysDAO.insert(key1, dummyLedgerData).transact(database) >>
        PublicKeysDAO.insert(key2, dummyLedgerData).transact(database))
        .unsafeRunSync()

<<<<<<< HEAD
      doReturn(fake[Instant](dummySyncTimestamp)).when(objectManagementService).getLastSyncedTimestamp
=======
      doReturn(Future.successful(dummySyncTimestamp))
        .when(objectManagementService)
        .getLastSyncedTimestamp
>>>>>>> 685911c1

      // we now resolve the long form DID
      val response = service.getDidDocument(
        node_api.GetDidDocumentRequest(longFormDID.getValue)
      )
      val document = response.document.value
      document.id mustBe longFormDID.getSuffix
      document.publicKeys.length mustBe 2

      val publicKey1 =
        document.publicKeys.find(_.id == DID.getDEFAULT_MASTER_KEY_ID).value
      publicKey1.usage mustBe node_models.KeyUsage.MASTER_KEY
      publicKey1.addedOn.value mustBe ProtoCodecs.toLedgerData(dummyLedgerData)
      publicKey1.revokedOn mustBe empty
      ParsingUtils.parseECKey(
        ValueAtPath(publicKey1.getEcKeyData, Path.root)
      ) must beRight(masterKey)

      val publicKey2 = document.publicKeys.find(_.id == "issuance0").value
      publicKey2.usage mustBe node_models.KeyUsage.ISSUING_KEY
      publicKey2.addedOn.value mustBe ProtoCodecs.toLedgerData(dummyLedgerData)
      publicKey2.revokedOn mustBe empty
      ParsingUtils.parseECKey(
        ValueAtPath(publicKey2.getEcKeyData, Path.root)
      ) must beRight(issuingKey)

      response.lastSyncedBlockTimestamp must be(
        Some(dummySyncTimestamp.toProtoTimestamp)
      )
    }

    "return DID document for a long form DID with revoked key after it was published" in {
      val masterKey = CreateDIDOperationSpec.masterKeys.getPublicKey
      val longFormDID = DID.buildLongFormFromMasterPublicKey(masterKey)

      // we simulate the publication of the DID and the addition of an issuing key
      val didDigest = Sha256Digest.fromHex(longFormDID.asCanonical().getSuffix)
      val didSuffix = DidSuffix(didDigest.getHexValue)
      val key = DIDPublicKey(
        didSuffix,
        DID.getDEFAULT_MASTER_KEY_ID,
        KeyUsage.MasterKey,
        masterKey
      )

      (DIDDataDAO
        .insert(didSuffix, didDigest, dummyLedgerData)
        .transact(database) >>
        PublicKeysDAO.insert(key, dummyLedgerData).transact(database) >>
        PublicKeysDAO
          .revoke(didSuffix, key.keyId, dummyLedgerData)
          .transact(database)).unsafeRunSync()

<<<<<<< HEAD
      doReturn(fake[Instant](dummySyncTimestamp)).when(objectManagementService).getLastSyncedTimestamp
=======
      doReturn(Future.successful(dummySyncTimestamp))
        .when(objectManagementService)
        .getLastSyncedTimestamp
>>>>>>> 685911c1

      // we now resolve the long form DID
      val response = service.getDidDocument(
        node_api.GetDidDocumentRequest(longFormDID.getValue)
      )
      val document = response.document.value
      document.id mustBe longFormDID.getSuffix
      document.publicKeys.length mustBe 1

      val publicKey =
        document.publicKeys.find(_.id == DID.getDEFAULT_MASTER_KEY_ID).value
      publicKey.usage mustBe node_models.KeyUsage.MASTER_KEY
      publicKey.addedOn.value mustBe ProtoCodecs.toLedgerData(dummyLedgerData)
      publicKey.revokedOn mustBe Some(ProtoCodecs.toLedgerData(dummyLedgerData))
      ParsingUtils.parseECKey(
        ValueAtPath(publicKey.getEcKeyData, Path.root)
      ) must beRight(masterKey)

      response.lastSyncedBlockTimestamp must be(
        Some(dummySyncTimestamp.toProtoTimestamp)
      )
    }
  }

  "NodeService.createDID" should {
    "schedule CreateDID operation" in {
      val operation = BlockProcessingServiceSpec.signOperation(
        CreateDIDOperationSpec.exampleOperation,
        "master",
        CreateDIDOperationSpec.masterKeys.getPrivateKey
      )
      val operationId = AtalaOperationId.of(operation)

<<<<<<< HEAD
      doReturn(fake[Either[NodeError, AtalaOperationId]](Right(operationId)))
=======
      doReturn(Future.successful(Right(operationId)))
>>>>>>> 685911c1
        .when(objectManagementService)
        .scheduleSingleAtalaOperation(*)

      val response = service.createDID(
        node_api.CreateDIDRequest().withSignedOperation(operation)
      )

      val expectedDIDSuffix =
        Sha256
          .compute(CreateDIDOperationSpec.exampleOperation.toByteArray)
          .getHexValue

      response.id must be(expectedDIDSuffix)
      response.operationId mustEqual operationId.toProtoByteString
      verify(objectManagementService).scheduleSingleAtalaOperation(operation)
      verifyNoMoreInteractions(objectManagementService)
    }

    "schedule CreateDID operation with compressed keys" in {
      val operation = BlockProcessingServiceSpec.signOperation(
        CreateDIDOperationSpec.exampleOperationWithCompressedKeys,
        "master",
        CreateDIDOperationSpec.masterKeys.getPrivateKey
      )
      val operationId = AtalaOperationId.of(operation)

<<<<<<< HEAD
      doReturn(fake[Either[NodeError, AtalaOperationId]](Right(operationId)))
=======
      doReturn(Future.successful(Right(operationId)))
>>>>>>> 685911c1
        .when(objectManagementService)
        .scheduleSingleAtalaOperation(*)

      val response = service.createDID(
        node_api.CreateDIDRequest().withSignedOperation(operation)
      )

      val expectedDIDSuffix =
        Sha256
          .compute(
            CreateDIDOperationSpec.exampleOperationWithCompressedKeys.toByteArray
          )
          .getHexValue

      response.id must be(expectedDIDSuffix)
      response.operationId mustEqual operationId.toProtoByteString
      verify(objectManagementService).scheduleSingleAtalaOperation(operation)
      verifyNoMoreInteractions(objectManagementService)
    }

    "return error when provided operation is invalid" in {
      val operation = BlockProcessingServiceSpec.signOperation(
        UpdateDIDOperationSpec.exampleAddAndRemoveOperation.update(
          _.updateDid.actions(0).addKey.key.id := ""
        ),
        "master",
        CreateDIDOperationSpec.masterKeys.getPrivateKey
      )

      val error = intercept[StatusRuntimeException] {
        service.createDID(
          node_api.CreateDIDRequest().withSignedOperation(operation)
        )
      }
      error.getStatus.getCode mustEqual Status.Code.INVALID_ARGUMENT
    }
  }

  "NodeService.updateDID" should {
    "schedule UpdateDID operation" in {
      val operation = BlockProcessingServiceSpec.signOperation(
        UpdateDIDOperationSpec.exampleAddAndRemoveOperation,
        "master",
        UpdateDIDOperationSpec.masterKeys.getPrivateKey
      )
      val operationId = AtalaOperationId.of(operation)

<<<<<<< HEAD
      doReturn(fake[Either[NodeError, AtalaOperationId]](Right(operationId)))
=======
      doReturn(Future.successful(Right(operationId)))
>>>>>>> 685911c1
        .when(objectManagementService)
        .scheduleSingleAtalaOperation(*)

      val response = service.updateDID(
        node_api.UpdateDIDRequest().withSignedOperation(operation)
      )

      response.operationId mustEqual operationId.toProtoByteString
      verify(objectManagementService).scheduleSingleAtalaOperation(operation)
      verifyNoMoreInteractions(objectManagementService)
    }

    "schedule UpdateDID operation with compressed keys" in {
      val operation = BlockProcessingServiceSpec.signOperation(
        UpdateDIDOperationSpec.exampleOperationWithCompressedKeys,
        "master",
        UpdateDIDOperationSpec.masterKeys.getPrivateKey
      )
      val operationId = AtalaOperationId.of(operation)

<<<<<<< HEAD
      doReturn(fake[Either[NodeError, AtalaOperationId]](Right(operationId)))
=======
      doReturn(Future.successful(Right(operationId)))
>>>>>>> 685911c1
        .when(objectManagementService)
        .scheduleSingleAtalaOperation(*)

      val response = service.updateDID(
        node_api.UpdateDIDRequest().withSignedOperation(operation)
      )

      response.operationId mustEqual operationId.toProtoByteString
      verify(objectManagementService).scheduleSingleAtalaOperation(operation)
      verifyNoMoreInteractions(objectManagementService)
    }

    "return error when provided operation is invalid" in {
      val operation = BlockProcessingServiceSpec.signOperation(
        UpdateDIDOperationSpec.exampleAddAndRemoveOperation.update(
          _.updateDid.id := "abc#@!"
        ),
        "master",
        UpdateDIDOperationSpec.masterKeys.getPrivateKey
      )

      val error = intercept[StatusRuntimeException] {
        service.updateDID(
          node_api.UpdateDIDRequest().withSignedOperation(operation)
        )
      }
      error.getStatus.getCode mustEqual Status.Code.INVALID_ARGUMENT
    }
  }

  "NodeService.issueCredentialBatch" should {
    "schedule IssueCredentialBatch operation" in {
      val operation = BlockProcessingServiceSpec.signOperation(
        IssueCredentialBatchOperationSpec.exampleOperation,
        "master",
        CreateDIDOperationSpec.masterKeys.getPrivateKey
      )
      val operationId = AtalaOperationId.of(operation)

<<<<<<< HEAD
      doReturn(fake[Either[NodeError, AtalaOperationId]](Right(operationId)))
=======
      doReturn(Future.successful(Right(operationId)))
>>>>>>> 685911c1
        .when(objectManagementService)
        .scheduleSingleAtalaOperation(*)

      val response = service.issueCredentialBatch(
        node_api.IssueCredentialBatchRequest().withSignedOperation(operation)
      )

      val expectedBatchId = Sha256
        .compute(
          IssueCredentialBatchOperationSpec.exampleOperation.getIssueCredentialBatch.getCredentialBatchData.toByteArray
        )
        .getHexValue

      response.batchId mustBe expectedBatchId
      response.operationId mustEqual operationId.toProtoByteString
      verify(objectManagementService).scheduleSingleAtalaOperation(operation)
      verifyNoMoreInteractions(objectManagementService)
    }

    "return error when provided operation is invalid" in {
      val operation = BlockProcessingServiceSpec.signOperation(
        IssueCredentialBatchOperationSpec.exampleOperation
          .update(
            _.issueCredentialBatch.credentialBatchData.merkleRoot := ByteString
              .copyFrom("abc".getBytes)
          ),
        "master",
        CreateDIDOperationSpec.masterKeys.getPrivateKey
      )

      val error = intercept[StatusRuntimeException] {
        service.issueCredentialBatch(
          node_api.IssueCredentialBatchRequest().withSignedOperation(operation)
        )
      }
      error.getStatus.getCode mustEqual Status.Code.INVALID_ARGUMENT
    }
  }

  "NodeService.revokeCredentials" should {
    "schedule RevokeCredentials operation" in {
      val operation = BlockProcessingServiceSpec.signOperation(
        RevokeCredentialsOperationSpec.revokeFullBatchOperation,
        "master",
        CreateDIDOperationSpec.masterKeys.getPrivateKey
      )
      val operationId = AtalaOperationId.of(operation)

<<<<<<< HEAD
      doReturn(fake[Either[NodeError, AtalaOperationId]](Right(operationId)))
=======
      doReturn(Future.successful(Right(operationId)))
>>>>>>> 685911c1
        .when(objectManagementService)
        .scheduleSingleAtalaOperation(*)

      val response = service.revokeCredentials(
        node_api.RevokeCredentialsRequest().withSignedOperation(operation)
      )

      response.operationId mustEqual operationId.toProtoByteString
      verify(objectManagementService).scheduleSingleAtalaOperation(operation)
      verifyNoMoreInteractions(objectManagementService)
    }

    "return error when provided operation is invalid" in {
      val operation = BlockProcessingServiceSpec.signOperation(
        RevokeCredentialsOperationSpec.revokeFullBatchOperation.update(
          _.revokeCredentials.credentialBatchId := ""
        ),
        "master",
        CreateDIDOperationSpec.masterKeys.getPrivateKey
      )

      val error = intercept[StatusRuntimeException] {
        service.revokeCredentials(
          node_api.RevokeCredentialsRequest().withSignedOperation(operation)
        )
      }
      error.getStatus.getCode mustEqual Status.Code.INVALID_ARGUMENT
    }
  }

  "NodeService.getBuildInfo" should {
    "return proper build information" in {
      val buildInfo = service.getNodeBuildInfo(GetNodeBuildInfoRequest())

      // This changes greatly, so just test something was set
      buildInfo.version must not be empty
      buildInfo.scalaVersion mustBe "2.13.6"
      buildInfo.sbtVersion mustBe "1.5.5"
    }
  }

  "NodeService.getLastSyncedBlockTimestamp" should {
    "return the timestamp of the last synced block" in {
      doReturn(fake[Instant](dummySyncTimestamp))
        .when(objectManagementService)
        .getLastSyncedTimestamp

      val response = service.getLastSyncedBlockTimestamp(
        GetLastSyncedBlockTimestampRequest()
      )

      response.lastSyncedBlockTimestamp.value must be(
        dummySyncTimestamp.toProtoTimestamp
      )
    }
  }

  "NodeService.getOperationInfo" should {
    "return OPERATION_UNKNOWN when operation identifier was not found" in {
      val validOperation = BlockProcessingServiceSpec.signOperation(
        CreateDIDOperationSpec.exampleOperation,
        "master",
        CreateDIDOperationSpec.masterKeys.getPrivateKey
      )
      val operationId = AtalaOperationId.of(validOperation)
      val operationIdProto = operationId.toProtoByteString

      doReturn(fake[Instant](dummySyncTimestamp))
        .when(objectManagementService)
        .getLastSyncedTimestamp
      doReturn(fake[Option[AtalaOperationInfo]](None))
        .when(objectManagementService)
        .getOperationInfo(operationId)

      val operationIdRestored =
        AtalaOperationId.fromVectorUnsafe(operationIdProto.toByteArray.toVector)

      operationId must be(operationIdRestored)

      val response = service.getOperationInfo(
        GetOperationInfoRequest()
          .withOperationId(operationIdProto)
      )

      response.operationStatus must be(
        common_models.OperationStatus.UNKNOWN_OPERATION
      )
      response.lastSyncedBlockTimestamp.value must be(
        dummySyncTimestamp.toProtoTimestamp
      )
    }

    "return CONFIRM_AND_APPLIED when operation identifier was processed by the node" in {
      val validOperation = BlockProcessingServiceSpec.signOperation(
        CreateDIDOperationSpec.exampleOperation,
        "master",
        CreateDIDOperationSpec.masterKeys.getPrivateKey
      )
      val operationId = AtalaOperationId.of(validOperation)
      val operationIdProto = operationId.toProtoByteString
      val operationInfo = AtalaOperationInfo(
        operationId = operationId,
        objectId = AtalaObjectId.of("random".getBytes),
        operationStatus = AtalaOperationStatus.APPLIED,
        transactionSubmissionStatus = Some(AtalaObjectTransactionSubmissionStatus.InLedger),
        transactionId = Some(dummyLedgerData.transactionId)
      )

      doReturn(fake[Instant](dummySyncTimestamp))
        .when(objectManagementService)
        .getLastSyncedTimestamp
      doReturn(fake[Option[AtalaOperationInfo]](Some(operationInfo)))
        .when(objectManagementService)
        .getOperationInfo(operationId)

      val operationIdRestored =
        AtalaOperationId.fromVectorUnsafe(operationIdProto.toByteArray.toVector)

      operationId must be(operationIdRestored)

      val response = service.getOperationInfo(
        GetOperationInfoRequest()
          .withOperationId(operationIdProto)
      )

      response.operationStatus must be(
        common_models.OperationStatus.CONFIRMED_AND_APPLIED
      )
      response.transactionId must be(dummyLedgerData.transactionId.toString)
      response.lastSyncedBlockTimestamp.value must be(
        dummySyncTimestamp.toProtoTimestamp
      )
    }
  }

  "NodeService.getBatchState" should {
    "fail when batchId is not valid" in {
      val invalidBatchId = "invalid@_?"
      val requestWithInvalidId = GetBatchStateRequest(batchId = invalidBatchId)
      val expectedMessage = s"INTERNAL: Invalid batch id: $invalidBatchId"

<<<<<<< HEAD
      doReturn(fake[Instant](dummySyncTimestamp)).when(objectManagementService).getLastSyncedTimestamp
=======
      doReturn(Future.successful(dummySyncTimestamp))
        .when(objectManagementService)
        .getLastSyncedTimestamp
>>>>>>> 685911c1

      val error = intercept[RuntimeException] {
        service.getBatchState(requestWithInvalidId)
      }
      error.getMessage must be(expectedMessage)
    }

    "return an error when the CredentialBatchesRepository fails" in {
      val validBatchId =
        CredentialBatchId.fromDigest(Sha256.compute("valid".getBytes()))
      val requestWithValidId =
        GetBatchStateRequest(batchId = validBatchId.getId)

      val errorMsg = "an unexpected error"
      val repositoryError =
        ReaderT.liftF(
          IO.raiseError[Either[NodeError, Option[CredentialBatchState]]](
            new RuntimeException(errorMsg)
          )
        )

<<<<<<< HEAD
      doReturn(repositoryError).when(credentialBatchesRepository).getBatchState(validBatchId)
      doReturn(fake[Instant](dummySyncTimestamp)).when(objectManagementService).getLastSyncedTimestamp
=======
      doReturn(repositoryError)
        .when(credentialBatchesRepository)
        .getBatchState(validBatchId)
      doReturn(Future.successful(dummySyncTimestamp))
        .when(objectManagementService)
        .getLastSyncedTimestamp
>>>>>>> 685911c1

      val err = intercept[RuntimeException](
        service.getBatchState(requestWithValidId)
      )
      err.getMessage.endsWith(errorMsg) must be(true)
    }

    "return empty response when the CredentialBatchesRepository reports no results" in {
      val validBatchId =
        CredentialBatchId.fromDigest(Sha256.compute("valid".getBytes()))
      val requestWithValidId =
        GetBatchStateRequest(batchId = validBatchId.getId)

      val repositoryError = ReaderT.liftF(
        IO.pure[Either[NodeError, Option[CredentialBatchState]]](Right(None))
      )

<<<<<<< HEAD
      doReturn(repositoryError).when(credentialBatchesRepository).getBatchState(validBatchId)
      doReturn(fake[Instant](dummySyncTimestamp)).when(objectManagementService).getLastSyncedTimestamp
=======
      doReturn(repositoryError)
        .when(credentialBatchesRepository)
        .getBatchState(validBatchId)
      doReturn(Future.successful(dummySyncTimestamp))
        .when(objectManagementService)
        .getLastSyncedTimestamp
>>>>>>> 685911c1

      val response = service.getBatchState(requestWithValidId)
      response.issuerDid must be("")
      response.merkleRoot must be(empty)
      response.publicationLedgerData must be(empty)
      response.lastSyncedBlockTimestamp must be(
        Some(dummySyncTimestamp.toProtoTimestamp)
      )
    }

    "return batch state when CredentialBatchesRepository succeeds" in {
      val validBatchId =
        CredentialBatchId.fromDigest(Sha256.compute("valid".getBytes()))
      val requestWithValidId =
        GetBatchStateRequest(batchId = validBatchId.getId)

      val issuerDIDSuffix: DidSuffix =
        DidSuffix(Sha256.compute("testDID".getBytes()).getHexValue)
      val issuedOnLedgerData = dummyLedgerData
      val merkleRoot = new MerkleRoot(Sha256.compute("content".getBytes()))
      val credState =
        CredentialBatchState(
          merkleRoot = merkleRoot,
          batchId = validBatchId,
          issuerDIDSuffix = issuerDIDSuffix,
          issuedOn = issuedOnLedgerData,
          revokedOn = None,
          lastOperation = Sha256.compute("lastOp".getBytes())
        )

      val repositoryResponse =
        ReaderT.liftF(
          IO.pure[Either[NodeError, Option[CredentialBatchState]]](
            Right(Some(credState))
          )
        )

      val ledgerDataProto = node_models
        .LedgerData()
        .withTransactionId(dummyLedgerData.transactionId.toString)
        .withLedger(common_models.Ledger.IN_MEMORY)
        .withTimestampInfo(
          node_models
            .TimestampInfo()
            .withBlockTimestamp(
              Instant
                .ofEpochMilli(
                  issuedOnLedgerData.timestampInfo.getAtalaBlockTimestamp
                )
                .toProtoTimestamp
            )
            .withBlockSequenceNumber(
              issuedOnLedgerData.timestampInfo.getAtalaBlockSequenceNumber
            )
            .withOperationSequenceNumber(
              issuedOnLedgerData.timestampInfo.getOperationSequenceNumber
            )
        )

      doReturn(
        fake[Instant](dummySyncTimestamp)
      ).when(objectManagementService).getLastSyncedTimestamp
      doReturn(repositoryResponse)
        .when(credentialBatchesRepository)
        .getBatchState(validBatchId)

      val response = service.getBatchState(requestWithValidId)
      response.issuerDid must be(issuerDIDSuffix.getValue)
      response.merkleRoot.toByteArray.toVector must be(
        merkleRoot.getHash.getValue
      )
      response.publicationLedgerData must be(Some(ledgerDataProto))
      response.revocationLedgerData must be(empty)
      response.lastSyncedBlockTimestamp must be(
        Some(dummySyncTimestamp.toProtoTimestamp)
      )
    }
  }

  "NodeService.getCredentialRevocationTime" should {
    "fail when batchId is not valid" in {
      val invalidBatchId = "invalid@_?"
      val validCredentialHash = Sha256.compute("random".getBytes())
      val requestWithInvalidId =
        GetCredentialRevocationTimeRequest(
          batchId = invalidBatchId,
          credentialHash = ByteString.copyFrom(validCredentialHash.getValue)
        )
      val expectedMessage = s"INTERNAL: Invalid batch id: $invalidBatchId"

<<<<<<< HEAD
      doReturn(fake[Instant](dummySyncTimestamp)).when(objectManagementService).getLastSyncedTimestamp
=======
      doReturn(Future.successful(dummySyncTimestamp))
        .when(objectManagementService)
        .getLastSyncedTimestamp
>>>>>>> 685911c1
      val error = intercept[RuntimeException] {
        service.getCredentialRevocationTime(requestWithInvalidId)
      }
      error.getMessage must be(expectedMessage)
    }

    "fail when credentialHash is not valid" in {
      val validBatchId =
        CredentialBatchId.fromDigest(Sha256.compute("random".getBytes()))
      val requestWithInvalidCredentialHash =
        GetCredentialRevocationTimeRequest(
          batchId = validBatchId.getId,
          credentialHash = ByteString.EMPTY
        )

      val expectedMessage =
        "INTERNAL: The given byte array does not correspond to a SHA256 hash. It must have exactly 32 bytes"

      doReturn(
        fake[Instant](dummySyncTimestamp)
      ).when(objectManagementService).getLastSyncedTimestamp

      val error = intercept[RuntimeException] {
        service.getCredentialRevocationTime(requestWithInvalidCredentialHash)
      }

      error.getMessage must be(expectedMessage)
    }

    "return empty timestamp when CredentialBatchesRepository succeeds returning None" in {
      val validBatchId =
        CredentialBatchId.fromDigest(Sha256.compute("valid".getBytes()))
      val validCredentialHash = Sha256.compute("random".getBytes())
      val validRequest = GetCredentialRevocationTimeRequest(
        batchId = validBatchId.getId,
        credentialHash = ByteString.copyFrom(validCredentialHash.getValue)
      )

      val repositoryResponse = ReaderT.liftF(
        IO.pure[Either[NodeError, Option[LedgerData]]](Right(None))
      )

      doReturn(
        fake[Instant](dummySyncTimestamp)
      ).when(objectManagementService).getLastSyncedTimestamp

      doReturn(repositoryResponse)
        .when(credentialBatchesRepository)
        .getCredentialRevocationTime(validBatchId, validCredentialHash)

      val response = service.getCredentialRevocationTime(validRequest)
      response.revocationLedgerData must be(empty)
      response.lastSyncedBlockTimestamp must be(
        Some(dummySyncTimestamp.toProtoTimestamp)
      )
    }

    "return correct timestamp when CredentialBatchesRepository succeeds returning a time" in {
      val validBatchId =
        CredentialBatchId.fromDigest(Sha256.compute("valid".getBytes()))
      val validCredentialHash = Sha256.compute("random".getBytes())
      val validRequest = GetCredentialRevocationTimeRequest(
        batchId = validBatchId.getId,
        credentialHash = ByteString.copyFrom(validCredentialHash.getValue)
      )
      val revocationDate = new TimestampInfo(Instant.now().toEpochMilli, 1, 1)
      val revocationLedgerData = LedgerData(
        TransactionId
          .from(Array.fill[Byte](TransactionId.config.size.toBytes.toInt)(1))
          .value,
        Ledger.InMemory,
        revocationDate
      )

      val repositoryResponse =
        ReaderT.liftF(
          IO.pure[Either[NodeError, Option[LedgerData]]](
            Right(Some(revocationLedgerData))
          )
        )

      val timestampInfoProto = node_models
        .TimestampInfo()
        .withBlockTimestamp(
          Instant
            .ofEpochMilli(revocationDate.getAtalaBlockTimestamp)
            .toProtoTimestamp
        )
        .withBlockSequenceNumber(revocationDate.getAtalaBlockSequenceNumber)
        .withOperationSequenceNumber(revocationDate.getOperationSequenceNumber)

      val revocationLedgerDataProto = node_models
        .LedgerData()
        .withTransactionId(revocationLedgerData.transactionId.toString)
        .withLedger(common_models.Ledger.IN_MEMORY)
        .withTimestampInfo(timestampInfoProto)

      doReturn(
        fake[Instant](dummySyncTimestamp)
      ).when(objectManagementService).getLastSyncedTimestamp

      doReturn(repositoryResponse)
        .when(credentialBatchesRepository)
        .getCredentialRevocationTime(validBatchId, validCredentialHash)

      val response = service.getCredentialRevocationTime(validRequest)
      response.revocationLedgerData must be(Some(revocationLedgerDataProto))
      response.lastSyncedBlockTimestamp must be(
        Some(dummySyncTimestamp.toProtoTimestamp)
      )
    }
  }

  "NodeService.scheduleOperations" should {
    "fail when called with an empty sequence of operations" in {
      val error = intercept[StatusRuntimeException] {
        service.scheduleOperations(
          node_api
            .ScheduleOperationsRequest()
            .withSignedOperations(Seq())
        )
      }

      val expectedMessage =
        "INTERNAL: requirement failed: there must be at least one operation to be published"
      error.getMessage must be(expectedMessage)
    }

    "return error when at least one provided operation is invalid" in {
      val validOperation = BlockProcessingServiceSpec.signOperation(
        CreateDIDOperationSpec.exampleOperation,
        "master",
        CreateDIDOperationSpec.masterKeys.getPrivateKey
      )

      val invalidOperation = BlockProcessingServiceSpec.signOperation(
        IssueCredentialBatchOperationSpec.exampleOperation
          .update(
            _.issueCredentialBatch.credentialBatchData.merkleRoot := ByteString
              .copyFrom("abc".getBytes)
          ),
        "master",
        CreateDIDOperationSpec.masterKeys.getPrivateKey
      )

      val error = intercept[StatusRuntimeException] {
        service.scheduleOperations(
          node_api
            .ScheduleOperationsRequest()
            .withSignedOperations(Seq(validOperation, invalidOperation))
        )
      }
      error.getStatus.getCode mustEqual Status.Code.INVALID_ARGUMENT
      verifyNoMoreInteractions(objectManagementService)
    }

    "properly return the result of a CreateDID operation and an IssueCredentialBatch operation" in {
      val createDIDOperation = BlockProcessingServiceSpec.signOperation(
        CreateDIDOperationSpec.exampleOperation,
        "master",
        CreateDIDOperationSpec.masterKeys.getPrivateKey
      )
      val createDIDOperationId = AtalaOperationId.of(createDIDOperation)

      val issuanceOperation = BlockProcessingServiceSpec.signOperation(
        IssueCredentialBatchOperationSpec.exampleOperation,
        "master",
        CreateDIDOperationSpec.masterKeys.getPrivateKey
      )
      val issuanceOperationId = AtalaOperationId.of(issuanceOperation)

      doReturn(
<<<<<<< HEAD
        fake[List[Either[NodeError, AtalaOperationId]]](List(Right(createDIDOperationId), Right(issuanceOperationId)))
      ).when(objectManagementService)
=======
        Future.successful(
          List(Right(createDIDOperationId), Right(issuanceOperationId))
        )
      )
        .when(objectManagementService)
>>>>>>> 685911c1
        .scheduleAtalaOperations(*)

      val response = service.scheduleOperations(
        node_api
          .ScheduleOperationsRequest()
          .withSignedOperations(Seq(createDIDOperation, issuanceOperation))
      )

      val expectedBatchId =
        Sha256
          .compute(
            IssueCredentialBatchOperationSpec.exampleOperation.getIssueCredentialBatch.getCredentialBatchData.toByteArray
          )
          .getHexValue

      val expectedDIDSuffix =
        Sha256
          .compute(CreateDIDOperationSpec.exampleOperation.toByteArray)
          .getHexValue

      response.outputs.size mustBe (2)

      response.outputs.head.getCreateDidOutput.didSuffix mustBe expectedDIDSuffix
      response.outputs.head.operationMaybe.operationId.value mustEqual createDIDOperationId.toProtoByteString
      response.outputs.head.operationMaybe.error mustBe None

      response.outputs.last.getBatchOutput.batchId mustBe expectedBatchId
      response.outputs.last.operationMaybe.operationId.value mustBe issuanceOperationId.toProtoByteString
      response.outputs.last.operationMaybe.error mustBe None

      verify(objectManagementService).scheduleAtalaOperations(
        createDIDOperation,
        issuanceOperation
      )
      verifyNoMoreInteractions(objectManagementService)
    }

    "properly return the result of a CreateDID operation and a DID Update operation" in {
      val createDIDOperation = BlockProcessingServiceSpec.signOperation(
        CreateDIDOperationSpec.exampleOperation,
        "master",
        CreateDIDOperationSpec.masterKeys.getPrivateKey
      )
      val createDIDOperationId = AtalaOperationId.of(createDIDOperation)

      val updateOperation = BlockProcessingServiceSpec.signOperation(
        UpdateDIDOperationSpec.exampleAddAndRemoveOperation,
        "master",
        UpdateDIDOperationSpec.masterKeys.getPrivateKey
      )
      val updateOperationId = AtalaOperationId.of(updateOperation)

      doReturn(
<<<<<<< HEAD
        fake[List[Either[NodeError, AtalaOperationId]]](List(Right(createDIDOperationId), Right(updateOperationId)))
      ).when(objectManagementService)
=======
        Future.successful(
          List(Right(createDIDOperationId), Right(updateOperationId))
        )
      )
        .when(objectManagementService)
>>>>>>> 685911c1
        .scheduleAtalaOperations(*)

      val response = service.scheduleOperations(
        node_api
          .ScheduleOperationsRequest()
          .withSignedOperations(Seq(createDIDOperation, updateOperation))
      )

      val expectedDIDSuffix =
        Sha256
          .compute(CreateDIDOperationSpec.exampleOperation.toByteArray)
          .getHexValue

      response.outputs.size mustBe (2)
      response.outputs.head.getCreateDidOutput.didSuffix mustBe expectedDIDSuffix
      response.outputs.head.operationMaybe.operationId.value mustEqual createDIDOperationId.toProtoByteString
      response.outputs.head.operationMaybe.error mustBe None

      response.outputs.last.result mustBe OperationOutput.Result
        .UpdateDidOutput(node_models.UpdateDIDOutput())
      response.outputs.last.operationMaybe.operationId.value mustEqual updateOperationId.toProtoByteString
      response.outputs.last.operationMaybe.error mustBe None

      verify(objectManagementService).scheduleAtalaOperations(
        createDIDOperation,
        updateOperation
      )
      verifyNoMoreInteractions(objectManagementService)
    }

    "properly return the result of a RevokeCredentials operation" in {
      val revokeOperation = BlockProcessingServiceSpec.signOperation(
        RevokeCredentialsOperationSpec.revokeFullBatchOperation,
        "master",
        CreateDIDOperationSpec.masterKeys.getPrivateKey
      )
      val revokeOperationId = AtalaOperationId.of(revokeOperation)

      doReturn(fake[List[Either[NodeError, AtalaOperationId]]](List(Right(revokeOperationId))))
        .when(objectManagementService)
        .scheduleAtalaOperations(*)

      val response = service.scheduleOperations(
        node_api
          .ScheduleOperationsRequest()
          .withSignedOperations(Seq(revokeOperation))
      )

      response.outputs.size mustBe (1)
      response.outputs.head.getRevokeCredentialsOutput mustBe node_models
        .RevokeCredentialsOutput()
      response.outputs.head.operationMaybe.operationId.value mustEqual revokeOperationId.toProtoByteString
      response.outputs.head.operationMaybe.error mustBe None

      verify(objectManagementService).scheduleAtalaOperations(revokeOperation)
      verifyNoMoreInteractions(objectManagementService)
    }
  }
}<|MERGE_RESOLUTION|>--- conflicted
+++ resolved
@@ -54,14 +54,8 @@
   protected var service: node_api.NodeServiceGrpc.NodeServiceBlockingStub = _
 
   private val logs = Logs.withContext[IO, IOWithTraceIdContext]
-<<<<<<< HEAD
   private val objectManagementService = mock[ObjectManagementService[IOWithTraceIdContext]]
   private val credentialBatchesRepository = mock[CredentialBatchesRepository[IOWithTraceIdContext]]
-=======
-  private val objectManagementService = mock[ObjectManagementService]
-  private val credentialBatchesRepository =
-    mock[CredentialBatchesRepository[IOWithTraceIdContext]]
->>>>>>> 685911c1
   private val submissionSchedulingService = mock[SubmissionSchedulingService]
 
   def fake[T](a: T): ReaderT[IO, TraceId, T] = ReaderT.apply[IO, TraceId, T](_ => IO.pure(a))
@@ -135,13 +129,7 @@
         .transact(database)
         .unsafeRunSync()
 
-<<<<<<< HEAD
       doReturn(fake[Instant](dummySyncTimestamp)).when(objectManagementService).getLastSyncedTimestamp
-=======
-      doReturn(Future.successful(dummySyncTimestamp))
-        .when(objectManagementService)
-        .getLastSyncedTimestamp
->>>>>>> 685911c1
 
       val response = service.getDidDocument(
         node_api.GetDidDocumentRequest(s"did:prism:${didSuffix.getValue}")
@@ -168,13 +156,7 @@
     "return DID document for an unpublished DID" in {
       val masterKey = CreateDIDOperationSpec.masterKeys.getPublicKey
       val longFormDID = DID.buildLongFormFromMasterPublicKey(masterKey)
-<<<<<<< HEAD
       doReturn(fake[Instant](dummySyncTimestamp)).when(objectManagementService).getLastSyncedTimestamp
-=======
-      doReturn(Future.successful(dummySyncTimestamp))
-        .when(objectManagementService)
-        .getLastSyncedTimestamp
->>>>>>> 685911c1
 
       val response = service.getDidDocument(
         node_api.GetDidDocumentRequest(longFormDID.getValue)
@@ -223,13 +205,7 @@
         PublicKeysDAO.insert(key2, dummyLedgerData).transact(database))
         .unsafeRunSync()
 
-<<<<<<< HEAD
       doReturn(fake[Instant](dummySyncTimestamp)).when(objectManagementService).getLastSyncedTimestamp
-=======
-      doReturn(Future.successful(dummySyncTimestamp))
-        .when(objectManagementService)
-        .getLastSyncedTimestamp
->>>>>>> 685911c1
 
       // we now resolve the long form DID
       val response = service.getDidDocument(
@@ -283,13 +259,7 @@
           .revoke(didSuffix, key.keyId, dummyLedgerData)
           .transact(database)).unsafeRunSync()
 
-<<<<<<< HEAD
       doReturn(fake[Instant](dummySyncTimestamp)).when(objectManagementService).getLastSyncedTimestamp
-=======
-      doReturn(Future.successful(dummySyncTimestamp))
-        .when(objectManagementService)
-        .getLastSyncedTimestamp
->>>>>>> 685911c1
 
       // we now resolve the long form DID
       val response = service.getDidDocument(
@@ -323,11 +293,7 @@
       )
       val operationId = AtalaOperationId.of(operation)
 
-<<<<<<< HEAD
       doReturn(fake[Either[NodeError, AtalaOperationId]](Right(operationId)))
-=======
-      doReturn(Future.successful(Right(operationId)))
->>>>>>> 685911c1
         .when(objectManagementService)
         .scheduleSingleAtalaOperation(*)
 
@@ -354,11 +320,7 @@
       )
       val operationId = AtalaOperationId.of(operation)
 
-<<<<<<< HEAD
       doReturn(fake[Either[NodeError, AtalaOperationId]](Right(operationId)))
-=======
-      doReturn(Future.successful(Right(operationId)))
->>>>>>> 685911c1
         .when(objectManagementService)
         .scheduleSingleAtalaOperation(*)
 
@@ -406,11 +368,7 @@
       )
       val operationId = AtalaOperationId.of(operation)
 
-<<<<<<< HEAD
       doReturn(fake[Either[NodeError, AtalaOperationId]](Right(operationId)))
-=======
-      doReturn(Future.successful(Right(operationId)))
->>>>>>> 685911c1
         .when(objectManagementService)
         .scheduleSingleAtalaOperation(*)
 
@@ -431,11 +389,7 @@
       )
       val operationId = AtalaOperationId.of(operation)
 
-<<<<<<< HEAD
       doReturn(fake[Either[NodeError, AtalaOperationId]](Right(operationId)))
-=======
-      doReturn(Future.successful(Right(operationId)))
->>>>>>> 685911c1
         .when(objectManagementService)
         .scheduleSingleAtalaOperation(*)
 
@@ -475,11 +429,7 @@
       )
       val operationId = AtalaOperationId.of(operation)
 
-<<<<<<< HEAD
       doReturn(fake[Either[NodeError, AtalaOperationId]](Right(operationId)))
-=======
-      doReturn(Future.successful(Right(operationId)))
->>>>>>> 685911c1
         .when(objectManagementService)
         .scheduleSingleAtalaOperation(*)
 
@@ -528,11 +478,7 @@
       )
       val operationId = AtalaOperationId.of(operation)
 
-<<<<<<< HEAD
       doReturn(fake[Either[NodeError, AtalaOperationId]](Right(operationId)))
-=======
-      doReturn(Future.successful(Right(operationId)))
->>>>>>> 685911c1
         .when(objectManagementService)
         .scheduleSingleAtalaOperation(*)
 
@@ -674,13 +620,7 @@
       val requestWithInvalidId = GetBatchStateRequest(batchId = invalidBatchId)
       val expectedMessage = s"INTERNAL: Invalid batch id: $invalidBatchId"
 
-<<<<<<< HEAD
       doReturn(fake[Instant](dummySyncTimestamp)).when(objectManagementService).getLastSyncedTimestamp
-=======
-      doReturn(Future.successful(dummySyncTimestamp))
-        .when(objectManagementService)
-        .getLastSyncedTimestamp
->>>>>>> 685911c1
 
       val error = intercept[RuntimeException] {
         service.getBatchState(requestWithInvalidId)
@@ -702,17 +642,8 @@
           )
         )
 
-<<<<<<< HEAD
       doReturn(repositoryError).when(credentialBatchesRepository).getBatchState(validBatchId)
       doReturn(fake[Instant](dummySyncTimestamp)).when(objectManagementService).getLastSyncedTimestamp
-=======
-      doReturn(repositoryError)
-        .when(credentialBatchesRepository)
-        .getBatchState(validBatchId)
-      doReturn(Future.successful(dummySyncTimestamp))
-        .when(objectManagementService)
-        .getLastSyncedTimestamp
->>>>>>> 685911c1
 
       val err = intercept[RuntimeException](
         service.getBatchState(requestWithValidId)
@@ -730,17 +661,8 @@
         IO.pure[Either[NodeError, Option[CredentialBatchState]]](Right(None))
       )
 
-<<<<<<< HEAD
       doReturn(repositoryError).when(credentialBatchesRepository).getBatchState(validBatchId)
       doReturn(fake[Instant](dummySyncTimestamp)).when(objectManagementService).getLastSyncedTimestamp
-=======
-      doReturn(repositoryError)
-        .when(credentialBatchesRepository)
-        .getBatchState(validBatchId)
-      doReturn(Future.successful(dummySyncTimestamp))
-        .when(objectManagementService)
-        .getLastSyncedTimestamp
->>>>>>> 685911c1
 
       val response = service.getBatchState(requestWithValidId)
       response.issuerDid must be("")
@@ -831,13 +753,7 @@
         )
       val expectedMessage = s"INTERNAL: Invalid batch id: $invalidBatchId"
 
-<<<<<<< HEAD
       doReturn(fake[Instant](dummySyncTimestamp)).when(objectManagementService).getLastSyncedTimestamp
-=======
-      doReturn(Future.successful(dummySyncTimestamp))
-        .when(objectManagementService)
-        .getLastSyncedTimestamp
->>>>>>> 685911c1
       val error = intercept[RuntimeException] {
         service.getCredentialRevocationTime(requestWithInvalidId)
       }
@@ -1010,16 +926,8 @@
       val issuanceOperationId = AtalaOperationId.of(issuanceOperation)
 
       doReturn(
-<<<<<<< HEAD
         fake[List[Either[NodeError, AtalaOperationId]]](List(Right(createDIDOperationId), Right(issuanceOperationId)))
       ).when(objectManagementService)
-=======
-        Future.successful(
-          List(Right(createDIDOperationId), Right(issuanceOperationId))
-        )
-      )
-        .when(objectManagementService)
->>>>>>> 685911c1
         .scheduleAtalaOperations(*)
 
       val response = service.scheduleOperations(
@@ -1073,16 +981,8 @@
       val updateOperationId = AtalaOperationId.of(updateOperation)
 
       doReturn(
-<<<<<<< HEAD
         fake[List[Either[NodeError, AtalaOperationId]]](List(Right(createDIDOperationId), Right(updateOperationId)))
       ).when(objectManagementService)
-=======
-        Future.successful(
-          List(Right(createDIDOperationId), Right(updateOperationId))
-        )
-      )
-        .when(objectManagementService)
->>>>>>> 685911c1
         .scheduleAtalaOperations(*)
 
       val response = service.scheduleOperations(
