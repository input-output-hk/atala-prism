package io.iohk.atala.prism.node.services

import java.time.Instant
import java.time.temporal.ChronoUnit
import cats.effect.IO
import com.typesafe.config.ConfigFactory
import io.iohk.atala.prism.node.NodeConfig
import io.iohk.atala.prism.node.cardano.CardanoClient
import io.iohk.atala.prism.node.cardano.models.{Address, WalletId}
import io.iohk.atala.prism.node.repositories.KeyValuesRepository
import io.iohk.atala.prism.node.services.CardanoLedgerService.CardanoNetwork
import io.iohk.atala.prism.node.services.models.testing.TestAtalaHandlers
import io.iohk.atala.prism.protos.node_internal
import io.iohk.atala.prism.AtalaWithPostgresSpec
import io.iohk.atala.prism.logging.TraceId
import io.iohk.atala.prism.logging.TraceId.IOWithTraceIdContext
import io.iohk.atala.prism.utils.IOUtils._
import monix.execution.schedulers.TestScheduler
import org.scalatest.Ignore
import org.scalatest.OptionValues._
import org.scalatest.concurrent.PatienceConfiguration.Timeout
import tofu.logging.Logs

import scala.concurrent.duration._

// Todo make CardanoLedgerServiceIntegrationSpec great again
//  when https://input-output.atlassian.net/browse/ATA-5337 done or 1-2 released
@Ignore
class CardanoLedgerServiceIntegrationSpec extends AtalaWithPostgresSpec with CatsEffectBase {
  private val logs = Logs.withContext[IO, IOWithTraceIdContext]
  private val LAST_SYNCED_BLOCK_NO = "last_synced_block_no"
  private val LONG_TIMEOUT = Timeout(1.minute)
  private val RETRY_TIMEOUT = 2.minutes
  private val RETRY_SLEEP = 10.seconds

  private val scheduler: TestScheduler = TestScheduler()

  "CardanoLedgerService" should {
    "notify on published PRISM transactions" in {
      assume(shouldTestCardanoIntegration(), "The integration test was cancelled because it hasn't been configured")

      // Set up
      val clientConfig = NodeConfig.cardanoConfig(ConfigFactory.load().getConfig("cardano"))
      val walletId = WalletId.from(clientConfig.walletId).value
      val paymentAddress = Address(clientConfig.paymentAddress)
      val (cardanoClient, releaseCardanoClient) =
<<<<<<< HEAD
        CardanoClient.make(clientConfig.cardanoClientConfig, logs).allocated.run(TraceId.generateYOLO).unsafeRunSync()
=======
        CardanoClient
          .makeResource(clientConfig.cardanoClientConfig, logs)
          .allocated
          .run(TraceId.generateYOLO)
          .unsafeRunSync()
>>>>>>> e067728a
      val keyValueService = KeyValueService.unsafe(KeyValuesRepository.unsafe(dbLiftedToTraceIdIO, logs), logs)
      val notificationHandler = new TestAtalaHandlers()

      val cardanoLedgerService = new CardanoLedgerService(
        CardanoNetwork.Testnet,
        walletId,
        clientConfig.walletPassphrase,
        paymentAddress,
        blockNumberSyncStart = 0,
        // Do not wait on blocks becoming confirmed
        blockConfirmationsToWait = 0,
        cardanoClient,
        keyValueService,
        notificationHandler.asCardanoBlockHandler,
        notificationHandler.asAtalaObjectHandler,
        scheduler
      )

      // Avoid syncing pre-existing blocks
      val latestBlock =
        cardanoClient.getLatestBlock(TraceId.generateYOLO).unsafeToFuture().futureValue(LONG_TIMEOUT).toOption.value
      keyValueService
        .set(LAST_SYNCED_BLOCK_NO, Some(latestBlock.header.blockNo))
        .run(TraceId.generateYOLO)
        .unsafeRunSync()

      // Publish random object
      val atalaObject = node_internal
        .AtalaObject()
        .withBlockContent(node_internal.AtalaBlock(version = "1.0", operations = Seq()))
      val transaction = cardanoLedgerService.publish(atalaObject).futureValue(LONG_TIMEOUT).toOption.value.transaction
      println(s"AtalaObject published in transaction ${transaction.transactionId} on ${transaction.ledger}")

      def notifiedAtalaObjects: Seq[node_internal.AtalaObject] = {
        notificationHandler.receivedNotifications.map(_.atalaObject).toSeq
      }

      // Wait for the transaction to become available in cardano-node
      val retryEndTime = Instant.now.plus(RETRY_TIMEOUT.toMillis, ChronoUnit.MILLIS)
      while (Instant.now.isBefore(retryEndTime) && !notifiedAtalaObjects.contains(atalaObject)) {
        Thread.sleep(RETRY_SLEEP.toMillis)
        // Sync objects
        cardanoLedgerService.syncAtalaObjects().futureValue(LONG_TIMEOUT)
      }

      // Verify object has been notified
      notifiedAtalaObjects must contain(atalaObject)
      releaseCardanoClient.run(TraceId.generateYOLO).unsafeRunSync()
    }
  }

  /**
    * Returns whether Cardano Integration tests should run because it's running in CI, or it's locally configured.
    */
  private def shouldTestCardanoIntegration(): Boolean = {
    // Return true when CI="true" (environment is expected to be configured), or NODE_CARDANO_WALLET_ID is defined
    // (any other Cardano variable could be used, this one is arbitrary)
    sys.env.get("CI").filter(_ == "true").orElse(sys.env.get("NODE_CARDANO_WALLET_ID")).isDefined
  }
}<|MERGE_RESOLUTION|>--- conflicted
+++ resolved
@@ -44,15 +44,11 @@
       val walletId = WalletId.from(clientConfig.walletId).value
       val paymentAddress = Address(clientConfig.paymentAddress)
       val (cardanoClient, releaseCardanoClient) =
-<<<<<<< HEAD
-        CardanoClient.make(clientConfig.cardanoClientConfig, logs).allocated.run(TraceId.generateYOLO).unsafeRunSync()
-=======
         CardanoClient
           .makeResource(clientConfig.cardanoClientConfig, logs)
           .allocated
           .run(TraceId.generateYOLO)
           .unsafeRunSync()
->>>>>>> e067728a
       val keyValueService = KeyValueService.unsafe(KeyValuesRepository.unsafe(dbLiftedToTraceIdIO, logs), logs)
       val notificationHandler = new TestAtalaHandlers()
 
