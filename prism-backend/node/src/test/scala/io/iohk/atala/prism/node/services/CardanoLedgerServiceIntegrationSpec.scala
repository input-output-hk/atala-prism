--- conflicted
+++ resolved
@@ -48,22 +48,12 @@
       val walletId = WalletId.from(clientConfig.walletId).value
       val paymentAddress = Address(clientConfig.paymentAddress)
       val (cardanoClient, releaseCardanoClient) =
-<<<<<<< HEAD
         CardanoClient
           .makeResource(clientConfig.cardanoClientConfig, logs)
           .allocated
           .run(TraceId.generateYOLO)
           .unsafeRunSync()
       val keyValueService = KeyValueService.unsafe(KeyValuesRepository.unsafe(dbLiftedToTraceIdIO, logs), logs)
-=======
-        CardanoClient(clientConfig.cardanoClientConfig, logs).allocated
-          .run(TraceId.generateYOLO)
-          .unsafeRunSync()
-      val keyValueService = KeyValueService.unsafe(
-        KeyValuesRepository.unsafe(dbLiftedToTraceIdIO, logs),
-        logs
-      )
->>>>>>> d007474e
       val notificationHandler = new TestAtalaHandlers()
 
       val cardanoLedgerService = new CardanoLedgerService(
@@ -83,16 +73,7 @@
 
       // Avoid syncing pre-existing blocks
       val latestBlock =
-<<<<<<< HEAD
         cardanoClient.getLatestBlock(TraceId.generateYOLO).unsafeToFuture().futureValue(LONG_TIMEOUT).toOption.value
-=======
-        cardanoClient
-          .getLatestBlock(TraceId.generateYOLO)
-          .value
-          .futureValue(LONG_TIMEOUT)
-          .toOption
-          .value
->>>>>>> d007474e
       keyValueService
         .set(LAST_SYNCED_BLOCK_NO, Some(latestBlock.header.blockNo))
         .run(TraceId.generateYOLO)
