--- conflicted
+++ resolved
@@ -91,34 +91,22 @@
     )
   )
 
-<<<<<<< HEAD
-  def publishSingleOperationAndFlush(signedAtalaOperation: SignedAtalaOperation)(implicit
-      objectManagementService: ObjectManagementService[IOWithTraceIdContext],
-=======
   def publishSingleOperationAndFlush(
       signedAtalaOperation: SignedAtalaOperation
   )(implicit
-      objectManagementService: ObjectManagementService,
->>>>>>> 685911c1
+      objectManagementService: ObjectManagementService[IOWithTraceIdContext],
       submissionService: SubmissionService[IOWithTraceIdContext],
       executionContext: ExecutionContext
   ): Future[Either[NodeError, AtalaOperationId]] = {
     for {
-<<<<<<< HEAD
       atalaOperationIdE <- objectManagementService
         .scheduleSingleAtalaOperation(signedAtalaOperation)
         .run(TraceId.generateYOLO)
         .unsafeToFuture()
-      _ <- submissionService.submitReceivedObjects().run(TraceId.generateYOLO).unsafeToFuture()
-=======
-      atalaOperationIdE <- objectManagementService.scheduleSingleAtalaOperation(
-        signedAtalaOperation
-      )
       _ <- submissionService
         .submitReceivedObjects()
         .run(TraceId.generateYOLO)
         .unsafeToFuture()
->>>>>>> 685911c1
     } yield atalaOperationIdE
   }
 
@@ -128,16 +116,11 @@
       executionContext: ExecutionContext
   ): Future[List[Either[NodeError, AtalaOperationId]]] = {
     for {
-<<<<<<< HEAD
       ids <- objectManagementService.scheduleAtalaOperations(ops: _*).run(TraceId.generateYOLO).unsafeToFuture()
-      _ <- submissionService.submitReceivedObjects().run(TraceId.generateYOLO).unsafeToFuture()
-=======
-      ids <- objectManagementService.scheduleAtalaOperations(ops: _*)
       _ <- submissionService
         .submitReceivedObjects()
         .run(TraceId.generateYOLO)
         .unsafeToFuture()
->>>>>>> 685911c1
     } yield ids
   }
 
