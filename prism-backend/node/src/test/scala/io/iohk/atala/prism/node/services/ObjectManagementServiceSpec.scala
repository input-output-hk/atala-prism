--- conflicted
+++ resolved
@@ -133,11 +133,8 @@
 
       val atalaOperationInfo = objectManagementService
         .getOperationInfo(atalaOperationId)
-<<<<<<< HEAD
-        .run(TraceId.generateYOLO)
-        .unsafeToFuture()
-=======
->>>>>>> 685911c1
+        .run(TraceId.generateYOLO)
+        .unsafeToFuture()
         .futureValue
         .value
 
@@ -168,11 +165,8 @@
 
       val atalaOperationInfo = objectManagementService
         .getOperationInfo(atalaOperationId)
-<<<<<<< HEAD
-        .run(TraceId.generateYOLO)
-        .unsafeToFuture()
-=======
->>>>>>> 685911c1
+        .run(TraceId.generateYOLO)
+        .unsafeToFuture()
         .futureValue
         .value
 
@@ -203,11 +197,8 @@
 
       val atalaOperationInfo = objectManagementService
         .getOperationInfo(atalaOperationId)
-<<<<<<< HEAD
-        .run(TraceId.generateYOLO)
-        .unsafeToFuture()
-=======
->>>>>>> 685911c1
+        .run(TraceId.generateYOLO)
+        .unsafeToFuture()
         .futureValue
         .value
 
@@ -244,11 +235,8 @@
 
       val operationInfo = objectManagementService
         .getOperationInfo(returnedOperationId)
-<<<<<<< HEAD
-        .run(TraceId.generateYOLO)
-        .unsafeToFuture()
-=======
->>>>>>> 685911c1
+        .run(TraceId.generateYOLO)
+        .unsafeToFuture()
         .futureValue
         .value
       operationInfo.operationId must be(returnedOperationId)
@@ -285,11 +273,8 @@
 
       val operationInfo = objectManagementService
         .getOperationInfo(returnedOperationId)
-<<<<<<< HEAD
-        .run(TraceId.generateYOLO)
-        .unsafeToFuture()
-=======
->>>>>>> 685911c1
+        .run(TraceId.generateYOLO)
+        .unsafeToFuture()
         .futureValue
         .value
       operationInfo.operationId must be(returnedOperationId)
@@ -331,11 +316,8 @@
 
       objectManagementService
         .saveObject(AtalaObjectNotification(obj, dummyTransactionInfo))
-<<<<<<< HEAD
-        .run(TraceId.generateYOLO)
-        .unsafeToFuture()
-=======
->>>>>>> 685911c1
+        .run(TraceId.generateYOLO)
+        .unsafeToFuture()
         .futureValue
 
       val atalaObject = queryAtalaObject(obj)
@@ -365,20 +347,13 @@
 
       objectManagementService
         .saveObject(AtalaObjectNotification(obj, dummyTransactionInfo))
-<<<<<<< HEAD
-        .run(TraceId.generateYOLO)
-        .unsafeToFuture()
-=======
->>>>>>> 685911c1
+        .run(TraceId.generateYOLO)
+        .unsafeToFuture()
         .futureValue
 
       val atalaObject = queryAtalaObject(obj)
       val operationInfo =
-<<<<<<< HEAD
         objectManagementService.getOperationInfo(operationId).run(TraceId.generateYOLO).unsafeToFuture().futureValue
-=======
-        objectManagementService.getOperationInfo(operationId).futureValue
->>>>>>> 685911c1
 
       atalaObject.transaction.value mustBe dummyTransactionInfo
       // We don't check the whole returned AtalaOperationInfo because `operationStatus`
@@ -397,11 +372,8 @@
 
       objectManagementService
         .saveObject(AtalaObjectNotification(obj, dummyTransactionInfo))
-<<<<<<< HEAD
-        .run(TraceId.generateYOLO)
-        .unsafeToFuture()
-=======
->>>>>>> 685911c1
+        .run(TraceId.generateYOLO)
+        .unsafeToFuture()
         .futureValue
       val dummyTransactionInfo2 = TransactionInfo(
         transactionId = TransactionId.from(Sha256.compute("id".getBytes).getValue).value,
@@ -410,11 +382,8 @@
       )
       objectManagementService
         .saveObject(AtalaObjectNotification(obj, dummyTransactionInfo2))
-<<<<<<< HEAD
-        .run(TraceId.generateYOLO)
-        .unsafeToFuture()
-=======
->>>>>>> 685911c1
+        .run(TraceId.generateYOLO)
+        .unsafeToFuture()
         .futureValue
 
       val atalaObject = queryAtalaObject(obj)
@@ -431,11 +400,8 @@
       val obj = createAtalaObject(block)
       objectManagementService
         .saveObject(AtalaObjectNotification(obj, dummyTransactionInfo))
-<<<<<<< HEAD
-        .run(TraceId.generateYOLO)
-        .unsafeToFuture()
-=======
->>>>>>> 685911c1
+        .run(TraceId.generateYOLO)
+        .unsafeToFuture()
         .futureValue
 
       val blockCaptor = ArgCaptor[node_internal.AtalaBlock]
@@ -468,20 +434,14 @@
       val obj = createAtalaObject(block)
       objectManagementService
         .saveObject(AtalaObjectNotification(obj, dummyTransactionInfo))
-<<<<<<< HEAD
-        .run(TraceId.generateYOLO)
-        .unsafeToFuture()
-        .futureValue
-
-      val atalaObject = AtalaObjectsDAO.get(AtalaObjectId.of(obj)).transact(database).unsafeRunSync()
-=======
+        .run(TraceId.generateYOLO)
+        .unsafeToFuture()
         .futureValue
 
       val atalaObject = AtalaObjectsDAO
         .get(AtalaObjectId.of(obj))
         .transact(database)
         .unsafeRunSync()
->>>>>>> 685911c1
       atalaObject mustBe None
     }
 
