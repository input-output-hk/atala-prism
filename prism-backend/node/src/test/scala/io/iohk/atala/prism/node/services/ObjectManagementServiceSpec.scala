--- conflicted
+++ resolved
@@ -121,16 +121,10 @@
 
   "ObjectManagementService.publishAtalaOperation" should {
     "update status to received when operation was received, but haven't processed yet" in {
-<<<<<<< HEAD
       doReturn(
         ReaderT
           .pure[IO, TraceId, Either[CardanoWalletError, PublicationInfo]](Right(dummyPublicationInfo))
       ).when(ledger).publish(*)
-=======
-      doReturn(Future.successful(Right(dummyPublicationInfo)))
-        .when(ledger)
-        .publish(*)
->>>>>>> 061b7a03
 
       val atalaOperation = BlockProcessingServiceSpec.signedCreateDidOperation
       val atalaOperationId =
@@ -154,16 +148,10 @@
     }
 
     "ignore publishing duplicate operation" in {
-<<<<<<< HEAD
       doReturn(
         ReaderT
           .pure[IO, TraceId, Either[CardanoWalletError, PublicationInfo]](Right(dummyPublicationInfo))
       ).when(ledger).publish(*)
-=======
-      doReturn(Future.successful(Right(dummyPublicationInfo)))
-        .when(ledger)
-        .publish(*)
->>>>>>> 061b7a03
 
       val atalaOperation = BlockProcessingServiceSpec.signedCreateDidOperation
       val atalaOperationId =
@@ -191,16 +179,10 @@
     }
 
     "ignore publishing duplicate operation in the same block" in {
-<<<<<<< HEAD
       doReturn(
         ReaderT
           .pure[IO, TraceId, Either[CardanoWalletError, PublicationInfo]](Right(dummyPublicationInfo))
       ).when(ledger).publish(*)
-=======
-      doReturn(Future.successful(Right(dummyPublicationInfo)))
-        .when(ledger)
-        .publish(*)
->>>>>>> 061b7a03
 
       val atalaOperation = BlockProcessingServiceSpec.signedCreateDidOperation
       val atalaOperationId =
@@ -225,16 +207,10 @@
     }
 
     "put block content onto the ledger when supported" in {
-<<<<<<< HEAD
       doReturn(
         ReaderT
           .pure[IO, TraceId, Either[CardanoWalletError, PublicationInfo]](Right(dummyPublicationInfo))
       ).when(ledger).publish(*)
-=======
-      doReturn(Future.successful(Right(dummyPublicationInfo)))
-        .when(ledger)
-        .publish(*)
->>>>>>> 061b7a03
 
       val returnedOperationId =
         publishSingleOperationAndFlush(
@@ -271,19 +247,11 @@
     }
 
     "record immediate in-ledger transactions" in {
-<<<<<<< HEAD
       val inLedgerPublication = dummyPublicationInfo.copy(status = TransactionStatus.InLedger)
       doReturn(
         ReaderT
           .pure[IO, TraceId, Either[CardanoWalletError, PublicationInfo]](Right(inLedgerPublication))
       ).when(ledger).publish(*)
-=======
-      val inLedgerPublication =
-        dummyPublicationInfo.copy(status = TransactionStatus.InLedger)
-      doReturn(Future.successful(Right(inLedgerPublication)))
-        .when(ledger)
-        .publish(*)
->>>>>>> 061b7a03
 
       val returnedOperationId =
         publishSingleOperationAndFlush(
@@ -356,21 +324,11 @@
         .processBlock(*, anyTransactionIdMatcher, *, *, *)
 
       doReturn(
-<<<<<<< HEAD
         ReaderT
           .pure[IO, TraceId, Either[CardanoWalletError, PublicationInfo]](
             Right(PublicationInfo(dummyTransactionInfo, TransactionStatus.InLedger))
           )
       ).when(ledger)
-=======
-        Future.successful(
-          Right(
-            PublicationInfo(dummyTransactionInfo, TransactionStatus.InLedger)
-          )
-        )
-      )
-        .when(ledger)
->>>>>>> 061b7a03
         .publish(*)
 
       val signedOperation = BlockProcessingServiceSpec.signedCreateDidOperation
