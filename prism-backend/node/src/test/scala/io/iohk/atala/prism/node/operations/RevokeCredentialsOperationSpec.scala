package io.iohk.atala.prism.node.operations

import cats.effect.IO
import com.google.protobuf.ByteString
import doobie.implicits._
import io.iohk.atala.prism.AtalaWithPostgresSpec
<<<<<<< HEAD
import io.iohk.atala.prism.credentials.TimestampInfo
import io.iohk.atala.prism.kotlin.crypto.SHA256Digest
=======
import io.iohk.atala.prism.credentials.{CredentialBatchId, TimestampInfo}
import io.iohk.atala.prism.crypto.SHA256Digest
>>>>>>> fbc3d6a0
import io.iohk.atala.prism.models.{Ledger, TransactionId}
import io.iohk.atala.prism.node.models.nodeState.LedgerData
import io.iohk.atala.prism.node.repositories.DIDDataRepository
import io.iohk.atala.prism.node.repositories.daos.CredentialBatchesDAO
import io.iohk.atala.prism.protos.node_models
import org.scalatest.EitherValues._
import org.scalatest.Inside._
import org.scalatest.OptionValues._

import java.time.Instant

object RevokeCredentialsOperationSpec {
  private val revokingKeys = CreateDIDOperationSpec.revokingKeys

<<<<<<< HEAD
  lazy val issuerDidKeys = List(
    DIDPublicKey(issuerDIDSuffix, "master", KeyUsage.MasterKey, masterKeys.getPublicKey),
    DIDPublicKey(issuerDIDSuffix, "issuing", KeyUsage.IssuingKey, issuingKeys.getPublicKey)
  )

  lazy val dummyTimestamp = TimestampInfo(Instant.ofEpochMilli(0), 1, 0)
  lazy val dummyLedgerData = LedgerData(
=======
  lazy val dummyTimestamp: TimestampInfo = TimestampInfo(Instant.ofEpochMilli(0), 1, 0)
  lazy val dummyLedgerData: LedgerData = LedgerData(
>>>>>>> fbc3d6a0
    TransactionId.from(Array.fill[Byte](TransactionId.config.size.toBytes.toInt)(0)).value,
    Ledger.InMemory,
    dummyTimestamp
  )

  lazy val issuerCreateDIDOperation: CreateDIDOperation =
    CreateDIDOperation
      .parse(CreateDIDOperationSpec.exampleOperation, dummyLedgerData)
      .toOption
      .value

  lazy val credentialIssueBatchOperation: IssueCredentialBatchOperation =
    IssueCredentialBatchOperation
      .parse(IssueCredentialBatchOperationSpec.exampleOperation, dummyLedgerData)
      .toOption
      .value

  lazy val credentialBatchId: CredentialBatchId = credentialIssueBatchOperation.credentialBatchId

  val revocationDate: TimestampInfo = TimestampInfo(Instant.ofEpochMilli(0), 0, 1)
  val revocationLedgerData: LedgerData =
    LedgerData(
      TransactionId.from(Array.fill[Byte](TransactionId.config.size.toBytes.toInt)(0)).value,
      Ledger.InMemory,
      revocationDate
    )

  val revokeFullBatchOperation: node_models.AtalaOperation = node_models.AtalaOperation(
    operation = node_models.AtalaOperation.Operation.RevokeCredentials(
      value = node_models.RevokeCredentialsOperation(
        previousOperationHash = ByteString.copyFrom(credentialIssueBatchOperation.digest.getValue),
        credentialBatchId = credentialBatchId.id,
        credentialsToRevoke = Seq()
      )
    )
  )

  val credentialHashToRevoke: SHA256Digest = SHA256Digest.compute("cred 1".getBytes)

  val revokeSpecificCredentialsOperation: node_models.AtalaOperation = node_models.AtalaOperation(
    operation = node_models.AtalaOperation.Operation.RevokeCredentials(
      value = node_models.RevokeCredentialsOperation(
        previousOperationHash = ByteString.copyFrom(credentialIssueBatchOperation.digest.getValue),
        credentialBatchId = credentialBatchId.id,
        credentialsToRevoke = Seq(ByteString.copyFrom(credentialHashToRevoke.getValue))
      )
    )
  )
}

class RevokeCredentialsOperationSpec extends AtalaWithPostgresSpec {

  import RevokeCredentialsOperationSpec._

  lazy val didDataRepository: DIDDataRepository[IO] = DIDDataRepository(database)

  "RevokeCredentialsOperation.parse" should {
    "parse valid RevokeCredentials AtalaOperation to revoke a full batch" in {
      RevokeCredentialsOperation.parse(revokeFullBatchOperation, dummyLedgerData) mustBe a[Right[_, _]]
    }

    "parse valid RevokeCredentials AtalaOperation to revoke specific credentials within a batch" in {
      RevokeCredentialsOperation.parse(revokeSpecificCredentialsOperation, dummyLedgerData) mustBe a[Right[_, _]]
    }

    "return error when no previous operation is provided" in {
      val invalidOperation = revokeFullBatchOperation
        .update(_.revokeCredentials.previousOperationHash := ByteString.EMPTY)

      inside(RevokeCredentialsOperation.parse(invalidOperation, dummyLedgerData)) {
        case Left(ValidationError.InvalidValue(path, value, _)) =>
          path.path mustBe Vector("revokeCredentials", "previousOperationHash")
          value mustBe "0x0"
      }
    }

    "return error when previous operation hash has invalid length" in {
      val bs = ByteString.copyFromUtf8("abc")
      val invalidOperation = revokeFullBatchOperation
        .update(_.revokeCredentials.previousOperationHash := bs)

      inside(RevokeCredentialsOperation.parse(invalidOperation, dummyLedgerData)) {
        case Left(ValidationError.InvalidValue(path, value, _)) =>
          path.path mustBe Vector("revokeCredentials", "previousOperationHash")
          value mustBe "0x616263"
      }
    }

    "return error if no credential batch id is provided" in {
      val invalidOperation = revokeFullBatchOperation
        .update(_.revokeCredentials.credentialBatchId := "")

      inside(RevokeCredentialsOperation.parse(invalidOperation, dummyLedgerData)) {
        case Left(ValidationError.InvalidValue(path, value, _)) =>
          path.path mustBe Vector("revokeCredentials", "credentialBatchId")
          value mustBe ""
      }
    }

    "return error if credential batch id has invalid format" in {
      val cid = "my last credential"
      val invalidOperation = revokeFullBatchOperation
        .update(_.revokeCredentials.credentialBatchId := cid)

      inside(RevokeCredentialsOperation.parse(invalidOperation, dummyLedgerData)) {
        case Left(ValidationError.InvalidValue(path, value, _)) =>
          path.path mustBe Vector("revokeCredentials", "credentialBatchId")
          value mustBe cid
      }
    }

    "return error if a credential hash to revoke has invalid format" in {
      val invalidSeq = Seq(ByteString.copyFrom("my last credential".getBytes()))
      val invalidOperation = revokeFullBatchOperation
        .update(_.revokeCredentials.credentialsToRevoke := invalidSeq)

      inside(RevokeCredentialsOperation.parse(invalidOperation, dummyLedgerData)) {
        case Left(ValidationError.InvalidValue(path, value, _)) =>
          path.path mustBe Vector("revokeCredentials", "credentialsToRevoke")
          value mustBe invalidSeq.toString
      }
    }
  }

  "RevokeCredentialsOperation.getCorrectnessData" should {
    "provide the data required for correctness verification" in {
      issuerCreateDIDOperation.applyState().transact(database).value.unsafeRunSync()
      credentialIssueBatchOperation.applyState().transact(database).value.unsafeRunSync()

      val parsedOperation = RevokeCredentialsOperation.parse(revokeFullBatchOperation, dummyLedgerData).toOption.value

      val corrDataE = parsedOperation
        .getCorrectnessData("revoking")
        .transact(database)
        .value
        .unsafeRunSync()

<<<<<<< HEAD
      key mustBe issuingKeys.getPublicKey
=======
      val CorrectnessData(key, previousOperation) = corrDataE.toOption.value

      key mustBe revokingKeys.publicKey
>>>>>>> fbc3d6a0
      previousOperation mustBe Some(credentialIssueBatchOperation.digest)
    }
    "return state error when there are used different key than revocation key" in {
      issuerCreateDIDOperation.applyState().transact(database).value.unsafeRunSync()
      credentialIssueBatchOperation.applyState().transact(database).value.unsafeRunSync()

      val parsedOperation = RevokeCredentialsOperation.parse(revokeFullBatchOperation, dummyLedgerData).toOption.value

      val result = parsedOperation
        .getCorrectnessData("master")
        .transact(database)
        .value
        .unsafeRunSync()

      result mustBe Left(StateError.InvalidKeyUsed("The key type expected is Revocation key. Type used: MasterKey"))
    }
  }

  "RevokeCredentialsOperation.applyState" should {
    "mark credential batch as revoked in the database" in {
      issuerCreateDIDOperation.applyState().transact(database).value.unsafeRunSync()
      credentialIssueBatchOperation.applyState().transact(database).value.unsafeRunSync()

      val parsedOperation =
        RevokeCredentialsOperation.parse(revokeFullBatchOperation, revocationLedgerData).toOption.value

      parsedOperation.applyState().transact(database).value.unsafeRunSync().toOption.value

      val credentialBatch =
        CredentialBatchesDAO
          .findBatch(parsedOperation.credentialBatchId)
          .transact(database)
          .unsafeRunSync()
          .value

      credentialBatch.revokedOn mustBe Some(revocationLedgerData)
    }

    "fail when attempting to revoke an already revoked credential batch" in {
      issuerCreateDIDOperation.applyState().transact(database).value.unsafeRunSync()
      credentialIssueBatchOperation.applyState().transact(database).value.unsafeRunSync()

      val parsedOperation =
        RevokeCredentialsOperation.parse(revokeFullBatchOperation, revocationLedgerData).toOption.value

      parsedOperation.applyState().transact(database).value.unsafeRunSync().toOption.value

      val credentialBatch =
        CredentialBatchesDAO
          .findBatch(parsedOperation.credentialBatchId)
          .transact(database)
          .unsafeRunSync()
          .value

      credentialBatch.revokedOn mustBe Some(revocationLedgerData)

      val error = parsedOperation.applyState().transact(database).value.unsafeRunSync()

      error.left.value mustBe a[StateError.BatchAlreadyRevoked]
    }

    "mark specific credentials as revoked in the database" in {
      issuerCreateDIDOperation.applyState().transact(database).value.unsafeRunSync()
      credentialIssueBatchOperation.applyState().transact(database).value.unsafeRunSync()

      val parsedOperation =
        RevokeCredentialsOperation.parse(revokeSpecificCredentialsOperation, revocationLedgerData).toOption.value

      parsedOperation.applyState().transact(database).value.unsafeRunSync().toOption.value

      val credentialsRevoked =
        CredentialBatchesDAO
          .findRevokedCredentials(parsedOperation.credentialBatchId)
          .transact(database)
          .unsafeRunSync()

      credentialsRevoked.size mustBe 1
      val (revokedCredHash, revokedAt) = credentialsRevoked.headOption.value
      revokedCredHash mustBe credentialHashToRevoke
      revokedAt mustBe revocationLedgerData

      // the batch itself should not be revoked
      val credentialBatch =
        CredentialBatchesDAO
          .findBatch(parsedOperation.credentialBatchId)
          .transact(database)
          .unsafeRunSync()
          .value

      credentialBatch.revokedOn mustBe empty
    }

    "fail to revoke specific credentials when the batch was already revoked" in {
      issuerCreateDIDOperation.applyState().transact(database).value.unsafeRunSync()
      credentialIssueBatchOperation.applyState().transact(database).value.unsafeRunSync()

      val parsedRevokeBatchOperation =
        RevokeCredentialsOperation.parse(revokeFullBatchOperation, revocationLedgerData).toOption.value

      parsedRevokeBatchOperation.applyState().value.transact(database).unsafeRunSync().toOption.value

      val credentialBatch =
        CredentialBatchesDAO
          .findBatch(parsedRevokeBatchOperation.credentialBatchId)
          .transact(database)
          .unsafeRunSync()
          .value

      credentialBatch.revokedOn mustBe Some(revocationLedgerData)

      val parsedOperation =
        RevokeCredentialsOperation.parse(revokeSpecificCredentialsOperation, dummyLedgerData).toOption.value

      // sanity check
      parsedOperation.credentialBatchId mustBe parsedRevokeBatchOperation.credentialBatchId

      val error = parsedOperation.applyState().transact(database).value.unsafeRunSync().left.value

      error mustBe a[StateError.BatchAlreadyRevoked]

      val credentialsRevoked =
        CredentialBatchesDAO
          .findRevokedCredentials(parsedOperation.credentialBatchId)
          .transact(database)
          .unsafeRunSync()

      credentialsRevoked mustBe empty

      // the batch itself should remain revoked with the same time
      val credentialBatchAfter =
        CredentialBatchesDAO
          .findBatch(parsedRevokeBatchOperation.credentialBatchId)
          .transact(database)
          .unsafeRunSync()
          .value

      credentialBatchAfter.revokedOn mustBe Some(revocationLedgerData)
    }

    "do not update revocation time for specific credentials that were already revoked" in {
      issuerCreateDIDOperation.applyState().transact(database).value.unsafeRunSync()
      credentialIssueBatchOperation.applyState().transact(database).value.unsafeRunSync()

      val parsedFirstOperation =
        RevokeCredentialsOperation.parse(revokeSpecificCredentialsOperation, revocationLedgerData).toOption.value

      parsedFirstOperation.applyState().value.transact(database).unsafeRunSync().toOption.value

      val credentialsRevoked =
        CredentialBatchesDAO
          .findRevokedCredentials(parsedFirstOperation.credentialBatchId)
          .transact(database)
          .unsafeRunSync()

      credentialsRevoked.size mustBe 1
      val (revokedCredHash, revokedAt) = credentialsRevoked.headOption.value
      revokedCredHash mustBe credentialHashToRevoke
      revokedAt mustBe revocationLedgerData

      val parsedOSecondperation =
        RevokeCredentialsOperation.parse(revokeSpecificCredentialsOperation, dummyLedgerData).toOption.value

      // sanity check
      parsedOSecondperation.credentialBatchId mustBe parsedFirstOperation.credentialBatchId

      parsedOSecondperation.applyState().transact(database).value.unsafeRunSync().toOption.value

      val credentialsRevokedAfter =
        CredentialBatchesDAO
          .findRevokedCredentials(parsedOSecondperation.credentialBatchId)
          .transact(database)
          .unsafeRunSync()

      credentialsRevokedAfter.size mustBe 1
      val (revokedCredHashAfter, revokedAtAfter) = credentialsRevokedAfter.headOption.value
      revokedCredHashAfter mustBe credentialHashToRevoke
      // the time didn't change
      revokedAtAfter mustBe revocationLedgerData

      // the batch itself should not be revoked
      val credentialBatchAfter =
        CredentialBatchesDAO
          .findBatch(parsedFirstOperation.credentialBatchId)
          .transact(database)
          .unsafeRunSync()
          .value

      credentialBatchAfter.revokedOn mustBe empty
    }
  }
}<|MERGE_RESOLUTION|>--- conflicted
+++ resolved
@@ -4,13 +4,8 @@
 import com.google.protobuf.ByteString
 import doobie.implicits._
 import io.iohk.atala.prism.AtalaWithPostgresSpec
-<<<<<<< HEAD
-import io.iohk.atala.prism.credentials.TimestampInfo
+import io.iohk.atala.prism.credentials.{CredentialBatchId, TimestampInfo}
 import io.iohk.atala.prism.kotlin.crypto.SHA256Digest
-=======
-import io.iohk.atala.prism.credentials.{CredentialBatchId, TimestampInfo}
-import io.iohk.atala.prism.crypto.SHA256Digest
->>>>>>> fbc3d6a0
 import io.iohk.atala.prism.models.{Ledger, TransactionId}
 import io.iohk.atala.prism.node.models.nodeState.LedgerData
 import io.iohk.atala.prism.node.repositories.DIDDataRepository
@@ -25,18 +20,8 @@
 object RevokeCredentialsOperationSpec {
   private val revokingKeys = CreateDIDOperationSpec.revokingKeys
 
-<<<<<<< HEAD
-  lazy val issuerDidKeys = List(
-    DIDPublicKey(issuerDIDSuffix, "master", KeyUsage.MasterKey, masterKeys.getPublicKey),
-    DIDPublicKey(issuerDIDSuffix, "issuing", KeyUsage.IssuingKey, issuingKeys.getPublicKey)
-  )
-
-  lazy val dummyTimestamp = TimestampInfo(Instant.ofEpochMilli(0), 1, 0)
-  lazy val dummyLedgerData = LedgerData(
-=======
   lazy val dummyTimestamp: TimestampInfo = TimestampInfo(Instant.ofEpochMilli(0), 1, 0)
   lazy val dummyLedgerData: LedgerData = LedgerData(
->>>>>>> fbc3d6a0
     TransactionId.from(Array.fill[Byte](TransactionId.config.size.toBytes.toInt)(0)).value,
     Ledger.InMemory,
     dummyTimestamp
@@ -174,13 +159,9 @@
         .value
         .unsafeRunSync()
 
-<<<<<<< HEAD
-      key mustBe issuingKeys.getPublicKey
-=======
       val CorrectnessData(key, previousOperation) = corrDataE.toOption.value
 
-      key mustBe revokingKeys.publicKey
->>>>>>> fbc3d6a0
+      key mustBe revokingKeys.getPublicKey
       previousOperation mustBe Some(credentialIssueBatchOperation.digest)
     }
     "return state error when there are used different key than revocation key" in {
