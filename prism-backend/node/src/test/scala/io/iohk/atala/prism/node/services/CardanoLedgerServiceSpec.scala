package io.iohk.atala.prism.node.services

import cats.effect.IO
import io.circe.Json
import io.iohk.atala.prism.AtalaWithPostgresSpec
import io.iohk.atala.prism.logging.TraceId
import io.iohk.atala.prism.logging.TraceId.IOWithTraceIdContext
import io.iohk.atala.prism.models.{
  BlockInfo,
  Ledger,
  TransactionDetails,
  TransactionId,
  TransactionInfo,
  TransactionStatus
}
import io.iohk.atala.prism.node.cardano.CardanoClient
import io.iohk.atala.prism.node.cardano.dbsync.CardanoDbSyncClientImpl
import io.iohk.atala.prism.node.cardano.dbsync.repositories.CardanoBlockRepository
import io.iohk.atala.prism.node.cardano.dbsync.repositories.testing.TestCardanoBlockRepository
import io.iohk.atala.prism.node.cardano.models.AtalaObjectMetadata.METADATA_PRISM_INDEX
import io.iohk.atala.prism.node.cardano.models._
import io.iohk.atala.prism.node.cardano.wallet.CardanoWalletApiClient
import io.iohk.atala.prism.node.cardano.wallet.testing.FakeCardanoWalletApiClient
import io.iohk.atala.prism.node.repositories.KeyValuesRepository
import io.iohk.atala.prism.node.services.CardanoLedgerService.{CardanoBlockHandler, CardanoNetwork}
import io.iohk.atala.prism.node.services.models.testing.TestAtalaHandlers
import io.iohk.atala.prism.node.services.models.{AtalaObjectNotification, AtalaObjectNotificationHandler}
import io.iohk.atala.prism.protos.node_internal
import io.iohk.atala.prism.utils.BytesOps
import io.iohk.atala.prism.utils.IOUtils._
import monix.execution.schedulers.TestScheduler
import org.scalatest.OptionValues._
import tofu.logging.Logs

import scala.concurrent.Future

class CardanoLedgerServiceSpec extends AtalaWithPostgresSpec with CatsEffectBase {
  private val logs = Logs.withContext[IO, IOWithTraceIdContext]
  private val network = CardanoNetwork.Testnet
  private val ledger = Ledger.CardanoTestnet
  private val walletId: WalletId = WalletId.from("bf098c001609ad7b76a0239e27f2a6bf9f09fd71").value
  private val walletPassphrase = "Secure Passphrase"
  private val paymentAddress: Address = Address("2cWKMJemoBakZBR9TG2YAmxxtJpyvBqv31yWuHjUWpjbc24XbxiLytuzxSdyMtrbCfGmb")
  private val blockConfirmationsToWait = 31

  private val noOpObjectHandler: AtalaObjectNotificationHandler = _ => Future.unit
  private val noOpBlockHandler: CardanoBlockHandler = _ => Future.unit
  private val scheduler: TestScheduler = TestScheduler()
  private lazy val keyValueService = KeyValueService.unsafe(KeyValuesRepository.unsafe(dbLiftedToTraceIdIO, logs), logs)
  private lazy val cardanoBlockRepository = CardanoBlockRepository.unsafe(dbLiftedToTraceIdIO, logs)

  override def beforeAll(): Unit = {
    super.beforeAll()

    TestCardanoBlockRepository.createTables()
  }

  "publish" should {
    val atalaObject = node_internal
      .AtalaObject()
      .withBlockContent(node_internal.AtalaBlock().withVersion("1"))
    val expectedWalletApiPath = s"v2/wallets/$walletId/transactions"

    "publish an object" in {
      val cardanoWalletApiClient = FakeCardanoWalletApiClient.Success[IOWithTraceIdContext](
        expectedWalletApiPath,
        readResource("publishReference_cardanoWalletApiRequest.json"),
        readResource("publishReference_success_cardanoWalletApiResponse.json")
      )
      val cardanoLedgerService = createCardanoLedgerService(cardanoWalletApiClient)

      // Only test that it doesn't fail, as calling the wrong endpoint with the wrong params fails
      cardanoLedgerService.publish(atalaObject).futureValue
    }

    "fail with the CannotCoverFee when no money for publishing the transaction" in {
      val errorCode = "cannot_cover_fee"
      val errorMessage = "May occur when a transaction can't be balanced for fees."
      val exceptionDescription = f"Status [$errorCode]. $errorMessage"

      val cardanoWalletApiClient =
        FakeCardanoWalletApiClient.Fail[IOWithTraceIdContext](
          expectedWalletApiPath,
          readResource("publishReference_cardanoWalletApiRequest.json"),
          errorCode,
          errorMessage
        )
      val cardanoLedgerService = createCardanoLedgerService(cardanoWalletApiClient)

      val err = cardanoLedgerService.publish(atalaObject).futureValue.left.toOption.value
      err.getMessage must be(exceptionDescription)
    }
  }

  "getTransactionDetails" should {
    val transactionId = TransactionId.from("1423856bc91c49e928f6f30f4e8d665d53eb4ab6028bd0ac971809d514c92db1").value
    val expectedWalletApiPath = s"v2/wallets/$walletId/transactions/$transactionId"

    "get the transaction details" in {
      val cardanoWalletApiClient = FakeCardanoWalletApiClient.Success[IOWithTraceIdContext](
        expectedWalletApiPath,
        "",
        readResource("getTransaction_success_cardanoWalletApiResponse.json")
      )
      val cardanoLedgerService = createCardanoLedgerService(cardanoWalletApiClient)

      val transactionDetails = cardanoLedgerService.getTransactionDetails(transactionId).futureValue.toOption.value

      transactionDetails must be(TransactionDetails(transactionId, TransactionStatus.InLedger))
    }

    "fail to get the transaction details when the wallet fails" in {
      val cardanoWalletApiClient =
        FakeCardanoWalletApiClient.Fail[IOWithTraceIdContext](expectedWalletApiPath, "", "internal", "Internal error")
      val cardanoLedgerService = createCardanoLedgerService(cardanoWalletApiClient)

      val err = cardanoLedgerService.getTransactionDetails(transactionId).futureValue.left.toOption.value
      err.code must be(CardanoWalletErrorCode.UndefinedCardanoWalletError)
    }
  }

  "deleteTransaction" should {
    val transactionId = TransactionId.from("1423856bc91c49e928f6f30f4e8d665d53eb4ab6028bd0ac971809d514c92db1").value
    val expectedWalletApiPath = s"v2/wallets/$walletId/transactions/$transactionId"

    "delete a transaction" in {
      val cardanoWalletApiClient =
        FakeCardanoWalletApiClient.Success[IOWithTraceIdContext](expectedWalletApiPath, "", "")
      val cardanoLedgerService = createCardanoLedgerService(cardanoWalletApiClient)

      cardanoLedgerService.deleteTransaction(transactionId).futureValue
    }

    "fail to delete a transaction when the wallet fails" in {
      val cardanoWalletApiClient =
        FakeCardanoWalletApiClient.Fail[IOWithTraceIdContext](
          expectedWalletApiPath,
          "",
          "transaction_already_in_ledger",
          "Occurs when attempting to delete a transaction which is neither pending nor expired."
        )
      val cardanoLedgerService = createCardanoLedgerService(cardanoWalletApiClient)

      val error = cardanoLedgerService.deleteTransaction(transactionId).futureValue.left.toOption.value

      val expectedErrorMessage =
        "Status [transaction_already_in_ledger]. Occurs when attempting to delete a transaction which is neither pending nor expired."
      error.getMessage must be(expectedErrorMessage)
    }
  }

  "syncAtalaObjects" should {

    /**
      * Creates `totalBlockCount` blocks and appends one transaction with PRISM metadata to every given
      * `blocksWithNotifications`, returning all expected notifications.
      */
    def createNotificationsInDb(totalBlockCount: Int, blocksWithNotifications: Int*): Seq[AtalaObjectNotification] = {
      val allBlocks = TestCardanoBlockRepository.createRandomBlocks(totalBlockCount)
      allBlocks.foreach(TestCardanoBlockRepository.insertBlock)

      blocksWithNotifications.map { blockWithNotification =>
        val block = allBlocks(blockWithNotification)
        val atalaObject = node_internal
          .AtalaObject()
          .withBlockContent(
            node_internal.AtalaBlock(version = "1.0", operations = Seq())
          )
        val blockIndex = block.transactions.size
        val transaction = Transaction(
          TestCardanoBlockRepository.randomTransactionId(),
          block.header.hash,
          blockIndex,
          Some(toTransactionMetadata(atalaObject))
        )
        TestCardanoBlockRepository.insertTransaction(transaction, blockIndex)

        AtalaObjectNotification(
          atalaObject,
          TransactionInfo(
            transactionId = transaction.id,
            ledger = ledger,
            block = Some(BlockInfo(number = blockWithNotification, timestamp = block.header.time, index = blockIndex))
          )
        )
      }
    }

    // AtalaObjectMetadata.toTransactionMetadata cannot be used as the format received by cardano-db-sync is not
    // compatible
    def toTransactionMetadata(atalaObject: node_internal.AtalaObject): TransactionMetadata = {
      TransactionMetadata(
        Json.obj(
          METADATA_PRISM_INDEX.toString -> Json.obj(
            "v" -> Json.fromInt(1),
            "c" -> Json.arr(
              atalaObject.toByteArray
                .grouped(64)
                .map(bytes => Json.fromString(BytesOps.bytesToHex(bytes)))
                .toSeq: _*
            )
          )
        )
      )
    }

    "sync Atala objects in confirmed blocks" in {
      val totalBlockCount = 50
      // Append a transaction with PRISM metadata to the last confirmed block
      val allNotifications = createNotificationsInDb(totalBlockCount, totalBlockCount - blockConfirmationsToWait)
      // Configure the service to capture received notifications
      val notificationHandler = new TestAtalaHandlers()
      val cardanoLedgerService =
        createCardanoLedgerService(
          FakeCardanoWalletApiClient.NotFound(),
          onAtalaObject = notificationHandler.asAtalaObjectHandler
        )

      val pendingBlocks = cardanoLedgerService.syncAtalaObjects().futureValue

      pendingBlocks must be(false)
      notificationHandler.receivedNotifications must be(allNotifications)
    }

    "sync not more than 100 Atala objects" in {
      val totalBlockCount = 200
      val allNotifications = createNotificationsInDb(totalBlockCount, 100, 101)
      // Configure the service to capture received notifications
      val notificationHandler = new TestAtalaHandlers()
      val cardanoLedgerService =
        createCardanoLedgerService(
          FakeCardanoWalletApiClient.NotFound(),
          onAtalaObject = notificationHandler.asAtalaObjectHandler
        )

      val pendingBlocks = cardanoLedgerService.syncAtalaObjects().futureValue

      pendingBlocks must be(true)
      // Only notification for block #100 should be received, as block #101 is not yet synced
      notificationHandler.receivedNotifications must be(allNotifications.take(1))
    }

    "start syncing at specified block" in {
      val totalBlockCount = 50
      val blockNumberSyncStart = 10
      // Append an Atala transaction to the start sync block and the previous one
      val allNotifications = createNotificationsInDb(totalBlockCount, blockNumberSyncStart - 1, blockNumberSyncStart)
      // Configure the service to capture received notifications
      val notificationHandler = new TestAtalaHandlers()
      val cardanoLedgerService =
        createCardanoLedgerService(
          FakeCardanoWalletApiClient.NotFound(),
          blockNumberSyncStart = blockNumberSyncStart,
          onAtalaObject = notificationHandler.asAtalaObjectHandler
        )

      val pendingBlocks = cardanoLedgerService.syncAtalaObjects().futureValue

      pendingBlocks must be(false)
      // Block #9 should be skipped over
      notificationHandler.receivedNotifications must be(List(allNotifications(1)))
    }

    "not sync Atala objects in unconfirmed blocks" in {
      val totalBlockCount = 50
      // Append a transaction with PRISM metadata to the first unconfirmed block
      createNotificationsInDb(totalBlockCount, totalBlockCount - blockConfirmationsToWait + 1)
      // Configure the service to capture received notifications
      val notificationHandler = new TestAtalaHandlers()
      val cardanoLedgerService =
        createCardanoLedgerService(
          FakeCardanoWalletApiClient.NotFound(),
          onAtalaObject = notificationHandler.asAtalaObjectHandler
        )

      val pendingBlocks = cardanoLedgerService.syncAtalaObjects().futureValue

      pendingBlocks must be(false)
      notificationHandler.receivedNotifications must be(List())
    }

    "only sync Atala objects when their block become confirmed" in {
      val totalBlockCount = 50
      // Append a transaction with PRISM metadata to the last confirmed and the first unconfirmed block
      val notifications = createNotificationsInDb(
        totalBlockCount,
        totalBlockCount - blockConfirmationsToWait,
        totalBlockCount - blockConfirmationsToWait + 1
      )
      // Configure the service to capture received notifications
      val notificationHandler = new TestAtalaHandlers()
      val cardanoLedgerService =
        createCardanoLedgerService(
          FakeCardanoWalletApiClient.NotFound[IOWithTraceIdContext](),
          onAtalaObject = notificationHandler.asAtalaObjectHandler
        )

      // Test #1: only the first object is synced
      cardanoLedgerService.syncAtalaObjects().futureValue
      notificationHandler.receivedNotifications must be(notifications.take(1))

      // Append a new block
      val lastBlock =
        cardanoBlockRepository.getFullBlock(totalBlockCount).run(TraceId.generateYOLO).unsafeRunSync().toOption.value
      TestCardanoBlockRepository.insertBlock(TestCardanoBlockRepository.createNextRandomBlock(Some(lastBlock)))

      // Test #2: all objects are now synced
      cardanoLedgerService.syncAtalaObjects().futureValue
      notificationHandler.receivedNotifications must be(notifications)
    }
  }

  private def createCardanoLedgerService(
      cardanoWalletApiClient: CardanoWalletApiClient[IOWithTraceIdContext],
      blockNumberSyncStart: Int = 0,
      onAtalaObject: AtalaObjectNotificationHandler = noOpObjectHandler
  ): CardanoLedgerService = {
    val cardanoClient = createCardanoClient(cardanoWalletApiClient)
    new CardanoLedgerService(
      network,
      walletId,
      walletPassphrase,
      paymentAddress,
      blockNumberSyncStart,
      blockConfirmationsToWait,
      cardanoClient,
      keyValueService,
      noOpBlockHandler,
      onAtalaObject,
      scheduler
    )
  }

  private def createCardanoClient(
      cardanoWalletApiClient: CardanoWalletApiClient[IOWithTraceIdContext]
  ): CardanoClient[IOWithTraceIdContext] = {
<<<<<<< HEAD
    CardanoClient.make(new CardanoDbSyncClientImpl(cardanoBlockRepository), cardanoWalletApiClient)
=======
    CardanoClient.makeUnsafe(new CardanoDbSyncClientImpl(cardanoBlockRepository), cardanoWalletApiClient)
>>>>>>> e067728a
  }

  private def readResource(resource: String): String = {
    try {
      scala.io.Source.fromResource(s"services/cardano/$resource").mkString
    } catch {
      case _: Throwable => throw new RuntimeException(s"Resource $resource not found")
    }
  }
}<|MERGE_RESOLUTION|>--- conflicted
+++ resolved
@@ -334,11 +334,7 @@
   private def createCardanoClient(
       cardanoWalletApiClient: CardanoWalletApiClient[IOWithTraceIdContext]
   ): CardanoClient[IOWithTraceIdContext] = {
-<<<<<<< HEAD
-    CardanoClient.make(new CardanoDbSyncClientImpl(cardanoBlockRepository), cardanoWalletApiClient)
-=======
     CardanoClient.makeUnsafe(new CardanoDbSyncClientImpl(cardanoBlockRepository), cardanoWalletApiClient)
->>>>>>> e067728a
   }
 
   private def readResource(resource: String): String = {
