--- conflicted
+++ resolved
@@ -136,20 +136,8 @@
 
     "fail to get the transaction details when the wallet fails" in {
       val cardanoWalletApiClient =
-<<<<<<< HEAD
         FakeCardanoWalletApiClient.Fail[IOWithTraceIdContext](expectedWalletApiPath, "", "internal", "Internal error")
       val cardanoLedgerService = createCardanoLedgerService(cardanoWalletApiClient)
-
-      val err = cardanoLedgerService.getTransactionDetails(transactionId).futureValue.left.toOption.value
-=======
-        FakeCardanoWalletApiClient.Fail(
-          expectedWalletApiPath,
-          "",
-          "internal",
-          "Internal error"
-        )
-      val cardanoLedgerService =
-        createCardanoLedgerService(cardanoWalletApiClient)
 
       val err = cardanoLedgerService
         .getTransactionDetails(transactionId)
@@ -157,7 +145,6 @@
         .left
         .toOption
         .value
->>>>>>> d007474e
       err.code must be(CardanoWalletErrorCode.UndefinedCardanoWalletError)
     }
   }
@@ -171,14 +158,8 @@
 
     "delete a transaction" in {
       val cardanoWalletApiClient =
-<<<<<<< HEAD
         FakeCardanoWalletApiClient.Success[IOWithTraceIdContext](expectedWalletApiPath, "", "")
       val cardanoLedgerService = createCardanoLedgerService(cardanoWalletApiClient)
-=======
-        FakeCardanoWalletApiClient.Success(expectedWalletApiPath, "", "")
-      val cardanoLedgerService =
-        createCardanoLedgerService(cardanoWalletApiClient)
->>>>>>> d007474e
 
       cardanoLedgerService.deleteTransaction(transactionId).futureValue
     }
@@ -422,18 +403,9 @@
   }
 
   private def createCardanoClient(
-<<<<<<< HEAD
       cardanoWalletApiClient: CardanoWalletApiClient[IOWithTraceIdContext]
   ): CardanoClient[IOWithTraceIdContext] = {
     CardanoClient.makeUnsafe(new CardanoDbSyncClientImpl(cardanoBlockRepository), cardanoWalletApiClient)
-=======
-      cardanoWalletApiClient: CardanoWalletApiClient
-  ): CardanoClient = {
-    new CardanoClient(
-      new CardanoDbSyncClientImpl(cardanoBlockRepository),
-      cardanoWalletApiClient
-    )
->>>>>>> d007474e
   }
 
   private def readResource(resource: String): String = {
