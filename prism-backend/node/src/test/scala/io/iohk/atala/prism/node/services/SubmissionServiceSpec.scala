--- conflicted
+++ resolved
@@ -93,28 +93,13 @@
 
   "SubmissionService.submitReceivedObjects" should {
     "merge several operations in one transaction while submitting" in {
-<<<<<<< HEAD
       val (atalaObjects, atalaObjectsMerged, publications, ops) = setUpMultipleOperationsPublishing(numOps = 40)
 
-      atalaObjectsMerged.zip(publications.drop(atalaObjects.size)).foreach {
-        case (atalaObject, publicationInfo) =>
-          doReturn(ReaderT.pure[IO, TraceId, Either[CardanoWalletError, PublicationInfo]](Right(publicationInfo)))
-            .when(ledger)
-            .publish(atalaObject)
-          mockTransactionStatus(publicationInfo.transaction.transactionId, TransactionStatus.Pending)
-=======
-      val (atalaObjects, atalaObjectsMerged, publications, ops) =
-        setUpMultipleOperationsPublishing(numOps = 40)
-
       atalaObjectsMerged.zip(publications.drop(atalaObjects.size)).foreach { case (atalaObject, publicationInfo) =>
-        doReturn(Future.successful(Right(publicationInfo)))
+        doReturn(ReaderT.pure[IO, TraceId, Either[CardanoWalletError, PublicationInfo]](Right(publicationInfo)))
           .when(ledger)
           .publish(atalaObject)
-        mockTransactionStatus(
-          publicationInfo.transaction.transactionId,
-          TransactionStatus.Pending
-        )
->>>>>>> 061b7a03
+        mockTransactionStatus(publicationInfo.transaction.transactionId, TransactionStatus.Pending)
       }
 
       scheduleOpsForBatching(ops)
@@ -163,23 +148,10 @@
 
       // first publishing is failed
       doReturn(
-<<<<<<< HEAD
         ReaderT.pure[IO, TraceId, Either[CardanoWalletError, PublicationInfo]](
           Left(CardanoWalletError("UtxoTooSmall", CardanoWalletErrorCode.UtxoTooSmall))
         )
       ).when(ledger)
-=======
-        Future.successful(
-          Left(
-            CardanoWalletError(
-              "UtxoTooSmall",
-              CardanoWalletErrorCode.UtxoTooSmall
-            )
-          )
-        )
-      )
-        .when(ledger)
->>>>>>> 061b7a03
         .publish(atalaObjectsMerged.head)
 
       // second is ok
@@ -272,7 +244,6 @@
       )
       val objInLedger = createAtalaObject(block = createBlock(opInLedger))
 
-<<<<<<< HEAD
       (atalaObjects ++ atalaObjectsMerged :+ objInLedger).zip(publications).foreach {
         case (atalaObject, publicationInfo) =>
           doReturn(ReaderT.pure[IO, TraceId, Either[CardanoWalletError, PublicationInfo]](Right(publicationInfo)))
@@ -282,21 +253,6 @@
       }
       publications.take(atalaObjects.size).foreach { publicationInfo =>
         doReturn(ReaderT.pure[IO, TraceId, Either[CardanoWalletError, Unit]](Right(())))
-=======
-      (atalaObjects ++ atalaObjectsMerged :+ objInLedger)
-        .zip(publications)
-        .foreach { case (atalaObject, publicationInfo) =>
-          doReturn(Future.successful(Right(publicationInfo)))
-            .when(ledger)
-            .publish(atalaObject)
-          mockTransactionStatus(
-            publicationInfo.transaction.transactionId,
-            TransactionStatus.Pending
-          )
-        }
-      publications.take(atalaObjects.size).foreach { publicationInfo =>
-        doReturn(Future.successful(Right(())))
->>>>>>> 061b7a03
           .when(ledger)
           .deleteTransaction(publicationInfo.transaction.transactionId)
       }
@@ -307,18 +263,8 @@
           .transaction
           .transactionId
       doReturn(
-<<<<<<< HEAD
         ReaderT.pure[IO, TraceId, Either[CardanoWalletError, Unit]](
           Left(CardanoWalletError("Too late", CardanoWalletErrorCode.TransactionAlreadyInLedger))
-=======
-        Future.successful(
-          Left(
-            CardanoWalletError(
-              "Too late",
-              CardanoWalletErrorCode.TransactionAlreadyInLedger
-            )
-          )
->>>>>>> 061b7a03
         )
       ).when(ledger).deleteTransaction(inLedgerTransactionId)
 
@@ -340,11 +286,7 @@
     }
 
     "ignore in-ledger transactions" in {
-<<<<<<< HEAD
       doReturn(ReaderT.pure[IO, TraceId, Either[CardanoWalletError, PublicationInfo]](Right(dummyPublicationInfo)))
-=======
-      doReturn(Future.successful(Right(dummyPublicationInfo)))
->>>>>>> 061b7a03
         .when(ledger)
         .publish(*)
       // Publish once and update status
@@ -364,11 +306,7 @@
     }
 
     "ignore deleted transactions" in {
-<<<<<<< HEAD
       doReturn(ReaderT.pure[IO, TraceId, Either[CardanoWalletError, PublicationInfo]](Right(dummyPublicationInfo)))
-=======
-      doReturn(Future.successful(Right(dummyPublicationInfo)))
->>>>>>> 061b7a03
         .when(ledger)
         .publish(*)
       publishSingleOperationAndFlush(atalaOperation).futureValue
@@ -387,11 +325,7 @@
     }
 
     "ignore other ledger's transactions" in {
-<<<<<<< HEAD
       doReturn(ReaderT.pure[IO, TraceId, Either[CardanoWalletError, PublicationInfo]](Right(dummyPublicationInfo)))
-=======
-      doReturn(Future.successful(Right(dummyPublicationInfo)))
->>>>>>> 061b7a03
         .when(ledger)
         .publish(*)
       publishSingleOperationAndFlush(atalaOperation).futureValue
@@ -416,20 +350,11 @@
         dummyPublicationInfo.copy(transaction = dummyTransactionInfo2)
       // Return dummyTransactionInfo and then dummyTransactionInfo2
       doReturn(
-<<<<<<< HEAD
         ReaderT.pure[IO, TraceId, Either[CardanoWalletError, PublicationInfo]](Right(dummyPublicationInfo)),
         ReaderT.pure[IO, TraceId, Either[CardanoWalletError, PublicationInfo]](Right(dummyPublicationInfo2))
       ).when(ledger)
         .publish(*)
       doReturn(ReaderT.pure[IO, TraceId, Either[CardanoWalletError, Unit]](Right(())))
-=======
-        Future.successful(Right(dummyPublicationInfo)),
-        Future.successful(Right(dummyPublicationInfo2))
-      )
-        .when(ledger)
-        .publish(*)
-      doReturn(Future.successful(Right(())))
->>>>>>> 061b7a03
         .when(ledger)
         .deleteTransaction(dummyTransactionInfo.transactionId)
       publishSingleOperationAndFlush(atalaOperation).futureValue
@@ -449,34 +374,16 @@
     }
 
     "merge several operations in one transaction while retrying" in {
-<<<<<<< HEAD
       val (atalaObjects, atalaObjectsMerged, publications, ops) = setUpMultipleOperationsPublishing(numOps = 40)
 
-      (atalaObjects ++ atalaObjectsMerged).zip(publications).foreach {
-        case (atalaObject, publicationInfo) =>
-          doReturn(ReaderT.pure[IO, TraceId, Either[CardanoWalletError, PublicationInfo]](Right(publicationInfo)))
-            .when(ledger)
-            .publish(atalaObject)
-          mockTransactionStatus(publicationInfo.transaction.transactionId, TransactionStatus.Pending)
+      (atalaObjects ++ atalaObjectsMerged).zip(publications).foreach { case (atalaObject, publicationInfo) =>
+        doReturn(ReaderT.pure[IO, TraceId, Either[CardanoWalletError, PublicationInfo]](Right(publicationInfo)))
+          .when(ledger)
+          .publish(atalaObject)
+        mockTransactionStatus(publicationInfo.transaction.transactionId, TransactionStatus.Pending)
       }
       publications.dropRight(atalaObjectsMerged.size).foreach { publicationInfo =>
         doReturn(ReaderT.pure[IO, TraceId, Either[CardanoWalletError, Unit]](Right(())))
-=======
-      val (atalaObjects, atalaObjectsMerged, publications, ops) =
-        setUpMultipleOperationsPublishing(numOps = 40)
-
-      (atalaObjects ++ atalaObjectsMerged).zip(publications).foreach { case (atalaObject, publicationInfo) =>
-        doReturn(Future.successful(Right(publicationInfo)))
-          .when(ledger)
-          .publish(atalaObject)
-        mockTransactionStatus(
-          publicationInfo.transaction.transactionId,
-          TransactionStatus.Pending
-        )
-      }
-      publications.dropRight(atalaObjectsMerged.size).foreach { publicationInfo =>
-        doReturn(Future.successful(Right(())))
->>>>>>> 061b7a03
           .when(ledger)
           .deleteTransaction(publicationInfo.transaction.transactionId)
       }
@@ -524,11 +431,7 @@
 
     "not retry new pending transactions" in {
       // Use a service that does have a 10-minute timeout for pending transactions
-<<<<<<< HEAD
       doReturn(ReaderT.pure[IO, TraceId, Either[CardanoWalletError, PublicationInfo]](Right(dummyPublicationInfo)))
-=======
-      doReturn(Future.successful(Right(dummyPublicationInfo)))
->>>>>>> 061b7a03
         .when(ledger)
         .publish(*)
       publishSingleOperationAndFlush(atalaOperation).futureValue
@@ -550,11 +453,7 @@
     }
 
     "not retry in-ledger transactions" in {
-<<<<<<< HEAD
       doReturn(ReaderT.pure[IO, TraceId, Either[CardanoWalletError, PublicationInfo]](Right(dummyPublicationInfo)))
-=======
-      doReturn(Future.successful(Right(dummyPublicationInfo)))
->>>>>>> 061b7a03
         .when(ledger)
         .publish(*)
       publishSingleOperationAndFlush(atalaOperation).futureValue
@@ -658,24 +557,12 @@
     )
   }
 
-<<<<<<< HEAD
   def mockTransactionStatus(transactionId: TransactionId, status: TransactionStatus): Unit = {
     doReturn(
       ReaderT.pure[IO, TraceId, Either[CardanoWalletError, TransactionDetails]](
         Right(TransactionDetails(transactionId, status))
       )
     ).when(ledger).getTransactionDetails(transactionId)
-=======
-  def mockTransactionStatus(
-      transactionId: TransactionId,
-      status: TransactionStatus
-  ): Unit = {
-    doReturn(
-      Future.successful(Right(TransactionDetails(transactionId, status)))
-    )
-      .when(ledger)
-      .getTransactionDetails(transactionId)
->>>>>>> 061b7a03
     ()
   }
 }