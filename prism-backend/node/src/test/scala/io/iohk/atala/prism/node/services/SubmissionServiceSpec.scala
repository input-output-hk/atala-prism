--- conflicted
+++ resolved
@@ -504,11 +504,8 @@
       withClue(s"scheduling operation #$index") {
         objectManagementService
           .scheduleSingleAtalaOperation(atalaOperation)
-<<<<<<< HEAD
           .run(TraceId.generateYOLO)
           .unsafeToFuture()
-=======
->>>>>>> 685911c1
           .futureValue
       }
     }
