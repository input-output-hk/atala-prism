package io.iohk.atala.prism.node.services

import cats.implicits._
import derevo.derive
import io.iohk.atala.prism.models.TransactionInfo
import io.iohk.atala.prism.node.errors.NodeError
import io.iohk.atala.prism.node.operations.{
  CreateDIDOperation,
  IssueCredentialBatchOperation,
  ProtocolVersionUpdateOperation,
  RevokeCredentialsOperation,
  UpdateDIDOperation,
  ValidationError,
  parseOperationWithMockedLedger
}
import io.iohk.atala.prism.protos.{node_internal, node_models}
import io.iohk.atala.prism.protos.node_models.{OperationOutput, SignedAtalaOperation}
import tofu.logging.derivation.loggable

package object models {
  case class AtalaObjectNotification(
      atalaObject: node_internal.AtalaObject,
      transaction: TransactionInfo
  )

  @derive(loggable)
  case class RefreshTransactionStatusesResult(pendingTransactions: Int, numInLedgerSynced: Int, numDeleted: Int)
<<<<<<< HEAD
=======

  def validateScheduleOperationsRequest(operations: Seq[SignedAtalaOperation]): Either[NodeError, Unit] = {
    if (operations.isEmpty)
      NodeError.InvalidArgument("requirement failed: there must be at least one operation to be published").asLeft
    else
      ().asRight[NodeError]
  }

  def getOperationOutput(
      operation: SignedAtalaOperation
  ): Either[ValidationError, OperationOutput] =
    parseOperationWithMockedLedger(operation).map {
      case CreateDIDOperation(id, _, _, _) =>
        OperationOutput(
          OperationOutput.Result.CreateDidOutput(
            node_models.CreateDIDOutput(id.getValue)
          )
        )
      case UpdateDIDOperation(_, _, _, _, _) =>
        OperationOutput(
          OperationOutput.Result.UpdateDidOutput(
            node_models.UpdateDIDOutput()
          )
        )
      case IssueCredentialBatchOperation(credentialBatchId, _, _, _, _) =>
        OperationOutput(
          OperationOutput.Result.BatchOutput(
            node_models.IssueCredentialBatchOutput(credentialBatchId.getId)
          )
        )
      case RevokeCredentialsOperation(_, _, _, _, _) =>
        OperationOutput(
          OperationOutput.Result.RevokeCredentialsOutput(
            node_models.RevokeCredentialsOutput()
          )
        )
      case ProtocolVersionUpdateOperation(_, _, _, _, _, _) =>
        OperationOutput(
          OperationOutput.Result.ProtocolVersionUpdateOutput(
            node_models.ProtocolVersionUpdateOutput()
          )
        )
      case other =>
        throw new IllegalArgumentException(
          "Unknown operation type: " + other.getClass
        )
    }
>>>>>>> 635c44f6

  type AtalaObjectNotificationHandler[F[_]] = AtalaObjectNotification => F[Unit]
}<|MERGE_RESOLUTION|>--- conflicted
+++ resolved
@@ -25,8 +25,6 @@
 
   @derive(loggable)
   case class RefreshTransactionStatusesResult(pendingTransactions: Int, numInLedgerSynced: Int, numDeleted: Int)
-<<<<<<< HEAD
-=======
 
   def validateScheduleOperationsRequest(operations: Seq[SignedAtalaOperation]): Either[NodeError, Unit] = {
     if (operations.isEmpty)
@@ -74,7 +72,6 @@
           "Unknown operation type: " + other.getClass
         )
     }
->>>>>>> 635c44f6
 
   type AtalaObjectNotificationHandler[F[_]] = AtalaObjectNotification => F[Unit]
 }