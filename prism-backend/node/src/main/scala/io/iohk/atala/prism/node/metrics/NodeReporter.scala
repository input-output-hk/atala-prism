package io.iohk.atala.prism.node.metrics

import com.typesafe.config.Config
import io.iohk.atala.prism.logging.TraceId
import io.iohk.atala.prism.logging.TraceId.IOWithTraceIdContext
import io.iohk.atala.prism.node.cardano.{CardanoClient, LAST_SYNCED_BLOCK_NO}
import io.iohk.atala.prism.node.cardano.models.WalletId
import io.iohk.atala.prism.node.services.{CardanoLedgerService, KeyValueService}
import kamon.Kamon
import kamon.metric.{Gauge, PeriodSnapshot}
import kamon.module.MetricReporter
import org.slf4j.LoggerFactory

import scala.concurrent.ExecutionContext
import scala.util.Try

class NodeReporter(
    walletId: WalletId,
    cardanoClient: CardanoClient[IOWithTraceIdContext],
    keyValueService: KeyValueService[IOWithTraceIdContext],
    blockNumberSyncStart: Int
)(implicit
    ec: ExecutionContext
) extends MetricReporter {

  private val logger = LoggerFactory.getLogger(this.getClass)

  private val nextBlockToSyncGauge: Gauge =
    Kamon.gauge("node.next.block.to.sync.by.prism").withoutTags()
  private val lastSyncedBlockByWallet: Gauge =
    Kamon.gauge("node.last.synced.block.by.wallet").withoutTags()
  private val walletFunds: Gauge =
    Kamon.gauge("node.wallet.available.funds").withoutTags()

  override def reportPeriodSnapshot(snapshot: PeriodSnapshot): Unit = {
    postNextBlockToSync()
    postWalletLastBlock()
    reportWalletFunds()
  }

  override def stop(): Unit = ()

  override def reconfigure(newConfig: Config): Unit = ()

  private def reportWalletFunds(): Unit =
    cardanoClient
      .getWalletDetails(walletId)
<<<<<<< HEAD
      .run(TraceId.generateYOLO)
      .unsafeToFuture()
      .foreach(_.foreach(details => walletFunds.update(details.balance.available.doubleValue)))
=======
      .value
      .foreach(
        _.foreach(details => walletFunds.update(details.balance.available.doubleValue))
      )
>>>>>>> d007474e

  private def postNextBlockToSync(): Unit =
    keyValueService
      .getInt(LAST_SYNCED_BLOCK_NO)
      .run(TraceId.generateYOLO)
      .unsafeToFuture()
      .foreach { maybeNumber =>
        val nextBlockToSync = CardanoLedgerService.calculateLastSyncedBlockNo(
          maybeNumber,
          blockNumberSyncStart
        ) + 1
        updateGauge(nextBlockToSyncGauge, nextBlockToSync)
      }

  private def postWalletLastBlock(): Unit = {
<<<<<<< HEAD
    cardanoClient.getLatestBlock
      .run(TraceId.generateYOLO)
      .unsafeToFuture()
      .foreach(_.foreach(block => updateGauge(lastSyncedBlockByWallet, block.header.blockNo)))
=======
    cardanoClient
      .getLatestBlock(TraceId.generateYOLO)
      .value
      .foreach(
        _.foreach(block => updateGauge(lastSyncedBlockByWallet, block.header.blockNo))
      )
>>>>>>> d007474e
  }

  private def updateGauge(gauge: Gauge, newValue: Int): Unit =
    Try(gauge.update(newValue.doubleValue())).toEither.left.foreach(er =>
      logger.error(s"${gauge.metric.name} just blew up", er)
    )
}

object NodeReporter {
  def apply(
      config: CardanoLedgerService.Config,
      cardanoClient: CardanoClient[IOWithTraceIdContext],
      keyValueService: KeyValueService[IOWithTraceIdContext]
  )(implicit
      ec: ExecutionContext
  ): NodeReporter = {
    val walletId = WalletId
      .from(config.walletId)
      .getOrElse(
        throw new IllegalArgumentException(
          s"Wallet ID ${config.walletId} is invalid"
        )
      )

    new NodeReporter(
      walletId,
      cardanoClient,
      keyValueService,
      config.blockNumberSyncStart
    )
  }
}<|MERGE_RESOLUTION|>--- conflicted
+++ resolved
@@ -45,16 +45,9 @@
   private def reportWalletFunds(): Unit =
     cardanoClient
       .getWalletDetails(walletId)
-<<<<<<< HEAD
       .run(TraceId.generateYOLO)
       .unsafeToFuture()
       .foreach(_.foreach(details => walletFunds.update(details.balance.available.doubleValue)))
-=======
-      .value
-      .foreach(
-        _.foreach(details => walletFunds.update(details.balance.available.doubleValue))
-      )
->>>>>>> d007474e
 
   private def postNextBlockToSync(): Unit =
     keyValueService
@@ -70,19 +63,10 @@
       }
 
   private def postWalletLastBlock(): Unit = {
-<<<<<<< HEAD
     cardanoClient.getLatestBlock
       .run(TraceId.generateYOLO)
       .unsafeToFuture()
       .foreach(_.foreach(block => updateGauge(lastSyncedBlockByWallet, block.header.blockNo)))
-=======
-    cardanoClient
-      .getLatestBlock(TraceId.generateYOLO)
-      .value
-      .foreach(
-        _.foreach(block => updateGauge(lastSyncedBlockByWallet, block.header.blockNo))
-      )
->>>>>>> d007474e
   }
 
   private def updateGauge(gauge: Gauge, newValue: Int): Unit =
