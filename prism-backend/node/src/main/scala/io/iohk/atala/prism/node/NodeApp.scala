--- conflicted
+++ resolved
@@ -88,14 +88,6 @@
     val keyValuesRepository = KeyValuesRepository.unsafe(liftedTransactor, logs)
     val keyValueService = KeyValueService.unsafe(keyValuesRepository, logs)
 
-<<<<<<< HEAD
-    val (atalaReferenceLedger, releaseAtalaReferenceLedger) = globalConfig.getString("ledger") match {
-      case "cardano" => initializeCardano(keyValueService, globalConfig, onCardanoBlock, onAtalaObject, logs)
-      case "in-memory" =>
-        logger.info("Using in-memory ledger")
-        (InMemoryLedgerService.unsafe(onAtalaObject, logs), None)
-    }
-=======
     val (atalaReferenceLedger, releaseAtalaReferenceLedger) =
       globalConfig.getString("ledger") match {
         case "cardano" =>
@@ -108,9 +100,8 @@
           )
         case "in-memory" =>
           logger.info("Using in-memory ledger")
-          (new InMemoryLedgerService(onAtalaObject), None)
+          (InMemoryLedgerService.unsafe(onAtalaObject, logs), None)
       }
->>>>>>> 061b7a03
     logger.info("Creating blocks processor")
     val blockProcessingService = new BlockProcessingServiceImpl
     val didDataRepository = DIDDataRepository.unsafe(liftedTransactor, logs)
@@ -206,27 +197,11 @@
       logs: Logs[IO, IOWithTraceIdContext]
   ): (UnderlyingLedger[IOWithTraceIdContext], Option[IO[Unit]]) = {
     val config = NodeConfig.cardanoConfig(globalConfig.getConfig("cardano"))
-<<<<<<< HEAD
     val (cardanoClient, releaseClient) = createCardanoClient(config.cardanoClientConfig, logs)
     Kamon.registerModule("node-reporter", NodeReporter(config, cardanoClient, keyValueService))
     val cardano =
       CardanoLedgerService
         .unsafe[IOWithTraceIdContext, IO](config, cardanoClient, keyValueService, onCardanoBlock, onAtalaObject, logs)
-=======
-    val (cardanoClient, releaseClient) =
-      createCardanoClient(config.cardanoClientConfig, logs)
-    Kamon.registerModule(
-      "node-reporter",
-      NodeReporter(config, cardanoClient, keyValueService)
-    )
-    val cardano = CardanoLedgerService(
-      config,
-      cardanoClient,
-      keyValueService,
-      onCardanoBlock,
-      onAtalaObject
-    )
->>>>>>> 061b7a03
     (cardano, Some(releaseClient))
   }
 
