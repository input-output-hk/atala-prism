package io.iohk.atala.prism.node

import cats.effect.{ContextShift, IO}
import cats.implicits.toFunctorOps
import com.typesafe.config.{Config, ConfigFactory}
import doobie.Transactor
import io.grpc.{Server, ServerBuilder}
import io.iohk.atala.prism.logging.TraceId
import io.iohk.atala.prism.logging.TraceId.IOWithTraceIdContext
import io.iohk.atala.prism.metrics.UptimeReporter
import io.iohk.atala.prism.node.cardano.CardanoClient
import io.iohk.atala.prism.node.metrics.NodeReporter
import io.iohk.atala.prism.node.repositories._
import io.iohk.atala.prism.node.services.CardanoLedgerService.CardanoBlockHandler
import io.iohk.atala.prism.node.services._
import io.iohk.atala.prism.node.services.models.AtalaObjectNotification
import io.iohk.atala.prism.protos.node_api._
import io.iohk.atala.prism.repositories.{SchemaMigrations, TransactorFactory}
import io.iohk.atala.prism.utils.IOUtils._
import kamon.Kamon
import monix.execution.Scheduler.Implicits.{global => scheduler}
import org.slf4j.LoggerFactory
import tofu.logging.Logs

import java.util.concurrent.TimeUnit
import scala.concurrent.duration.{Duration, FiniteDuration}
import scala.concurrent.{Await, ExecutionContext, Future, Promise}

object NodeApp {

  def main(args: Array[String]): Unit = {
    val server = new NodeApp(ExecutionContext.global)
    server.start()
    server.blockUntilShutdown()
  }

  private val port = 50053

}

class NodeApp(executionContext: ExecutionContext) { self =>

  implicit val implicitExecutionContext: ExecutionContext = executionContext

  implicit val cs: ContextShift[IO] = IO.contextShift(ExecutionContext.global)

  private val logger = LoggerFactory.getLogger(this.getClass)

  private implicit val logs: Logs[IO, IOWithTraceIdContext] = Logs.withContext[IO, IOWithTraceIdContext]

  private[this] var server: Server = _

  private def start(): Unit = {
    Kamon.init()
    logger.info("Loading config")
    val globalConfig = ConfigFactory.load()
    val databaseConfig = TransactorFactory.transactorConfig(globalConfig)

    logger.info("Setting-up uptime metrics")
    Kamon.registerModule("uptime", new UptimeReporter(globalConfig))

    logger.info("Applying database migrations")
    applyDatabaseMigrations(databaseConfig)

    logger.info("Connecting to the database")
    implicit val (transactor, releaseTransactor) =
      TransactorFactory.transactor[IO](databaseConfig).allocated.unsafeRunSync()

    implicit val liftedTransactor: Transactor[IOWithTraceIdContext] = transactor.mapK(TraceId.liftToIOWithTraceId)

<<<<<<< HEAD
    val objectManagementServicePromise: Promise[ObjectManagementService[IOWithTraceIdContext]] = Promise()
=======
    val objectManagementServicePromise: Promise[ObjectManagementService] =
      Promise()
>>>>>>> 685911c1

    val protocolVersionRepository =
      ProtocolVersionRepository.unsafe(liftedTransactor, logs)
    val onCardanoBlock: CardanoBlockHandler = block =>
      {
        protocolVersionRepository.markEffective(block.header.blockNo).void
      }.run(TraceId.generateYOLO)
        .unsafeToFuture()

    def onAtalaObject(notification: AtalaObjectNotification): Future[Unit] = {
      objectManagementServicePromise.future.map { objectManagementService =>
        objectManagementService.saveObject(notification)
        ()
      }
    }

    val keyValuesRepository = KeyValuesRepository.unsafe(liftedTransactor, logs)
    val keyValueService = KeyValueService.unsafe(keyValuesRepository, logs)

    val (atalaReferenceLedger, releaseAtalaReferenceLedger) =
      globalConfig.getString("ledger") match {
        case "cardano" =>
          initializeCardano(
            keyValueService,
            globalConfig,
            onCardanoBlock,
            onAtalaObject,
            logs
          )
        case "in-memory" =>
          logger.info("Using in-memory ledger")
          (new InMemoryLedgerService(onAtalaObject), None)
      }
    logger.info("Creating blocks processor")
    val blockProcessingService = new BlockProcessingServiceImpl
    val didDataRepository = DIDDataRepository.unsafe(liftedTransactor, logs)
    val atalaOperationsRepository =
      AtalaOperationsRepository.unsafe(liftedTransactor, logs)
    val atalaObjectsTransactionsRepository =
      AtalaObjectsTransactionsRepository.unsafe(liftedTransactor, logs)

    val ledgerPendingTransactionTimeout =
      globalConfig.getDuration("ledgerPendingTransactionTimeout")
    val transactionRetryPeriod = FiniteDuration(
      globalConfig.getDuration("transactionRetryPeriod").toNanos,
      TimeUnit.NANOSECONDS
    )
    val operationSubmissionPeriod = FiniteDuration(
      globalConfig.getDuration("operationSubmissionPeriod").toNanos,
      TimeUnit.NANOSECONDS
    )
    val transactionsPerSecond = globalConfig.getInt("transactionsPerSecond")
    val submissionService = SubmissionService.unsafe(
      atalaReferenceLedger,
      atalaOperationsRepository,
      atalaObjectsTransactionsRepository,
      SubmissionService.Config(
        maxNumberTransactionsToSubmit = operationSubmissionPeriod.toSeconds.toInt * transactionsPerSecond,
        maxNumberTransactionsToRetry = transactionRetryPeriod.toSeconds.toInt * transactionsPerSecond
      ),
      logs
    )
    val submissionSchedulingService = SubmissionSchedulingService(
      SubmissionSchedulingService.Config(
        ledgerPendingTransactionTimeout = ledgerPendingTransactionTimeout,
        transactionRetryPeriod = transactionRetryPeriod,
        operationSubmissionPeriod = operationSubmissionPeriod
      ),
      submissionService
    )

    val objectManagementService = ObjectManagementService.unsafe[IO, IOWithTraceIdContext](
      atalaOperationsRepository,
      atalaObjectsTransactionsRepository,
      keyValuesRepository,
      protocolVersionRepository,
      blockProcessingService,
      liftedTransactor,
      logs
    )

    objectManagementServicePromise.success(objectManagementService)

    val credentialBatchesRepository =
      CredentialBatchesRepository.unsafe(liftedTransactor, logs)

    val nodeService =
      new NodeServiceImpl(
        didDataRepository,
        objectManagementService,
        submissionSchedulingService,
        credentialBatchesRepository
      )

    logger.info("Starting server")
    import io.grpc.protobuf.services.ProtoReflectionService
    server = ServerBuilder
      .forPort(NodeApp.port)
      .addService(NodeServiceGrpc.bindService(nodeService, executionContext))
      .addService(
        _root_.grpc.health.v1.health.HealthGrpc
          .bindService(new HealthService, executionContext)
      )
      .addService(
        ProtoReflectionService.newInstance()
      ) //TODO: Decide before release if we should keep this (or guard it with a config flag)
      .build()
      .start()

    logger.info("Server started, listening on " + NodeApp.port)
    sys.addShutdownHook {
      System.err.println(
        "*** shutting down gRPC server since JVM is shutting down"
      )
      releaseTransactor.unsafeRunSync()
      releaseAtalaReferenceLedger.foreach(_.unsafeRunSync())
      self.stop()
      Await.result(Kamon.stop(), Duration.Inf)
      System.err.println("*** server shut down")
    }
    ()
  }

  private def initializeCardano(
      keyValueService: KeyValueService[IOWithTraceIdContext],
      globalConfig: Config,
      onCardanoBlock: CardanoBlockHandler,
      onAtalaObject: AtalaObjectNotification => Future[Unit],
      logs: Logs[IO, IOWithTraceIdContext]
  ): (CardanoLedgerService, Option[IO[Unit]]) = {
    val config = NodeConfig.cardanoConfig(globalConfig.getConfig("cardano"))
    val (cardanoClient, releaseClient) =
      createCardanoClient(config.cardanoClientConfig, logs)
    Kamon.registerModule(
      "node-reporter",
      NodeReporter(config, cardanoClient, keyValueService)
    )
    val cardano = CardanoLedgerService(
      config,
      cardanoClient,
      keyValueService,
      onCardanoBlock,
      onAtalaObject
    )
    (cardano, Some(releaseClient))
  }

  private def createCardanoClient(
      cardanoClientConfig: CardanoClient.Config,
      logs: Logs[IO, IOWithTraceIdContext]
  ): (CardanoClient, IO[Unit]) = {
    logger.info("Creating cardano client")
    CardanoClient(cardanoClientConfig, logs)
      .mapK(TraceId.unLiftIOWithTraceId())
      .allocated
      .unsafeRunSync()
  }

  private def stop(): Unit = {
    if (server != null) {
      server.shutdown()
    }
    ()
  }

  private def blockUntilShutdown(): Unit = {
    if (server != null) {
      server.awaitTermination()
    }
  }

  private def applyDatabaseMigrations(
      databaseConfig: TransactorFactory.Config
  ): Unit = {
    val appliedMigrations = SchemaMigrations.migrate(databaseConfig)
    if (appliedMigrations == 0) {
      logger.info("Database up to date")
    } else {
      logger.info(s"$appliedMigrations migration scripts applied")
    }
  }
}<|MERGE_RESOLUTION|>--- conflicted
+++ resolved
@@ -68,12 +68,8 @@
 
     implicit val liftedTransactor: Transactor[IOWithTraceIdContext] = transactor.mapK(TraceId.liftToIOWithTraceId)
 
-<<<<<<< HEAD
-    val objectManagementServicePromise: Promise[ObjectManagementService[IOWithTraceIdContext]] = Promise()
-=======
-    val objectManagementServicePromise: Promise[ObjectManagementService] =
+    val objectManagementServicePromise: Promise[ObjectManagementService[IOWithTraceIdContext]] =
       Promise()
->>>>>>> 685911c1
 
     val protocolVersionRepository =
       ProtocolVersionRepository.unsafe(liftedTransactor, logs)
