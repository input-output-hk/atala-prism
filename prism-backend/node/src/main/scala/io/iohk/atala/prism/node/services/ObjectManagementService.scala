--- conflicted
+++ resolved
@@ -48,7 +48,6 @@
 private class DuplicateAtalaBlock extends Exception
 private class DuplicateAtalaOperation extends Exception
 
-<<<<<<< HEAD
 @derive(applyK)
 trait ObjectManagementService[F[_]] {
   def saveObject(notification: AtalaObjectNotification): F[Either[SaveObjectError, Boolean]]
@@ -70,17 +69,6 @@
     blockProcessing: BlockProcessingService,
     xa: Transactor[F]
 ) extends ObjectManagementService[F] {
-=======
-class ObjectManagementService private (
-    atalaOperationsRepository: AtalaOperationsRepository[IOWithTraceIdContext],
-    atalaObjectsTransactionsRepository: AtalaObjectsTransactionsRepository[
-      IOWithTraceIdContext
-    ],
-    keyValuesRepository: KeyValuesRepository[IOWithTraceIdContext],
-    protocolVersionsRepository: ProtocolVersionRepository[IOWithTraceIdContext],
-    blockProcessing: BlockProcessingService
-)(implicit xa: Transactor[IO], scheduler: Scheduler) {
->>>>>>> 685911c1
 
   private val logger = LoggerFactory.getLogger(this.getClass)
 
@@ -91,7 +79,6 @@
       .flatMap {
         case Some(obj) =>
           for {
-<<<<<<< HEAD
             _ <- atalaObjectsTransactionsRepository.updateSubmissionStatusIfExists(
               obj.transaction.get.ledger,
               obj.transaction.get.transactionId,
@@ -100,19 +87,6 @@
             transaction <- Monad[F].pure(processObject(obj))
             result <- transaction flatTraverse {
               _.logSQLErrors("saving object", logger).attemptSql
-=======
-            _ <- atalaObjectsTransactionsRepository
-              .updateSubmissionStatusIfExists(
-                obj.transaction.get.ledger,
-                obj.transaction.get.transactionId,
-                InLedger
-              )
-            transaction <- ReaderT.liftF(processObject(obj))
-            result <- ReaderT.liftF(
-              transaction
-                .logSQLErrors("saving object", logger)
-                .attemptSql
->>>>>>> 685911c1
                 .transact(xa)
                 .leftMapIn(err => SaveObjectError(err.getMessage))
             }
@@ -142,13 +116,7 @@
       }
   }
 
-<<<<<<< HEAD
   def scheduleSingleAtalaOperation(op: node_models.SignedAtalaOperation): F[Either[NodeError, AtalaOperationId]] =
-=======
-  def scheduleSingleAtalaOperation(
-      op: node_models.SignedAtalaOperation
-  ): Future[Either[NodeError, AtalaOperationId]] =
->>>>>>> 685911c1
     scheduleAtalaOperations(op).map(_.head)
 
   def scheduleAtalaOperations(
@@ -169,13 +137,7 @@
         )
     }
 
-<<<<<<< HEAD
     val resultEitherT: EitherT[F, NodeError, List[Either[NodeError, AtalaOperationId]]] = for {
-=======
-    val resultEitherT: EitherT[IOWithTraceIdContext, NodeError, List[
-      Either[NodeError, AtalaOperationId]
-    ]] = for {
->>>>>>> 685911c1
       _ <- EitherT(
         protocolVersionsRepository
           .ifNodeSupportsCurrentProtocol()
@@ -211,30 +173,15 @@
       maybeLastSyncedBlockTimestamp <-
         keyValuesRepository
           .get(LAST_SYNCED_BLOCK_TIMESTAMP)
-<<<<<<< HEAD
       lastSyncedBlockTimestamp = getLastSyncedTimestampFromMaybe(maybeLastSyncedBlockTimestamp.value)
-=======
-          .run(TraceId.generateYOLO)
-          .unsafeToFuture()
-      lastSyncedBlockTimestamp = getLastSyncedTimestampFromMaybe(
-        maybeLastSyncedBlockTimestamp.value
-      )
->>>>>>> 685911c1
     } yield lastSyncedBlockTimestamp
 
-<<<<<<< HEAD
   def getOperationInfo(atalaOperationId: AtalaOperationId): F[Option[AtalaOperationInfo]] =
-=======
-  def getOperationInfo(
-      atalaOperationId: AtalaOperationId
-  ): Future[Option[AtalaOperationInfo]] =
->>>>>>> 685911c1
     atalaOperationsRepository
       .getOperationInfo(atalaOperationId)
 
   private def processObject(obj: AtalaObjectInfo): Either[SaveObjectError, ConnectionIO[Boolean]] = {
     for {
-<<<<<<< HEAD
       protobufObject <-
         Either
           .fromTry(node_internal.AtalaObject.validate(obj.byteContent))
@@ -243,20 +190,6 @@
       transactionInfo <- Either.fromOption(obj.transaction, SaveObjectError("AtalaObject has no transaction info"))
       transactionBlock <-
         Either.fromOption(transactionInfo.block, SaveObjectError("AtalaObject has no transaction block"))
-=======
-      protobufObject <- IO.fromTry(
-        node_internal.AtalaObject.validate(obj.byteContent)
-      )
-      block = protobufObject.blockContent.get
-      transactionInfo = obj.transaction.getOrElse(
-        throw new RuntimeException("AtalaObject has no transaction info")
-      )
-      transactionBlock =
-        transactionInfo.block.getOrElse(
-          throw new RuntimeException("AtalaObject has no transaction block")
-        )
-      _ = logBlockRequest("processObject", block, obj)
->>>>>>> 685911c1
       blockProcessed = blockProcessing.processBlock(
         block,
         transactionInfo.transactionId,
@@ -272,20 +205,6 @@
       )
     } yield wasProcessed
   }
-<<<<<<< HEAD
-=======
-
-  private def logBlockRequest(
-      methodName: String,
-      block: AtalaBlock,
-      atalaObject: AtalaObjectInfo
-  ): Unit = {
-    val operationIds = block.operations.map(AtalaOperationId.of).mkString("\n")
-    logger.info(
-      s"MethodName:$methodName \n Block OperationIds = [$operationIds \n] atalaObject = $atalaObject"
-    )
-  }
->>>>>>> 685911c1
 }
 
 object ObjectManagementService {
@@ -303,7 +222,6 @@
       status: AtalaObjectTransactionStatus
   )
 
-<<<<<<< HEAD
   @derive(loggable)
   final case class SaveObjectError(msg: String)
 
@@ -336,40 +254,6 @@
         xa
       )
     }
-=======
-  def createAtalaObject(
-      ops: List[SignedAtalaOperation]
-  ): node_internal.AtalaObject = {
-    val block = node_internal.AtalaBlock(ops)
-    node_internal
-      .AtalaObject(blockOperationCount = block.operations.size)
-      .withBlockContent(block)
-  }
-
-  def apply(
-      atalaOperationsRepository: AtalaOperationsRepository[
-        IOWithTraceIdContext
-      ],
-      atalaObjectsTransactionsRepository: AtalaObjectsTransactionsRepository[
-        IOWithTraceIdContext
-      ],
-      keyValuesRepository: KeyValuesRepository[IOWithTraceIdContext],
-      protocolVersionsRepository: ProtocolVersionRepository[
-        IOWithTraceIdContext
-      ],
-      blockProcessing: BlockProcessingService
-  )(implicit
-      xa: Transactor[IO],
-      scheduler: Scheduler
-  ): ObjectManagementService = {
-    new ObjectManagementService(
-      atalaOperationsRepository,
-      atalaObjectsTransactionsRepository,
-      keyValuesRepository,
-      protocolVersionsRepository,
-      blockProcessing
-    )
->>>>>>> 685911c1
   }
 
   def unsafe[I[_]: Comonad, F[_]: BracketThrow](
