package io.iohk.atala.prism.node.services

<<<<<<< HEAD
import cats.{Comonad, Functor}
import cats.effect.Sync
import tofu.syntax.monadic._
import cats.syntax.traverse._
import cats.syntax.either._
import cats.syntax.comonad._
=======
import cats.data.ReaderT
import cats.data.EitherT
import cats.effect.IO
import cats.implicits._
>>>>>>> b82ec56a
import doobie.free.connection.ConnectionIO
import doobie.implicits._
import doobie.util.transactor.Transactor
import enumeratum.EnumEntry.Snakecase
import enumeratum.{Enum, EnumEntry}
import derevo.derive
import derevo.tagless.applyK
import io.iohk.atala.prism.connector.AtalaOperationId
import io.iohk.atala.prism.models.TransactionInfo
import io.iohk.atala.prism.node.cardano.LAST_SYNCED_BLOCK_TIMESTAMP
import io.iohk.atala.prism.node.errors.NodeError
import io.iohk.atala.prism.node.errors.NodeError.UnsupportedProtocolVersion
import io.iohk.atala.prism.node.metrics.OperationsCounters
import io.iohk.atala.prism.node.models.AtalaObjectTransactionSubmissionStatus.InLedger
import io.iohk.atala.prism.node.models._
import io.iohk.atala.prism.node.models.nodeState.getLastSyncedTimestampFromMaybe
import io.iohk.atala.prism.node.operations.protocolVersion.SUPPORTED_VERSION
import io.iohk.atala.prism.node.repositories.daos.AtalaObjectsDAO
import io.iohk.atala.prism.node.repositories.{
  AtalaObjectsTransactionsRepository,
  AtalaOperationsRepository,
  KeyValuesRepository,
  ProtocolVersionRepository
}
import io.iohk.atala.prism.node.services.logs.ObjectManagementServiceLogs
import io.iohk.atala.prism.node.services.models.AtalaObjectNotification
import io.iohk.atala.prism.protos.node_internal.AtalaBlock
import io.iohk.atala.prism.protos.node_models.SignedAtalaOperation
import io.iohk.atala.prism.protos.{node_internal, node_models}
import io.iohk.atala.prism.utils.syntax.DBConnectionOps
import org.slf4j.LoggerFactory
import tofu.higherKind.Mid
import tofu.logging.{Logs, ServiceLogging}

import java.time.Instant

private class DuplicateAtalaBlock extends Exception
private class DuplicateAtalaOperation extends Exception

<<<<<<< HEAD
@derive(applyK)
trait ObjectManagementService[F[_]] {
  def saveObject(notification: AtalaObjectNotification): F[Unit]

  def scheduleSingleAtalaOperation(op: node_models.SignedAtalaOperation): F[Either[NodeError, AtalaOperationId]]

  def scheduleAtalaOperations(ops: node_models.SignedAtalaOperation*): F[List[Either[NodeError, AtalaOperationId]]]

  def getLastSyncedTimestamp: F[Instant]

  def getOperationInfo(atalaOperationId: AtalaOperationId): F[Option[AtalaOperationInfo]]
}

private final class ObjectManagementServiceImpl[F[_]: Sync](
    atalaOperationsRepository: AtalaOperationsRepository[F],
    atalaObjectsTransactionsRepository: AtalaObjectsTransactionsRepository[F],
    keyValuesRepository: KeyValuesRepository[F],
=======
class ObjectManagementService private (
    atalaOperationsRepository: AtalaOperationsRepository[IOWithTraceIdContext],
    atalaObjectsTransactionsRepository: AtalaObjectsTransactionsRepository[IOWithTraceIdContext],
    keyValuesRepository: KeyValuesRepository[IOWithTraceIdContext],
    protocolVersionsRepository: ProtocolVersionRepository[IOWithTraceIdContext],
>>>>>>> b82ec56a
    blockProcessing: BlockProcessingService
)(implicit xa: Transactor[F])
    extends ObjectManagementService[F] {

  private val logger = LoggerFactory.getLogger(this.getClass)

  def saveObject(notification: AtalaObjectNotification): F[Unit] = {
    // TODO: just add the object to processing queue, instead of processing here
    val updateAction = atalaObjectsTransactionsRepository
      .setObjectTransactionDetails(notification)
      .flatMap {
        case Some(obj) =>
          for {
            _ <- atalaObjectsTransactionsRepository.updateSubmissionStatusIfExists(
              obj.transaction.get.ledger,
              obj.transaction.get.transactionId,
              InLedger
            )
            transaction <- processObject(obj)
            _ <-
              transaction
                .logSQLErrors("saving object", logger)
                .attemptSql
                .transact(xa)
          } yield ()

        case None =>
          Sync[F].delay(logger.warn(s"Could not save object from notification $notification"))

      }
<<<<<<< HEAD
=======

    protocolVersionsRepository
      .ifNodeSupportsCurrentProtocol()
      .flatMap {
        case Right(_) => updateAction
        case Left(currentVersion) => {
          logger.warn(
            s"Node supports $SUPPORTED_VERSION but current protocol version is $currentVersion." +
              s" Therefore saving Atala object received from the blockchain can't be performed."
          )
          ReaderT.liftF(IO.unit)
        }
      }
      .run(TraceId.generateYOLO)
      .unsafeToFuture()
>>>>>>> b82ec56a
  }

  def scheduleSingleAtalaOperation(op: node_models.SignedAtalaOperation): F[Either[NodeError, AtalaOperationId]] =
    scheduleAtalaOperations(op).map(_.head)

  def scheduleAtalaOperations(
      ops: node_models.SignedAtalaOperation*
  ): F[List[Either[NodeError, AtalaOperationId]]] = {
    val opsWithObjects = ops.toList.map { op =>
      (op, ObjectManagementService.createAtalaObject(List(op)))
    }

    val queryIO: F[List[Either[NodeError, (Int, Int)]]] = opsWithObjects traverse {
      case (op, obj) =>
        val objBytes = obj.toByteArray
        atalaOperationsRepository
          .insertOperation(
            AtalaObjectId.of(objBytes),
            objBytes,
            AtalaOperationId.of(op),
            AtalaOperationStatus.RECEIVED
          )
    }

<<<<<<< HEAD
    for {
      operationInsertions <- queryIO
=======
    val resultEitherT: EitherT[IOWithTraceIdContext, NodeError, List[Either[NodeError, AtalaOperationId]]] = for {
      _ <- EitherT(
        protocolVersionsRepository
          .ifNodeSupportsCurrentProtocol()
          .map(_.left.map(UnsupportedProtocolVersion))
      )
      operationInsertions <- EitherT.liftF(queryIO)
>>>>>>> b82ec56a
    } yield {
      opsWithObjects.zip(operationInsertions).map {
        case ((atalaOperation, _), Left(err)) =>
          OperationsCounters.failedToStoreToDbAtalaOperations(List(atalaOperation), err)
          err.asLeft[AtalaOperationId]
        case ((atalaOperation, _), Right(cntAdded)) if cntAdded == ((0, 0)) =>
          val err = NodeError.DuplicateAtalaOperation(AtalaOperationId.of(atalaOperation))
          OperationsCounters.failedToStoreToDbAtalaOperations(List(atalaOperation), err)
          AtalaOperationId.of(atalaOperation).asRight[NodeError]
        case ((atalaOperation, _), Right(_)) =>
          OperationsCounters.countReceivedAtalaOperations(List(atalaOperation))
          AtalaOperationId.of(atalaOperation).asRight[NodeError]
      }
    }
<<<<<<< HEAD
=======

    resultEitherT.value.run(TraceId.generateYOLO).unsafeToFuture().flatMap {
      case Left(e) => Future.failed(e.toStatus.asRuntimeException)
      case Right(r) => Future.successful(r)
    }
>>>>>>> b82ec56a
  }

  def getLastSyncedTimestamp: F[Instant] =
    for {
      maybeLastSyncedBlockTimestamp <- keyValuesRepository.get(LAST_SYNCED_BLOCK_TIMESTAMP)
      lastSyncedBlockTimestamp = getLastSyncedTimestampFromMaybe(maybeLastSyncedBlockTimestamp.value)
    } yield lastSyncedBlockTimestamp

  def getOperationInfo(atalaOperationId: AtalaOperationId): F[Option[AtalaOperationInfo]] =
    atalaOperationsRepository
      .getOperationInfo(atalaOperationId)

  private def processObject(obj: AtalaObjectInfo): F[ConnectionIO[Boolean]] = {
    for {
      protobufObject <- Sync[F].fromTry(node_internal.AtalaObject.validate(obj.byteContent))
      block = protobufObject.blockContent.get
      transactionInfo = obj.transaction.getOrElse(throw new RuntimeException("AtalaObject has no transaction info"))
      transactionBlock =
        transactionInfo.block.getOrElse(throw new RuntimeException("AtalaObject has no transaction block"))
      _ <- logBlockRequest("processObject", block, obj)
      blockProcessed = blockProcessing.processBlock(
        block,
        transactionInfo.transactionId,
        transactionInfo.ledger,
        transactionBlock.timestamp,
        transactionBlock.index
      )
    } yield for {
      wasProcessed <- blockProcessed
      _ <- AtalaObjectsDAO.updateObjectStatus(obj.objectId, AtalaObjectStatus.Processed)
    } yield wasProcessed
  }

  private def logBlockRequest(methodName: String, block: AtalaBlock, atalaObject: AtalaObjectInfo): F[Unit] = {
    Sync[F].delay {
      val operationIds = block.operations.map(AtalaOperationId.of).mkString("\n")
      logger.info(
        s"MethodName:$methodName \n Block OperationIds = [$operationIds \n] atalaObject = $atalaObject"
      )
    }
  }
}

object ObjectManagementService {
  sealed trait AtalaObjectTransactionStatus extends EnumEntry with Snakecase
  object AtalaObjectTransactionStatus extends Enum[AtalaObjectTransactionStatus] {
    val values: IndexedSeq[AtalaObjectTransactionStatus] = findValues

    case object Pending extends AtalaObjectTransactionStatus
    case object InLedger extends AtalaObjectTransactionStatus
    case object Confirmed extends AtalaObjectTransactionStatus
  }

  case class AtalaObjectTransactionInfo(transaction: TransactionInfo, status: AtalaObjectTransactionStatus)

  def createAtalaObject(ops: List[SignedAtalaOperation]): node_internal.AtalaObject = {
    val block = node_internal.AtalaBlock(ATALA_OBJECT_VERSION, ops)
    node_internal.AtalaObject(blockOperationCount = block.operations.size).withBlockContent(block)
  }

<<<<<<< HEAD
  def make[I[_]: Functor, F[_]: Sync](
      atalaOperationsRepository: AtalaOperationsRepository[F],
      atalaObjectsTransactionsRepository: AtalaObjectsTransactionsRepository[F],
      keyValuesRepository: KeyValuesRepository[F],
      blockProcessing: BlockProcessingService
  )(implicit xa: Transactor[F], logs: Logs[I, F]): I[ObjectManagementService[F]] = {
    for {
      serviceLogs <- logs.service[ObjectManagementService[F]]
    } yield {
      implicit val implicitLogs: ServiceLogging[F, ObjectManagementService[F]] = serviceLogs
      val logs: ObjectManagementService[Mid[F, *]] = new ObjectManagementServiceLogs[F]
      val mid = logs
      mid attach new ObjectManagementServiceImpl[F](
        atalaOperationsRepository,
        atalaObjectsTransactionsRepository,
        keyValuesRepository,
        blockProcessing
      )
    }
=======
  def apply(
      atalaOperationsRepository: AtalaOperationsRepository[IOWithTraceIdContext],
      atalaObjectsTransactionsRepository: AtalaObjectsTransactionsRepository[IOWithTraceIdContext],
      keyValuesRepository: KeyValuesRepository[IOWithTraceIdContext],
      protocolVersionsRepository: ProtocolVersionRepository[IOWithTraceIdContext],
      blockProcessing: BlockProcessingService
  )(implicit xa: Transactor[IO], scheduler: Scheduler): ObjectManagementService = {
    new ObjectManagementService(
      atalaOperationsRepository,
      atalaObjectsTransactionsRepository,
      keyValuesRepository,
      protocolVersionsRepository,
      blockProcessing
    )
>>>>>>> b82ec56a
  }

  def unsafe[I[_]: Comonad, F[_]: Sync](
      atalaOperationsRepository: AtalaOperationsRepository[F],
      atalaObjectsTransactionsRepository: AtalaObjectsTransactionsRepository[F],
      keyValuesRepository: KeyValuesRepository[F],
      blockProcessing: BlockProcessingService
  )(implicit xa: Transactor[F], logs: Logs[I, F]): ObjectManagementService[F] =
    ObjectManagementService
      .make(atalaOperationsRepository, atalaObjectsTransactionsRepository, keyValuesRepository, blockProcessing)(
        Functor[I],
        Sync[F],
        xa,
        logs
      )
      .extract
}<|MERGE_RESOLUTION|>--- conflicted
+++ resolved
@@ -1,25 +1,19 @@
 package io.iohk.atala.prism.node.services
 
-<<<<<<< HEAD
+import cats.data.EitherT
+import cats.effect.Sync
+import cats.syntax.comonad._
+import cats.syntax.either._
+import cats.syntax.traverse._
+import tofu.syntax.monadic._
 import cats.{Comonad, Functor}
-import cats.effect.Sync
-import tofu.syntax.monadic._
-import cats.syntax.traverse._
-import cats.syntax.either._
-import cats.syntax.comonad._
-=======
-import cats.data.ReaderT
-import cats.data.EitherT
-import cats.effect.IO
-import cats.implicits._
->>>>>>> b82ec56a
+import derevo.derive
+import derevo.tagless.applyK
 import doobie.free.connection.ConnectionIO
 import doobie.implicits._
 import doobie.util.transactor.Transactor
 import enumeratum.EnumEntry.Snakecase
 import enumeratum.{Enum, EnumEntry}
-import derevo.derive
-import derevo.tagless.applyK
 import io.iohk.atala.prism.connector.AtalaOperationId
 import io.iohk.atala.prism.models.TransactionInfo
 import io.iohk.atala.prism.node.cardano.LAST_SYNCED_BLOCK_TIMESTAMP
@@ -52,7 +46,6 @@
 private class DuplicateAtalaBlock extends Exception
 private class DuplicateAtalaOperation extends Exception
 
-<<<<<<< HEAD
 @derive(applyK)
 trait ObjectManagementService[F[_]] {
   def saveObject(notification: AtalaObjectNotification): F[Unit]
@@ -70,13 +63,7 @@
     atalaOperationsRepository: AtalaOperationsRepository[F],
     atalaObjectsTransactionsRepository: AtalaObjectsTransactionsRepository[F],
     keyValuesRepository: KeyValuesRepository[F],
-=======
-class ObjectManagementService private (
-    atalaOperationsRepository: AtalaOperationsRepository[IOWithTraceIdContext],
-    atalaObjectsTransactionsRepository: AtalaObjectsTransactionsRepository[IOWithTraceIdContext],
-    keyValuesRepository: KeyValuesRepository[IOWithTraceIdContext],
-    protocolVersionsRepository: ProtocolVersionRepository[IOWithTraceIdContext],
->>>>>>> b82ec56a
+    protocolVersionsRepository: ProtocolVersionRepository[F],
     blockProcessing: BlockProcessingService
 )(implicit xa: Transactor[F])
     extends ObjectManagementService[F] {
@@ -107,24 +94,20 @@
           Sync[F].delay(logger.warn(s"Could not save object from notification $notification"))
 
       }
-<<<<<<< HEAD
-=======
 
     protocolVersionsRepository
       .ifNodeSupportsCurrentProtocol()
       .flatMap {
         case Right(_) => updateAction
         case Left(currentVersion) => {
-          logger.warn(
-            s"Node supports $SUPPORTED_VERSION but current protocol version is $currentVersion." +
-              s" Therefore saving Atala object received from the blockchain can't be performed."
+          Sync[F].delay(
+            logger.warn(
+              s"Node supports $SUPPORTED_VERSION but current protocol version is $currentVersion." +
+                s" Therefore saving Atala object received from the blockchain can't be performed."
+            )
           )
-          ReaderT.liftF(IO.unit)
         }
       }
-      .run(TraceId.generateYOLO)
-      .unsafeToFuture()
->>>>>>> b82ec56a
   }
 
   def scheduleSingleAtalaOperation(op: node_models.SignedAtalaOperation): F[Either[NodeError, AtalaOperationId]] =
@@ -149,18 +132,13 @@
           )
     }
 
-<<<<<<< HEAD
-    for {
-      operationInsertions <- queryIO
-=======
-    val resultEitherT: EitherT[IOWithTraceIdContext, NodeError, List[Either[NodeError, AtalaOperationId]]] = for {
+    val resultEitherT: EitherT[F, NodeError, List[Either[NodeError, AtalaOperationId]]] = for {
       _ <- EitherT(
         protocolVersionsRepository
           .ifNodeSupportsCurrentProtocol()
           .map(_.left.map(UnsupportedProtocolVersion))
       )
       operationInsertions <- EitherT.liftF(queryIO)
->>>>>>> b82ec56a
     } yield {
       opsWithObjects.zip(operationInsertions).map {
         case ((atalaOperation, _), Left(err)) =>
@@ -175,19 +153,18 @@
           AtalaOperationId.of(atalaOperation).asRight[NodeError]
       }
     }
-<<<<<<< HEAD
-=======
-
-    resultEitherT.value.run(TraceId.generateYOLO).unsafeToFuture().flatMap {
-      case Left(e) => Future.failed(e.toStatus.asRuntimeException)
-      case Right(r) => Future.successful(r)
-    }
->>>>>>> b82ec56a
+
+    resultEitherT.value.flatMap {
+      case Left(e) => Sync[F].raiseError(e.toStatus.asRuntimeException)
+      case Right(r) => Sync[F].pure(r)
+    }
   }
 
   def getLastSyncedTimestamp: F[Instant] =
     for {
-      maybeLastSyncedBlockTimestamp <- keyValuesRepository.get(LAST_SYNCED_BLOCK_TIMESTAMP)
+      maybeLastSyncedBlockTimestamp <-
+        keyValuesRepository
+          .get(LAST_SYNCED_BLOCK_TIMESTAMP)
       lastSyncedBlockTimestamp = getLastSyncedTimestampFromMaybe(maybeLastSyncedBlockTimestamp.value)
     } yield lastSyncedBlockTimestamp
 
@@ -243,11 +220,11 @@
     node_internal.AtalaObject(blockOperationCount = block.operations.size).withBlockContent(block)
   }
 
-<<<<<<< HEAD
   def make[I[_]: Functor, F[_]: Sync](
       atalaOperationsRepository: AtalaOperationsRepository[F],
       atalaObjectsTransactionsRepository: AtalaObjectsTransactionsRepository[F],
       keyValuesRepository: KeyValuesRepository[F],
+      protocolVersionsRepository: ProtocolVersionRepository[F],
       blockProcessing: BlockProcessingService
   )(implicit xa: Transactor[F], logs: Logs[I, F]): I[ObjectManagementService[F]] = {
     for {
@@ -260,35 +237,27 @@
         atalaOperationsRepository,
         atalaObjectsTransactionsRepository,
         keyValuesRepository,
+        protocolVersionsRepository,
         blockProcessing
       )
     }
-=======
-  def apply(
-      atalaOperationsRepository: AtalaOperationsRepository[IOWithTraceIdContext],
-      atalaObjectsTransactionsRepository: AtalaObjectsTransactionsRepository[IOWithTraceIdContext],
-      keyValuesRepository: KeyValuesRepository[IOWithTraceIdContext],
-      protocolVersionsRepository: ProtocolVersionRepository[IOWithTraceIdContext],
-      blockProcessing: BlockProcessingService
-  )(implicit xa: Transactor[IO], scheduler: Scheduler): ObjectManagementService = {
-    new ObjectManagementService(
-      atalaOperationsRepository,
-      atalaObjectsTransactionsRepository,
-      keyValuesRepository,
-      protocolVersionsRepository,
-      blockProcessing
-    )
->>>>>>> b82ec56a
   }
 
   def unsafe[I[_]: Comonad, F[_]: Sync](
       atalaOperationsRepository: AtalaOperationsRepository[F],
       atalaObjectsTransactionsRepository: AtalaObjectsTransactionsRepository[F],
       keyValuesRepository: KeyValuesRepository[F],
+      protocolVersionsRepository: ProtocolVersionRepository[F],
       blockProcessing: BlockProcessingService
   )(implicit xa: Transactor[F], logs: Logs[I, F]): ObjectManagementService[F] =
     ObjectManagementService
-      .make(atalaOperationsRepository, atalaObjectsTransactionsRepository, keyValuesRepository, blockProcessing)(
+      .make(
+        atalaOperationsRepository,
+        atalaObjectsTransactionsRepository,
+        keyValuesRepository,
+        protocolVersionsRepository,
+        blockProcessing
+      )(
         Functor[I],
         Sync[F],
         xa,
