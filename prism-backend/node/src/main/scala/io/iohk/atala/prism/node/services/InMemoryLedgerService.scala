package io.iohk.atala.prism.node.services

import cats.{Comonad, Functor}
import cats.effect.MonadThrow
import cats.implicits._

import java.time.Instant
import io.iohk.atala.prism.crypto.Sha256
import io.iohk.atala.prism.models.{
  BlockInfo,
  Ledger,
  TransactionDetails,
  TransactionId,
  TransactionInfo,
  TransactionStatus
}
import io.iohk.atala.prism.node.cardano.models.{CardanoWalletError, CardanoWalletErrorCode}
import io.iohk.atala.prism.node.services.logs.UnderlyingLedgerLogs
import io.iohk.atala.prism.node.services.models.{AtalaObjectNotification, AtalaObjectNotificationHandler}
import io.iohk.atala.prism.node.{PublicationInfo, UnderlyingLedger}
import io.iohk.atala.prism.protos.node_internal
import tofu.Execute
import tofu.higherKind.Mid
import tofu.logging.{Logs, ServiceLogging}

<<<<<<< HEAD
private final class InMemoryLedgerService[F[_]: MonadThrow](onAtalaObject: AtalaObjectNotificationHandler)(implicit
    ex: Execute[F]
) extends UnderlyingLedger[F] {

  override def getType: Ledger = Ledger.InMemory

  override def publish(obj: node_internal.AtalaObject): F[Either[CardanoWalletError, PublicationInfo]] = {
=======
import scala.concurrent.{ExecutionContext, Future}
import scala.util.{Failure, Success, Try}

class InMemoryLedgerService(onAtalaObject: AtalaObjectNotificationHandler)(implicit
    ec: ExecutionContext
) extends UnderlyingLedger {

  override def getType: Ledger = Ledger.InMemory

  override def publish(
      obj: node_internal.AtalaObject
  ): Future[Either[CardanoWalletError, PublicationInfo]] = {
>>>>>>> 061b7a03
    val publcationInfoF = for {
      objectBytes <- obj.toByteArray.pure[F]
      // Use a hash of the bytes as their in-memory transaction ID
      hash = Sha256.compute(objectBytes)
      transactionId = TransactionId
        .from(hash.getValue)
        .getOrElse(throw new RuntimeException("Unexpected invalid hash"))
      transactionInfo = TransactionInfo(
        transactionId = transactionId,
        ledger = getType,
        // Used for informational purposes only, so fine to hard-code for testing
        block = Some(BlockInfo(number = 1, timestamp = Instant.now(), index = 1))
      )
      _ <- ex.deferFuture(
        onAtalaObject(
          AtalaObjectNotification(obj, transactionInfo)
        )
      )
    } yield PublicationInfo(transactionInfo, TransactionStatus.InLedger)
<<<<<<< HEAD
    publcationInfoF
      .map(publication => publication.asRight[CardanoWalletError])
      .recover {
        case e =>
          CardanoWalletError(e.getMessage, CardanoWalletErrorCode.UndefinedCardanoWalletError).asLeft[PublicationInfo]
      }
=======
    publcationInfoF.transform {
      case Success(publication) =>
        Try(publication.asRight[CardanoWalletError])
      case Failure(ex) =>
        Try(
          CardanoWalletError(
            ex.getMessage,
            CardanoWalletErrorCode.UndefinedCardanoWalletError
          ).asLeft[PublicationInfo]
        )
    }
>>>>>>> 061b7a03
  }

  override def getTransactionDetails(
      transactionId: TransactionId
  ): F[Either[CardanoWalletError, TransactionDetails]] =
    // In-memory transactions are immediately in the ledger
<<<<<<< HEAD
    TransactionDetails(transactionId, TransactionStatus.InLedger).asRight[CardanoWalletError].pure[F]

  override def deleteTransaction(transactionId: TransactionId): F[Either[CardanoWalletError, Unit]] =
    CardanoWalletError(
      "In-memory transactions cannot be deleted",
      CardanoWalletErrorCode.TransactionAlreadyInLedger
    ).asLeft[Unit].pure[F]
}

object InMemoryLedgerService {
  def apply[F[_]: MonadThrow: Execute, R[_]: Functor](
      onAtalaObject: AtalaObjectNotificationHandler,
      logs: Logs[R, F]
  ): R[UnderlyingLedger[F]] =
    for {
      serviceLogs <- logs.service[UnderlyingLedger[F]]
    } yield {
      implicit val implicitLogs: ServiceLogging[F, UnderlyingLedger[F]] = serviceLogs
      val logs: UnderlyingLedger[Mid[F, *]] = new UnderlyingLedgerLogs[F]
      val mid = logs
      mid attach new InMemoryLedgerService[F](onAtalaObject)
    }

  def unsafe[F[_]: MonadThrow: Execute, R[_]: Comonad](
      onAtalaObject: AtalaObjectNotificationHandler,
      logs: Logs[R, F]
  ): UnderlyingLedger[F] = InMemoryLedgerService(onAtalaObject, logs).extract
=======
    Future.successful(
      TransactionDetails(transactionId, TransactionStatus.InLedger).asRight
    )
  }

  override def deleteTransaction(
      transactionId: TransactionId
  ): Future[Either[CardanoWalletError, Unit]] =
    Future.successful(
      CardanoWalletError(
        "In-memory transactions cannot be deleted",
        CardanoWalletErrorCode.TransactionAlreadyInLedger
      ).asLeft[Unit]
    )
>>>>>>> 061b7a03
}<|MERGE_RESOLUTION|>--- conflicted
+++ resolved
@@ -23,7 +23,6 @@
 import tofu.higherKind.Mid
 import tofu.logging.{Logs, ServiceLogging}
 
-<<<<<<< HEAD
 private final class InMemoryLedgerService[F[_]: MonadThrow](onAtalaObject: AtalaObjectNotificationHandler)(implicit
     ex: Execute[F]
 ) extends UnderlyingLedger[F] {
@@ -31,20 +30,6 @@
   override def getType: Ledger = Ledger.InMemory
 
   override def publish(obj: node_internal.AtalaObject): F[Either[CardanoWalletError, PublicationInfo]] = {
-=======
-import scala.concurrent.{ExecutionContext, Future}
-import scala.util.{Failure, Success, Try}
-
-class InMemoryLedgerService(onAtalaObject: AtalaObjectNotificationHandler)(implicit
-    ec: ExecutionContext
-) extends UnderlyingLedger {
-
-  override def getType: Ledger = Ledger.InMemory
-
-  override def publish(
-      obj: node_internal.AtalaObject
-  ): Future[Either[CardanoWalletError, PublicationInfo]] = {
->>>>>>> 061b7a03
     val publcationInfoF = for {
       objectBytes <- obj.toByteArray.pure[F]
       // Use a hash of the bytes as their in-memory transaction ID
@@ -64,33 +49,17 @@
         )
       )
     } yield PublicationInfo(transactionInfo, TransactionStatus.InLedger)
-<<<<<<< HEAD
     publcationInfoF
       .map(publication => publication.asRight[CardanoWalletError])
-      .recover {
-        case e =>
-          CardanoWalletError(e.getMessage, CardanoWalletErrorCode.UndefinedCardanoWalletError).asLeft[PublicationInfo]
+      .recover { case e =>
+        CardanoWalletError(e.getMessage, CardanoWalletErrorCode.UndefinedCardanoWalletError).asLeft[PublicationInfo]
       }
-=======
-    publcationInfoF.transform {
-      case Success(publication) =>
-        Try(publication.asRight[CardanoWalletError])
-      case Failure(ex) =>
-        Try(
-          CardanoWalletError(
-            ex.getMessage,
-            CardanoWalletErrorCode.UndefinedCardanoWalletError
-          ).asLeft[PublicationInfo]
-        )
-    }
->>>>>>> 061b7a03
   }
 
   override def getTransactionDetails(
       transactionId: TransactionId
   ): F[Either[CardanoWalletError, TransactionDetails]] =
     // In-memory transactions are immediately in the ledger
-<<<<<<< HEAD
     TransactionDetails(transactionId, TransactionStatus.InLedger).asRight[CardanoWalletError].pure[F]
 
   override def deleteTransaction(transactionId: TransactionId): F[Either[CardanoWalletError, Unit]] =
@@ -118,20 +87,4 @@
       onAtalaObject: AtalaObjectNotificationHandler,
       logs: Logs[R, F]
   ): UnderlyingLedger[F] = InMemoryLedgerService(onAtalaObject, logs).extract
-=======
-    Future.successful(
-      TransactionDetails(transactionId, TransactionStatus.InLedger).asRight
-    )
-  }
-
-  override def deleteTransaction(
-      transactionId: TransactionId
-  ): Future[Either[CardanoWalletError, Unit]] =
-    Future.successful(
-      CardanoWalletError(
-        "In-memory transactions cannot be deleted",
-        CardanoWalletErrorCode.TransactionAlreadyInLedger
-      ).asLeft[Unit]
-    )
->>>>>>> 061b7a03
 }