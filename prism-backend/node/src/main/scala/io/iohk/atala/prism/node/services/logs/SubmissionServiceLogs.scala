--- conflicted
+++ resolved
@@ -21,11 +21,7 @@
       info"$description" *> in
         .flatTap(
           _.fold(
-<<<<<<< HEAD
-            err => error"Encountered an error while $description $err",
-=======
             err => error"Encountered an error while $description: $err",
->>>>>>> 635c44f6
             publishedTransactionsNumber =>
               info"$description - successfully done, $publishedTransactionsNumber transactions were created in Cardano wallet"
           )
