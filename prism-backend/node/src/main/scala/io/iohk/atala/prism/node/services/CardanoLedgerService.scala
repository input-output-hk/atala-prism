package io.iohk.atala.prism.node.services

import cats.{Comonad, Functor}
import cats.effect.MonadThrow
import cats.syntax.applicativeError._
import cats.syntax.applicative._
import cats.syntax.comonad._
import cats.syntax.flatMap._
import cats.syntax.functor._
import cats.syntax.traverse._
import enumeratum.{Enum, EnumEntry}
import io.iohk.atala.prism.logging.TraceId
import io.iohk.atala.prism.models.{
  BlockInfo,
  Ledger,
  TransactionDetails,
  TransactionId,
  TransactionInfo,
  TransactionStatus
}
import io.iohk.atala.prism.node.cardano.models.Block.Canonical
import io.iohk.atala.prism.node.cardano.{CardanoClient, LAST_SYNCED_BLOCK_NO, LAST_SYNCED_BLOCK_TIMESTAMP}
import io.iohk.atala.prism.node.cardano.models._
import io.iohk.atala.prism.node.repositories.daos.KeyValuesDAO.KeyValue
import io.iohk.atala.prism.node.services.CardanoLedgerService.{CardanoBlockHandler, CardanoNetwork}
import io.iohk.atala.prism.node.services.logs.UnderlyingLedgerLogs
import io.iohk.atala.prism.node.services.models.{AtalaObjectNotification, AtalaObjectNotificationHandler}
import io.iohk.atala.prism.node.{PublicationInfo, UnderlyingLedger}
import io.iohk.atala.prism.protos.node_internal
import monix.execution.Scheduler
import org.slf4j.LoggerFactory
import tofu.Execute
import tofu.higherKind.Mid
import tofu.lift.Lift
import tofu.logging.{Logs, ServiceLogging}

import scala.concurrent.duration._
import scala.concurrent.{ExecutionContext, Future}

class CardanoLedgerService[F[_]: MonadThrow] private[services] (
    network: CardanoNetwork,
    walletId: WalletId,
    walletPassphrase: String,
    paymentAddress: Address,
    blockNumberSyncStart: Int,
    blockConfirmationsToWait: Int,
    cardanoClient: CardanoClient,
    keyValueService: KeyValueService[F],
    onCardanoBlock: CardanoBlockHandler,
    onAtalaObject: AtalaObjectNotificationHandler,
    scheduler: Scheduler
)(implicit
    ec: ExecutionContext,
    ex: Execute[F],
    liftToFuture: Lift[F, Future]
) extends UnderlyingLedger[F] {
  private val MAX_SYNC_BLOCKS = 100
  private val logger = LoggerFactory.getLogger(this.getClass)

  // Minimum amount that can be deposited in Cardano, from
  // https://github.com/input-output-hk/cardano-node/blob/1f0171d96443eaf7a77072397e790b514b670414/configuration/cardano/shelley-genesis.json#L18
  private val minUtxoDeposit = Lovelace(1000000)

  override def getType: Ledger = {
    if (network == CardanoNetwork.Testnet) {
      Ledger.CardanoTestnet
    } else {
      Ledger.CardanoMainnet
    }
  }

  // Schedule the initial sync
  scheduleSync(30.seconds)

<<<<<<< HEAD
  override def publish(obj: node_internal.AtalaObject): F[Either[CardanoWalletError, PublicationInfo]] = {
    val metadata = AtalaObjectMetadata.toTransactionMetadata(obj)
    ex.deferFuture(
      cardanoClient
        .postTransaction(walletId, List(Payment(paymentAddress, minUtxoDeposit)), Some(metadata), walletPassphrase)
        .map { transactionId =>
          PublicationInfo(TransactionInfo(transactionId, getType), TransactionStatus.Pending)
        }
        .value
    )
=======
  override def publish(
      obj: node_internal.AtalaObject
  ): Future[Either[CardanoWalletError, PublicationInfo]] = {
    val metadata = AtalaObjectMetadata.toTransactionMetadata(obj)
    cardanoClient
      .postTransaction(
        walletId,
        List(Payment(paymentAddress, minUtxoDeposit)),
        Some(metadata),
        walletPassphrase
      )
      .mapLeft { error =>
        logOperationIds(
          "publish",
          s"FATAL: Error while publishing reference: ${error.code}",
          obj
        )(logger)
        error
      }
      .map { transactionId =>
        PublicationInfo(
          TransactionInfo(transactionId, getType),
          TransactionStatus.Pending
        )
      }
      .value
>>>>>>> 061b7a03
  }

  override def getTransactionDetails(
      transactionId: TransactionId
<<<<<<< HEAD
  ): F[Either[CardanoWalletError, TransactionDetails]] =
    ex.deferFuture(cardanoClient.getTransaction(walletId, transactionId).value)

  override def deleteTransaction(transactionId: TransactionId): F[Either[CardanoWalletError, Unit]] =
    ex.deferFuture(cardanoClient.deleteTransaction(walletId, transactionId).value)
=======
  ): Future[Either[CardanoWalletError, TransactionDetails]] = {
    cardanoClient
      .getTransaction(walletId, transactionId)
      .mapLeft { error =>
        val errorMessage =
          s"FATAL: Error while getting transaction details: ${error.code}"
        logger.error(
          s"methodName: getTransactionDetails , message: $errorMessage",
          error
        )
        error
      }
      .value
  }

  override def deleteTransaction(
      transactionId: TransactionId
  ): Future[Either[CardanoWalletError, Unit]] = {
    cardanoClient
      .deleteTransaction(walletId, transactionId)
      .mapLeft { error =>
        val errorMessage = s"Could not delete transaction $transactionId"
        logger.error(
          s"methodName: deleteTransaction , message: $errorMessage",
          error
        )
        error
      }
      .value
  }
>>>>>>> 061b7a03

  private def scheduleSync(delay: FiniteDuration): Unit = {
    scheduler.scheduleOnce(delay) {
      // Ensure run is scheduled after completion, even if current run fails
<<<<<<< HEAD
      liftToFuture
        .lift(
          syncAtalaObjects()
            .recover {
              case e =>
                logger.error(s"Could not sync Atala objects", e)
                false
            }
        )
=======
      syncAtalaObjects()
        .recover { case e =>
          logger.error(s"Could not sync Atala objects", e)
          false
        }
>>>>>>> 061b7a03
        .onComplete { pendingBlocksToSync =>
          if (pendingBlocksToSync.toOption.getOrElse(false)) {
            // There blocks to sync, don't wait to sync faster
            scheduleSync(0.seconds)
          } else {
            scheduleSync(20.seconds)
          }
        }
    }
    ()
  }

  /** Syncs Atala objects from blocks and returns whether there are remaining blocks to sync.
    */
  private[services] def syncAtalaObjects(): F[Boolean] = {
    val tId = TraceId.generateYOLO
    for {
<<<<<<< HEAD
      maybeLastSyncedBlockNo <- keyValueService.getInt(LAST_SYNCED_BLOCK_NO)
      lastSyncedBlockNo = CardanoLedgerService.calculateLastSyncedBlockNo(maybeLastSyncedBlockNo, blockNumberSyncStart)
      latestBlock <- ex.deferFuture(
        cardanoClient.getLatestBlock(tId).toFuture(_ => new RuntimeException("Cardano blockchain is empty"))
      )
      lastConfirmedBlockNo = latestBlock.header.blockNo - blockConfirmationsToWait
=======
      maybeLastSyncedBlockNo <- keyValueService
        .getInt(LAST_SYNCED_BLOCK_NO)
        .run(tId)
        .unsafeToFuture()
      lastSyncedBlockNo = CardanoLedgerService.calculateLastSyncedBlockNo(
        maybeLastSyncedBlockNo,
        blockNumberSyncStart
      )
      latestBlock <-
        cardanoClient
          .getLatestBlock(tId)
          .toFuture(_ => new RuntimeException("Cardano blockchain is empty"))
      lastConfirmedBlockNo =
        latestBlock.header.blockNo - blockConfirmationsToWait
>>>>>>> 061b7a03
      syncStart = lastSyncedBlockNo + 1
      syncEnd = math.min(
        lastConfirmedBlockNo,
        lastSyncedBlockNo + MAX_SYNC_BLOCKS
      )
      _ <- syncBlocks(syncStart to syncEnd)
    } yield lastConfirmedBlockNo > syncEnd
  }

  private def syncBlocks(blockNos: Range): F[Unit] = {
    if (blockNos.isEmpty) {
      ().pure[F]
    } else {
<<<<<<< HEAD
      blockNos.foldLeft(().pure[F]) {
        case (previous, blockNo) =>
          for {
            _ <- previous
            _ <- syncBlock(blockNo)
          } yield ()
=======
      blockNos.foldLeft(Future.unit) { case (previous, blockNo) =>
        for {
          _ <- previous
          _ <- syncBlock(blockNo)
        } yield ()
>>>>>>> 061b7a03
      }
    }
  }

  private def syncBlock(blockNo: Int): F[Unit] = {
    for {
      block <- ex.deferFuture(
        cardanoClient
          .getFullBlock(blockNo, TraceId.generateYOLO)
          .toFuture(_ => new RuntimeException(s"Block $blockNo was not found"))
      )
      _ <- ex.deferFuture(onCardanoBlock(block.toCanonical))
      _ <- processAtalaObjects(block)
    } yield ()
  }

  private def processAtalaObjects(block: Block.Full): F[Unit] = {
    val notifications: List[AtalaObjectNotification] = for {
      transaction <- block.transactions
      metadata <- transaction.metadata
      atalaObject <- AtalaObjectMetadata.fromTransactionMetadata(metadata)
      notification = AtalaObjectNotification(
        atalaObject,
        TransactionInfo(
          transactionId = transaction.id,
          ledger = getType,
          block = Some(
            BlockInfo(
              number = block.header.blockNo,
              timestamp = block.header.time,
              index = transaction.blockIndex
            )
          )
        )
      )
    } yield notification

    if (notifications.nonEmpty) {
      logger.info(
        s"Found ${notifications.size} Atala objects in block ${block.header.blockNo}"
      )
    }

    for {
      _ <- ex.deferFuture(notifications.traverse(onAtalaObject))
      _ <- updateLastSyncedBlock(block)
    } yield ()
  }

  private def updateLastSyncedBlock(block: Block.Full): F[Unit] = {
    val timestampEpochMilli = block.header.time.toEpochMilli
    keyValueService
      .setMany(
        List(
          KeyValue(LAST_SYNCED_BLOCK_NO, Some(block.header.blockNo.toString)),
          KeyValue(
            LAST_SYNCED_BLOCK_TIMESTAMP,
            Some(timestampEpochMilli.toString)
          )
        )
      )
  }
}

object CardanoLedgerService {

  type CardanoBlockHandler = Canonical => Future[Unit]

  sealed trait CardanoNetwork extends EnumEntry
  object CardanoNetwork extends Enum[CardanoNetwork] {
    val values = findValues

    case object Testnet extends CardanoNetwork
    case object Mainnet extends CardanoNetwork
  }

  case class Config(
      network: CardanoNetwork,
      walletId: String,
      walletPassphrase: String,
      paymentAddress: String,
      blockNumberSyncStart: Int,
      blockConfirmationsToWait: Int,
      cardanoClientConfig: CardanoClient.Config
  )

  def apply[F[_]: MonadThrow: Execute: Lift[*[_], Future], R[_]: Functor](
      network: CardanoNetwork,
      walletId: WalletId,
      walletPassphrase: String,
      paymentAddress: Address,
      blockNumberSyncStart: Int,
      blockConfirmationsToWait: Int,
      cardanoClient: CardanoClient,
      keyValueService: KeyValueService[F],
      onCardanoBlock: CardanoBlockHandler,
      onAtalaObject: AtalaObjectNotificationHandler,
      scheduler: Scheduler,
      logs: Logs[R, F]
  )(implicit ec: ExecutionContext): R[UnderlyingLedger[F]] =
    for {
      serviceLogs <- logs.service[UnderlyingLedger[F]]
    } yield {
      implicit val implicitLogs: ServiceLogging[F, UnderlyingLedger[F]] = serviceLogs
      val logs: UnderlyingLedger[Mid[F, *]] = new UnderlyingLedgerLogs[F]
      val mid = logs
      mid attach new CardanoLedgerService[F](
        network,
        walletId,
        walletPassphrase,
        paymentAddress,
        blockNumberSyncStart,
        blockConfirmationsToWait,
        cardanoClient,
        keyValueService,
        onCardanoBlock,
        onAtalaObject,
        scheduler
      )
    }

  def unsafe[F[_]: MonadThrow: Execute, R[_]: Comonad](
      config: Config,
      cardanoClient: CardanoClient,
      keyValueService: KeyValueService[F],
      onCardanoBlock: CardanoBlockHandler,
      onAtalaObject: AtalaObjectNotificationHandler,
      logs: Logs[R, F]
  )(implicit
      scheduler: Scheduler,
      liftToFuture: Lift[F, Future]
  ): UnderlyingLedger[F] = {
    val walletId = WalletId
      .from(config.walletId)
      .getOrElse(
        throw new IllegalArgumentException(
          s"Wallet ID ${config.walletId} is invalid"
        )
      )
    val walletPassphrase = config.walletPassphrase
    val paymentAddress = Address(config.paymentAddress)

    CardanoLedgerService(
      config.network,
      walletId,
      walletPassphrase,
      paymentAddress,
      config.blockNumberSyncStart,
      config.blockConfirmationsToWait,
      cardanoClient,
      keyValueService,
      onCardanoBlock,
      onAtalaObject,
      scheduler,
      logs
    ).extract
  }

  def calculateLastSyncedBlockNo(
      maybeLastSyncedBlockNo: Option[Int],
      blockNumberSyncStart: Int
  ): Int =
    math.max(maybeLastSyncedBlockNo.getOrElse(0), blockNumberSyncStart - 1)

}<|MERGE_RESOLUTION|>--- conflicted
+++ resolved
@@ -72,7 +72,6 @@
   // Schedule the initial sync
   scheduleSync(30.seconds)
 
-<<<<<<< HEAD
   override def publish(obj: node_internal.AtalaObject): F[Either[CardanoWalletError, PublicationInfo]] = {
     val metadata = AtalaObjectMetadata.toTransactionMetadata(obj)
     ex.deferFuture(
@@ -83,97 +82,27 @@
         }
         .value
     )
-=======
-  override def publish(
-      obj: node_internal.AtalaObject
-  ): Future[Either[CardanoWalletError, PublicationInfo]] = {
-    val metadata = AtalaObjectMetadata.toTransactionMetadata(obj)
-    cardanoClient
-      .postTransaction(
-        walletId,
-        List(Payment(paymentAddress, minUtxoDeposit)),
-        Some(metadata),
-        walletPassphrase
-      )
-      .mapLeft { error =>
-        logOperationIds(
-          "publish",
-          s"FATAL: Error while publishing reference: ${error.code}",
-          obj
-        )(logger)
-        error
-      }
-      .map { transactionId =>
-        PublicationInfo(
-          TransactionInfo(transactionId, getType),
-          TransactionStatus.Pending
-        )
-      }
-      .value
->>>>>>> 061b7a03
   }
 
   override def getTransactionDetails(
       transactionId: TransactionId
-<<<<<<< HEAD
   ): F[Either[CardanoWalletError, TransactionDetails]] =
     ex.deferFuture(cardanoClient.getTransaction(walletId, transactionId).value)
 
   override def deleteTransaction(transactionId: TransactionId): F[Either[CardanoWalletError, Unit]] =
     ex.deferFuture(cardanoClient.deleteTransaction(walletId, transactionId).value)
-=======
-  ): Future[Either[CardanoWalletError, TransactionDetails]] = {
-    cardanoClient
-      .getTransaction(walletId, transactionId)
-      .mapLeft { error =>
-        val errorMessage =
-          s"FATAL: Error while getting transaction details: ${error.code}"
-        logger.error(
-          s"methodName: getTransactionDetails , message: $errorMessage",
-          error
-        )
-        error
-      }
-      .value
-  }
-
-  override def deleteTransaction(
-      transactionId: TransactionId
-  ): Future[Either[CardanoWalletError, Unit]] = {
-    cardanoClient
-      .deleteTransaction(walletId, transactionId)
-      .mapLeft { error =>
-        val errorMessage = s"Could not delete transaction $transactionId"
-        logger.error(
-          s"methodName: deleteTransaction , message: $errorMessage",
-          error
-        )
-        error
-      }
-      .value
-  }
->>>>>>> 061b7a03
 
   private def scheduleSync(delay: FiniteDuration): Unit = {
     scheduler.scheduleOnce(delay) {
       // Ensure run is scheduled after completion, even if current run fails
-<<<<<<< HEAD
       liftToFuture
         .lift(
           syncAtalaObjects()
-            .recover {
-              case e =>
-                logger.error(s"Could not sync Atala objects", e)
-                false
+            .recover { case e =>
+              logger.error(s"Could not sync Atala objects", e)
+              false
             }
         )
-=======
-      syncAtalaObjects()
-        .recover { case e =>
-          logger.error(s"Could not sync Atala objects", e)
-          false
-        }
->>>>>>> 061b7a03
         .onComplete { pendingBlocksToSync =>
           if (pendingBlocksToSync.toOption.getOrElse(false)) {
             // There blocks to sync, don't wait to sync faster
@@ -191,29 +120,12 @@
   private[services] def syncAtalaObjects(): F[Boolean] = {
     val tId = TraceId.generateYOLO
     for {
-<<<<<<< HEAD
       maybeLastSyncedBlockNo <- keyValueService.getInt(LAST_SYNCED_BLOCK_NO)
       lastSyncedBlockNo = CardanoLedgerService.calculateLastSyncedBlockNo(maybeLastSyncedBlockNo, blockNumberSyncStart)
       latestBlock <- ex.deferFuture(
         cardanoClient.getLatestBlock(tId).toFuture(_ => new RuntimeException("Cardano blockchain is empty"))
       )
       lastConfirmedBlockNo = latestBlock.header.blockNo - blockConfirmationsToWait
-=======
-      maybeLastSyncedBlockNo <- keyValueService
-        .getInt(LAST_SYNCED_BLOCK_NO)
-        .run(tId)
-        .unsafeToFuture()
-      lastSyncedBlockNo = CardanoLedgerService.calculateLastSyncedBlockNo(
-        maybeLastSyncedBlockNo,
-        blockNumberSyncStart
-      )
-      latestBlock <-
-        cardanoClient
-          .getLatestBlock(tId)
-          .toFuture(_ => new RuntimeException("Cardano blockchain is empty"))
-      lastConfirmedBlockNo =
-        latestBlock.header.blockNo - blockConfirmationsToWait
->>>>>>> 061b7a03
       syncStart = lastSyncedBlockNo + 1
       syncEnd = math.min(
         lastConfirmedBlockNo,
@@ -227,20 +139,11 @@
     if (blockNos.isEmpty) {
       ().pure[F]
     } else {
-<<<<<<< HEAD
-      blockNos.foldLeft(().pure[F]) {
-        case (previous, blockNo) =>
-          for {
-            _ <- previous
-            _ <- syncBlock(blockNo)
-          } yield ()
-=======
-      blockNos.foldLeft(Future.unit) { case (previous, blockNo) =>
+      blockNos.foldLeft(().pure[F]) { case (previous, blockNo) =>
         for {
           _ <- previous
           _ <- syncBlock(blockNo)
         } yield ()
->>>>>>> 061b7a03
       }
     }
   }
