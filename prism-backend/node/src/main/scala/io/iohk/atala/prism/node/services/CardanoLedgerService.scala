--- conflicted
+++ resolved
@@ -9,7 +9,6 @@
 import cats.syntax.functor._
 import cats.syntax.traverse._
 import enumeratum.{Enum, EnumEntry}
-import io.iohk.atala.prism.logging.TraceId
 import io.iohk.atala.prism.models.{
   BlockInfo,
   Ledger,
@@ -29,15 +28,10 @@
 import io.iohk.atala.prism.protos.node_internal
 import monix.execution.Scheduler
 import org.slf4j.LoggerFactory
-<<<<<<< HEAD
-import cats.syntax.either._
-import io.iohk.atala.prism.utils.FutureEither.FutureEitherOps
-=======
 import tofu.Execute
 import tofu.higherKind.Mid
 import tofu.lift.Lift
 import tofu.logging.{Logs, ServiceLogging}
->>>>>>> 9776fcf0
 
 import scala.concurrent.duration._
 import scala.concurrent.{ExecutionContext, Future}
@@ -49,13 +43,8 @@
     paymentAddress: Address,
     blockNumberSyncStart: Int,
     blockConfirmationsToWait: Int,
-<<<<<<< HEAD
-    cardanoClient: CardanoClient[IOWithTraceIdContext],
-    keyValueService: KeyValueService[IOWithTraceIdContext],
-=======
-    cardanoClient: CardanoClient,
+    cardanoClient: CardanoClient[F],
     keyValueService: KeyValueService[F],
->>>>>>> 9776fcf0
     onCardanoBlock: CardanoBlockHandler,
     onAtalaObject: AtalaObjectNotificationHandler,
     scheduler: Scheduler
@@ -82,68 +71,23 @@
   // Schedule the initial sync
   scheduleSync(30.seconds)
 
-<<<<<<< HEAD
-  override def publish(obj: node_internal.AtalaObject): Future[Either[CardanoWalletError, PublicationInfo]] = {
-    val metadata = AtalaObjectMetadata.toTransactionMetadata(obj)
-    cardanoClient
-      .postTransaction(walletId, List(Payment(paymentAddress, minUtxoDeposit)), Some(metadata), walletPassphrase)
-      .map(_.leftMap { error =>
-        logOperationIds("publish", s"FATAL: Error while publishing reference: ${error.code}", obj)(logger)
-        error
-      }.map { transactionId =>
-        PublicationInfo(TransactionInfo(transactionId, getType), TransactionStatus.Pending)
-      })
-      .run(TraceId.generateYOLO)
-      .unsafeToFuture()
-=======
   override def publish(obj: node_internal.AtalaObject): F[Either[CardanoWalletError, PublicationInfo]] = {
     val metadata = AtalaObjectMetadata.toTransactionMetadata(obj)
-    ex.deferFuture(
-      cardanoClient
+
+    for {
+      txId <- cardanoClient
         .postTransaction(walletId, List(Payment(paymentAddress, minUtxoDeposit)), Some(metadata), walletPassphrase)
-        .map { transactionId =>
-          PublicationInfo(TransactionInfo(transactionId, getType), TransactionStatus.Pending)
-        }
-        .value
+    } yield txId.map(transactionId =>
+      PublicationInfo(TransactionInfo(transactionId, getType), TransactionStatus.Pending)
     )
->>>>>>> 9776fcf0
   }
 
   override def getTransactionDetails(
       transactionId: TransactionId
-<<<<<<< HEAD
-  ): Future[Either[CardanoWalletError, TransactionDetails]] = {
-    cardanoClient
-      .getTransaction(walletId, transactionId)
-      .map(
-        _.leftMap { error =>
-          val errorMessage = s"FATAL: Error while getting transaction details: ${error.code}"
-          logger.error(s"methodName: getTransactionDetails , message: $errorMessage", error)
-          error
-        }
-      )
-      .run(TraceId.generateYOLO)
-      .unsafeToFuture()
-  }
-
-  override def deleteTransaction(transactionId: TransactionId): Future[Either[CardanoWalletError, Unit]] = {
-    cardanoClient
-      .deleteTransaction(walletId, transactionId)
-      .map(_.leftMap { error =>
-        val errorMessage = s"Could not delete transaction $transactionId"
-        logger.error(s"methodName: deleteTransaction , message: $errorMessage", error)
-        error
-      })
-      .run(TraceId.generateYOLO)
-      .unsafeToFuture()
-  }
-=======
-  ): F[Either[CardanoWalletError, TransactionDetails]] =
-    ex.deferFuture(cardanoClient.getTransaction(walletId, transactionId).value)
+  ): F[Either[CardanoWalletError, TransactionDetails]] = cardanoClient.getTransaction(walletId, transactionId)
 
   override def deleteTransaction(transactionId: TransactionId): F[Either[CardanoWalletError, Unit]] =
-    ex.deferFuture(cardanoClient.deleteTransaction(walletId, transactionId).value)
->>>>>>> 9776fcf0
+    cardanoClient.deleteTransaction(walletId, transactionId)
 
   private def scheduleSync(delay: FiniteDuration): Unit = {
     scheduler.scheduleOnce(delay) {
@@ -171,29 +115,15 @@
   /** Syncs Atala objects from blocks and returns whether there are remaining blocks to sync.
     */
   private[services] def syncAtalaObjects(): F[Boolean] = {
-    val tId = TraceId.generateYOLO
-    for {
-<<<<<<< HEAD
-      maybeLastSyncedBlockNo <- keyValueService.getInt(LAST_SYNCED_BLOCK_NO).run(tId).unsafeToFuture()
-      lastSyncedBlockNo = CardanoLedgerService.calculateLastSyncedBlockNo(maybeLastSyncedBlockNo, blockNumberSyncStart)
-      latestBlock <-
-        cardanoClient.getLatestBlock
-          .run(TraceId.generateYOLO)
-          .unsafeToFuture()
-          .toFutureEither
-          .toFuture(_ => new RuntimeException("Cardano blockchain is empty"))
-=======
+    for {
       maybeLastSyncedBlockNo <- keyValueService.getInt(LAST_SYNCED_BLOCK_NO)
       lastSyncedBlockNo = CardanoLedgerService.calculateLastSyncedBlockNo(maybeLastSyncedBlockNo, blockNumberSyncStart)
-      latestBlock <- ex.deferFuture(
-        cardanoClient.getLatestBlock(tId).toFuture(_ => new RuntimeException("Cardano blockchain is empty"))
-      )
->>>>>>> 9776fcf0
-      lastConfirmedBlockNo = latestBlock.header.blockNo - blockConfirmationsToWait
+      latestBlock <- cardanoClient.getLatestBlock
+      lastConfirmedBlockNo = latestBlock.map(_.header.blockNo - blockConfirmationsToWait)
       syncStart = lastSyncedBlockNo + 1
-      syncEnd = math.min(lastConfirmedBlockNo, lastSyncedBlockNo + MAX_SYNC_BLOCKS)
-      _ <- syncBlocks(syncStart to syncEnd)
-    } yield lastConfirmedBlockNo > syncEnd
+      syncEnd = lastConfirmedBlockNo.map(math.min(_, lastSyncedBlockNo + MAX_SYNC_BLOCKS))
+      _ <- syncEnd.traverse(end => syncBlocks(syncStart to end))
+    } yield lastConfirmedBlockNo.flatMap(last => syncEnd.map(last > _)).getOrElse(false)
   }
 
   private def syncBlocks(blockNos: Range): F[Unit] = {
@@ -211,16 +141,14 @@
 
   private def syncBlock(blockNo: Int): F[Unit] = {
     for {
-      block <- ex.deferFuture(
-        cardanoClient
-          .getFullBlock(blockNo)
-          .run(TraceId.generateYOLO)
-          .unsafeToFuture()
-          .toFutureEither
-          .toFuture(_ => new RuntimeException(s"Block $blockNo was not found"))
-      )
-      _ <- ex.deferFuture(onCardanoBlock(block.toCanonical))
-      _ <- processAtalaObjects(block)
+      blockEit <- cardanoClient
+        .getFullBlock(blockNo)
+      _ <- ex.deferFuture(
+        blockEit
+          .map(block => onCardanoBlock(block.toCanonical))
+          .getOrElse(Future.failed(new Exception("syncBlock failed")))
+      )
+      _ <- blockEit.traverse(processAtalaObjects)
     } yield ()
   }
 
@@ -235,14 +163,20 @@
           transactionId = transaction.id,
           ledger = getType,
           block = Some(
-            BlockInfo(number = block.header.blockNo, timestamp = block.header.time, index = transaction.blockIndex)
+            BlockInfo(
+              number = block.header.blockNo,
+              timestamp = block.header.time,
+              index = transaction.blockIndex
+            )
           )
         )
       )
     } yield notification
 
     if (notifications.nonEmpty) {
-      logger.info(s"Found ${notifications.size} Atala objects in block ${block.header.blockNo}")
+      logger.info(
+        s"Found ${notifications.size} Atala objects in block ${block.header.blockNo}"
+      )
     }
 
     for {
@@ -257,7 +191,10 @@
       .setMany(
         List(
           KeyValue(LAST_SYNCED_BLOCK_NO, Some(block.header.blockNo.toString)),
-          KeyValue(LAST_SYNCED_BLOCK_TIMESTAMP, Some(timestampEpochMilli.toString))
+          KeyValue(
+            LAST_SYNCED_BLOCK_TIMESTAMP,
+            Some(timestampEpochMilli.toString)
+          )
         )
       )
   }
@@ -292,7 +229,7 @@
       paymentAddress: Address,
       blockNumberSyncStart: Int,
       blockConfirmationsToWait: Int,
-      cardanoClient: CardanoClient,
+      cardanoClient: CardanoClient[F],
       keyValueService: KeyValueService[F],
       onCardanoBlock: CardanoBlockHandler,
       onAtalaObject: AtalaObjectNotificationHandler,
@@ -322,13 +259,8 @@
 
   def unsafe[F[_]: MonadThrow: Execute, R[_]: Comonad](
       config: Config,
-<<<<<<< HEAD
-      cardanoClient: CardanoClient[IOWithTraceIdContext],
-      keyValueService: KeyValueService[IOWithTraceIdContext],
-=======
-      cardanoClient: CardanoClient,
+      cardanoClient: CardanoClient[F],
       keyValueService: KeyValueService[F],
->>>>>>> 9776fcf0
       onCardanoBlock: CardanoBlockHandler,
       onAtalaObject: AtalaObjectNotificationHandler,
       logs: Logs[R, F]
@@ -338,7 +270,11 @@
   ): UnderlyingLedger[F] = {
     val walletId = WalletId
       .from(config.walletId)
-      .getOrElse(throw new IllegalArgumentException(s"Wallet ID ${config.walletId} is invalid"))
+      .getOrElse(
+        throw new IllegalArgumentException(
+          s"Wallet ID ${config.walletId} is invalid"
+        )
+      )
     val walletPassphrase = config.walletPassphrase
     val paymentAddress = Address(config.paymentAddress)
 
@@ -358,7 +294,10 @@
     ).extract
   }
 
-  def calculateLastSyncedBlockNo(maybeLastSyncedBlockNo: Option[Int], blockNumberSyncStart: Int): Int =
+  def calculateLastSyncedBlockNo(
+      maybeLastSyncedBlockNo: Option[Int],
+      blockNumberSyncStart: Int
+  ): Int =
     math.max(maybeLastSyncedBlockNo.getOrElse(0), blockNumberSyncStart - 1)
 
 }