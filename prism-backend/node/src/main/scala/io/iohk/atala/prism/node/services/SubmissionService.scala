package io.iohk.atala.prism.node.services

import cats.{Comonad, Functor, Monad}
import cats.data.EitherT
import cats.effect.MonadThrow
import cats.syntax.applicative._
import cats.syntax.comonad._
import cats.syntax.either._
import cats.syntax.functor._
import cats.syntax.traverse._
import cats.syntax.flatMap._
import cats.syntax.option._
import derevo.derive
import derevo.tagless.applyK
import io.iohk.atala.prism.models.{TransactionInfo, TransactionStatus}
import io.iohk.atala.prism.node.UnderlyingLedger
import io.iohk.atala.prism.node.cardano.models.{CardanoWalletError, CardanoWalletErrorCode}
import io.iohk.atala.prism.node.errors.NodeError
import io.iohk.atala.prism.node.models.{
  AtalaObjectInfo,
  AtalaObjectTransactionSubmission,
  AtalaObjectTransactionSubmissionStatus
}
import io.iohk.atala.prism.node.repositories.{AtalaObjectsTransactionsRepository, AtalaOperationsRepository}
import io.iohk.atala.prism.node.services.SubmissionService.Config
import io.iohk.atala.prism.node.services.logs.SubmissionServiceLogs
import io.iohk.atala.prism.protos.node_internal
import org.slf4j.LoggerFactory
import tofu.higherKind.Mid
import tofu.logging.{Logs, ServiceLogging}

import java.time.Duration

@derive(applyK)
trait SubmissionService[F[_]] {

  def submitReceivedObjects(): F[Either[NodeError, Unit]]

  def retryOldPendingTransactions(
      ledgerPendingTransactionTimeout: Duration
  ): F[Int]

}

object SubmissionService {

  case class Config(
      maxNumberTransactionsToSubmit: Int,
      maxNumberTransactionsToRetry: Int
  )

  def apply[F[_]: MonadThrow, R[_]: Functor](
      atalaReferenceLedger: UnderlyingLedger[F],
      atalaOperationsRepository: AtalaOperationsRepository[F],
      atalaObjectsTransactionsRepository: AtalaObjectsTransactionsRepository[F],
      config: Config = Config(Int.MaxValue, Int.MaxValue),
      logs: Logs[R, F]
  ): R[SubmissionService[F]] =
    for {
      serviceLogs <- logs.service[SubmissionService[F]]
    } yield {
      implicit val implicitLogs: ServiceLogging[F, SubmissionService[F]] =
        serviceLogs
      val logs: SubmissionService[Mid[F, *]] = new SubmissionServiceLogs[F]
      val mid = logs
      mid attach new SubmissionServiceImpl[F](
        atalaReferenceLedger,
        atalaOperationsRepository,
        atalaObjectsTransactionsRepository,
        config
      )
    }

  def unsafe[F[_]: MonadThrow, R[_]: Comonad](
      atalaReferenceLedger: UnderlyingLedger[F],
      atalaOperationsRepository: AtalaOperationsRepository[F],
      atalaObjectsTransactionsRepository: AtalaObjectsTransactionsRepository[F],
      config: Config = Config(Int.MaxValue, Int.MaxValue),
      logs: Logs[R, F]
  ): SubmissionService[F] =
    SubmissionService(
      atalaReferenceLedger,
      atalaOperationsRepository,
      atalaObjectsTransactionsRepository,
      config,
      logs
    ).extract
}

private class SubmissionServiceImpl[F[_]: Monad](
    atalaReferenceLedger: UnderlyingLedger[F],
    atalaOperationsRepository: AtalaOperationsRepository[F],
    atalaObjectsTransactionsRepository: AtalaObjectsTransactionsRepository[F],
    config: Config
) extends SubmissionService[F] {
  private val logger = LoggerFactory.getLogger(this.getClass)

  def submitReceivedObjects(): F[Either[NodeError, Unit]] = {
    val submissionET = for {
      atalaObjects <- EitherT(
        atalaObjectsTransactionsRepository.getNotPublishedObjects
      )
      _ = logger.info(
        s"Submit buffered objects. Number of objects: ${atalaObjects.size}"
      )
      atalaObjectsMerged <- EitherT.right(mergeAtalaObjects(atalaObjects))
      atalaObjectsWithParsedContent = atalaObjectsMerged.map { obj =>
        (obj, parseObjectContent(obj))
      }
      publishedTransactions <-
        EitherT.right[NodeError](
          publishObjectsAndRecordTransaction(atalaObjectsWithParsedContent)
        )
    } yield {
      logger.info(
        s"successfully published transactions: ${publishedTransactions.size}"
      )
    }

    submissionET.value
  }

  def retryOldPendingTransactions(
      ledgerPendingTransactionTimeout: Duration
  ): F[Int] = {
    logger.info("Retry old pending transactions submission")
    val getOldPendingTransactions =
      atalaObjectsTransactionsRepository
        .getOldPendingTransactions(
          ledgerPendingTransactionTimeout,
          atalaReferenceLedger.getType
        )

    for {
      // Query old pending transactions
      pendingTransactions <- getOldPendingTransactions

      transactionsWithDetails <-
        pendingTransactions
          .traverse(getTransactionDetails)
          .map(_.flatten)

      (inLedgerTransactions, notInLedgerTransactions) = transactionsWithDetails
        .partitionMap {
          case (transaction, TransactionStatus.InLedger) =>
            Left(transaction)
          case txWithStatus =>
            Right(txWithStatus)
        }
      numInLedgerSynced <- syncInLedgerTransactions(inLedgerTransactions)

      transactionsToRetry = notInLedgerTransactions.collect {
        case (transaction, status) if status != TransactionStatus.Submitted =>
          transaction
      }

      numPublished <- mergeAndRetryPendingTransactions(transactionsToRetry)
    } yield {
      logger.info(
        s"methodName: retryOldPendingTransactions , pending transactions: ${pendingTransactions.size}; " +
          s"InLedger transactions synced with database: $numInLedgerSynced; " +
          s"successfully retried transactions: $numPublished"
      )
      numPublished
    }
  }

  private def mergeAndRetryPendingTransactions(
      transactions: List[AtalaObjectTransactionSubmission]
  ): F[Int] = {
    for {
      deletedTransactions <- deleteTransactions(transactions)
      atalaObjects <-
        atalaObjectsTransactionsRepository
          .retrieveObjects(deletedTransactions)
          .map(_.flatten)
      atalaObjectsMerged <- mergeAtalaObjects(atalaObjects)
      atalaObjectsWithParsedContent = atalaObjectsMerged.map { obj =>
        (obj, parseObjectContent(obj))
      }
      publishedTransactions <- publishObjectsAndRecordTransaction(
        atalaObjectsWithParsedContent
      )
    } yield publishedTransactions.size
  }

  private def publishObjectsAndRecordTransaction(
      atalaObjectsWithParsedContent: List[
        (AtalaObjectInfo, node_internal.AtalaObject)
      ]
  ): F[List[TransactionInfo]] =
    atalaObjectsWithParsedContent
      .take(config.maxNumberTransactionsToSubmit)
      .traverse { case (obj, objContent) =>
        publishAndRecordTransaction(obj, objContent).map { transactionInfoE =>
          transactionInfoE.left.map { err =>
            logger.error("Was not able to publish and record transaction", err)
          }.toOption
        }
      }
      .map(_.flatten)

  private def deleteTransactions(
      transactions: List[AtalaObjectTransactionSubmission]
  ): F[List[AtalaObjectTransactionSubmission]] =
    transactions
      .traverse(deleteTransactionMaybe(_).map(_.toOption))
      .map(_.flatten)

  private def deleteTransactionMaybe(
      submission: AtalaObjectTransactionSubmission
  ): F[Either[NodeError, AtalaObjectTransactionSubmission]] = {
    logger.info(s"Trying to delete transaction [${submission.transactionId}]")
    for {
      deletionResult <-
<<<<<<< HEAD
        atalaReferenceLedger
          .deleteTransaction(submission.transactionId)
          .map(handleTransactionDeletion(submission, _))
=======
        ex.deferFuture(
          atalaReferenceLedger.deleteTransaction(submission.transactionId)
        ).map(handleTransactionDeletion(submission, _))
>>>>>>> 061b7a03
      dbUpdateE <-
        atalaObjectsTransactionsRepository
          .updateSubmissionStatus(
            submission,
            deletionResult.newSubmissionStatus
          )
      _ = logger.info(
        s"Status for transaction [${submission.transactionId}] updated to ${deletionResult.newSubmissionStatus}"
      )
    } yield for {
      transactionWithDetails <- deletionResult.transactionE
      _ <- dbUpdateE
    } yield transactionWithDetails
  }

  private def handleTransactionDeletion(
      submission: AtalaObjectTransactionSubmission,
      in: Either[CardanoWalletError, Unit]
  ): TransactionDeletionResult =
    in match {
      case Left(
            err @ CardanoWalletError(
              _,
              CardanoWalletErrorCode.TransactionAlreadyInLedger
            )
          ) =>
        TransactionDeletionResult(
          AtalaObjectTransactionSubmissionStatus.InLedger,
          NodeError
            .InternalCardanoWalletError(err)
            .asLeft[AtalaObjectTransactionSubmission]
        )
      case Left(err) =>
        logger.error(
          s"Could not delete transaction ${submission.transactionId}",
          err
        )
        TransactionDeletionResult(
          submission.status,
          NodeError.InternalCardanoWalletError(err).asLeft
        )
      case Right(_) =>
        TransactionDeletionResult(
          AtalaObjectTransactionSubmissionStatus.Deleted,
          submission.asRight
        )
    }

  case class TransactionDeletionResult(
      newSubmissionStatus: AtalaObjectTransactionSubmissionStatus,
      transactionE: Either[NodeError, AtalaObjectTransactionSubmission]
  )

  private def mergeAtalaObjects(
      atalaObjects: List[AtalaObjectInfo]
  ): F[List[AtalaObjectInfo]] = {
    val atalaObjectsMerged =
      atalaObjects
        .foldRight(
          List.empty[(AtalaObjectInfo, List[AtalaObjectInfo])]
        ) {
          case (atalaObject, Nil) =>
            List((atalaObject, List(atalaObject)))
          case (atalaObject, lst @ (accObject, oldObjects) :: rest) =>
            atalaObject
              .mergeIfPossible(accObject)
              .fold((atalaObject, List(atalaObject)) :: lst) { mergedObject =>
                (mergedObject, atalaObject :: oldObjects) :: rest
              }
        }

    val objects = atalaObjectsMerged.traverse { case (atalaObject, oldObjects) =>
      if (oldObjects.size != 1) {
        val changedBlockE = atalaObject.getAndValidateAtalaObject
          .flatMap(_.blockContent)
          .toRight {
            NodeError.InternalError(
              s"Block in object ${atalaObject.objectId} was invalidated after merge."
            )
          }

        val atalaObjectIOEither = for {
          changedBlock <- EitherT.fromEither(changedBlockE)
          _ <- EitherT(
            atalaOperationsRepository.updateMergedObjects(
              atalaObject,
              changedBlock.operations.toList,
              oldObjects
            )
          )
        } yield atalaObject

        atalaObjectIOEither.value.map {
          case Left(err) =>
            logger.error(err.toString)
            None
          case Right(atalaObjectInfo) =>
            Some(atalaObjectInfo)
        }
      } else {
        atalaObject.some.pure[F]
      }
    }
    objects.map(_.flatten)
  }

  private def parseObjectContent(
      atalaObjectInfo: AtalaObjectInfo
  ): node_internal.AtalaObject =
    atalaObjectInfo.getAndValidateAtalaObject.getOrElse {
      throw new RuntimeException(
        s"Can't extract AtalaObject content for objectId=${atalaObjectInfo.objectId}"
      )
    }

  private def publishAndRecordTransaction(
      atalaObjectInfo: AtalaObjectInfo,
      atalaObject: node_internal.AtalaObject
  ): F[Either[NodeError, TransactionInfo]] = {
    logger.info(s"Publish atala object [${atalaObjectInfo.objectId}]")
    val publicationEitherT = for {
      // Publish object to the blockchain
      publication <- EitherT(atalaReferenceLedger.publish(atalaObject)).leftMap(NodeError.InternalCardanoWalletError)

      _ <- EitherT(
        atalaObjectsTransactionsRepository
          .storeTransactionSubmission(atalaObjectInfo, publication)
      )
    } yield publication.transaction

    publicationEitherT.value
  }

  private def getTransactionDetails(
      transaction: AtalaObjectTransactionSubmission
  ): F[Option[(AtalaObjectTransactionSubmission, TransactionStatus)]] = {
    logger.info(
      s"Getting transaction details for transaction ${transaction.transactionId}"
    )
    for {
<<<<<<< HEAD
      transactionDetails <- atalaReferenceLedger.getTransactionDetails(transaction.transactionId)
=======
      transactionDetails <- ex.deferFuture(
        atalaReferenceLedger.getTransactionDetails(transaction.transactionId)
      )
>>>>>>> 061b7a03
    } yield {
      transactionDetails.left
        .map { err =>
          logger.error("Could not get transaction details", err)
        }
        .map { transactionDetails =>
          (transaction, transactionDetails.status)
        }
        .toOption
    }
  }

  private def syncInLedgerTransactions(
      transactions: List[AtalaObjectTransactionSubmission]
  ): F[Int] = {
    transactions
      .traverse { transaction =>
        atalaObjectsTransactionsRepository
          .updateSubmissionStatus(
            transaction,
            AtalaObjectTransactionSubmissionStatus.InLedger
          )
          .map { dbResultEither =>
            dbResultEither.left.map { err =>
              logger.error(
                s"Could not update status to InLedger for transaction ${transaction.transactionId}",
                err
              )
            }.toOption
          }
      }
      .map(_.flatten.size)
  }
}<|MERGE_RESOLUTION|>--- conflicted
+++ resolved
@@ -213,15 +213,9 @@
     logger.info(s"Trying to delete transaction [${submission.transactionId}]")
     for {
       deletionResult <-
-<<<<<<< HEAD
         atalaReferenceLedger
           .deleteTransaction(submission.transactionId)
           .map(handleTransactionDeletion(submission, _))
-=======
-        ex.deferFuture(
-          atalaReferenceLedger.deleteTransaction(submission.transactionId)
-        ).map(handleTransactionDeletion(submission, _))
->>>>>>> 061b7a03
       dbUpdateE <-
         atalaObjectsTransactionsRepository
           .updateSubmissionStatus(
@@ -362,13 +356,7 @@
       s"Getting transaction details for transaction ${transaction.transactionId}"
     )
     for {
-<<<<<<< HEAD
       transactionDetails <- atalaReferenceLedger.getTransactionDetails(transaction.transactionId)
-=======
-      transactionDetails <- ex.deferFuture(
-        atalaReferenceLedger.getTransactionDetails(transaction.transactionId)
-      )
->>>>>>> 061b7a03
     } yield {
       transactionDetails.left
         .map { err =>
