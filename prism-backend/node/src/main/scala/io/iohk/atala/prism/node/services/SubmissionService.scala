--- conflicted
+++ resolved
@@ -23,10 +23,7 @@
 }
 import io.iohk.atala.prism.node.repositories.{AtalaObjectsTransactionsRepository, AtalaOperationsRepository}
 import io.iohk.atala.prism.node.services.SubmissionService.Config
-<<<<<<< HEAD
 import io.iohk.atala.prism.node.services.logs.SubmissionServiceLogs
-=======
->>>>>>> a2e4e4ab
 import io.iohk.atala.prism.protos.node_internal
 import org.slf4j.LoggerFactory
 import tofu.Execute
@@ -93,18 +90,11 @@
 
 private class SubmissionServiceImpl[F[_]: Monad](
     atalaReferenceLedger: UnderlyingLedger,
-<<<<<<< HEAD
     atalaOperationsRepository: AtalaOperationsRepository[F],
     atalaObjectsTransactionsRepository: AtalaObjectsTransactionsRepository[F],
     config: Config
 )(implicit ex: Execute[F])
     extends SubmissionService[F] {
-=======
-    atalaOperationsRepository: AtalaOperationsRepository[IOWithTraceIdContext],
-    atalaObjectsTransactionsRepository: AtalaObjectsTransactionsRepository[IOWithTraceIdContext],
-    config: Config
-)(implicit scheduler: Scheduler) {
->>>>>>> a2e4e4ab
   private val logger = LoggerFactory.getLogger(this.getClass)
 
   def submitReceivedObjects(): F[Either[NodeError, Unit]] = {
@@ -197,21 +187,8 @@
   }
 
   private def publishObjectsAndRecordTransaction(
-<<<<<<< HEAD
-      atalaObjectsWithParsedContent: List[
-        (AtalaObjectInfo, node_internal.AtalaObject)
-      ]
-  ): F[List[TransactionInfo]] =
-    atalaObjectsWithParsedContent
-      .take(config.maxNumberTransactionsToSubmit)
-      .traverse { case (obj, objContent) =>
-        publishAndRecordTransaction(obj, objContent).map { transactionInfoE =>
-          transactionInfoE.left.map { err =>
-            logger.error("Was not able to publish and record transaction", err)
-          }.toOption
-=======
       atalaObjectsWithParsedContent: List[(AtalaObjectInfo, node_internal.AtalaObject)]
-  ): Future[List[TransactionInfo]] = {
+  ): F[List[TransactionInfo]] = {
     def logAndKeep(keep: List[TransactionInfo])(err: NodeError): List[TransactionInfo] = {
       logger.error("Was not able to publish and record transaction", err)
       keep
@@ -219,13 +196,12 @@
 
     atalaObjectsWithParsedContent
       .take(config.maxNumberTransactionsToSubmit)
-      .foldLeft(Future.successful(List.empty[TransactionInfo])) { case (accF, (obj, objContent)) =>
+      .foldLeft(Monad[F].pure(List.empty[TransactionInfo])) { case (accF, (obj, objContent)) =>
         for {
           acc <- accF
           transactionInfoE <- publishAndRecordTransaction(obj, objContent)
         } yield {
           transactionInfoE.fold(logAndKeep(acc), _ :: acc)
->>>>>>> a2e4e4ab
         }
       }
       .map(_.reverse)
@@ -323,7 +299,6 @@
         val changedBlockE = atalaObject.getAndValidateAtalaObject
           .flatMap(_.blockContent)
           .toRight {
-<<<<<<< HEAD
             NodeError.InternalError(
               s"Block in object ${atalaObject.objectId} was invalidated after merge."
             )
@@ -337,15 +312,6 @@
               changedBlock.operations.toList,
               oldObjects
             )
-=======
-            NodeError.InternalError(s"Block in object ${atalaObject.objectId} was invalidated after merge.")
-          }
-
-        val atalaObjectIOEither = for {
-          changedBlock <- EitherT.fromEither[IOWithTraceIdContext](changedBlockE)
-          _ <- EitherT(
-            atalaOperationsRepository.updateMergedObjects(atalaObject, changedBlock.operations.toList, oldObjects)
->>>>>>> a2e4e4ab
           )
         } yield atalaObject
 
@@ -357,11 +323,7 @@
             Some(atalaObjectInfo)
         }
       } else {
-<<<<<<< HEAD
         atalaObject.some.pure[F]
-=======
-        ReaderT.liftF[IO, TraceId, Option[AtalaObjectInfo]](IO.pure(Some(atalaObject)))
->>>>>>> a2e4e4ab
       }
     }
     objects.map(_.flatten)
@@ -438,23 +400,5 @@
           }
       }
       .map(_.flatten.size)
-<<<<<<< HEAD
-=======
-      .run(TraceId.generateYOLO)
-      .unsafeToFuture()
-  }
-}
-
-object SubmissionService {
-  case class Config(maxNumberTransactionsToSubmit: Int, maxNumberTransactionsToRetry: Int)
-
-  def apply(
-      atalaReferenceLedger: UnderlyingLedger,
-      atalaOperationsRepository: AtalaOperationsRepository[IOWithTraceIdContext],
-      atalaObjectsTransactionsRepository: AtalaObjectsTransactionsRepository[IOWithTraceIdContext],
-      config: Config = Config(Int.MaxValue, Int.MaxValue)
-  )(implicit scheduler: Scheduler): SubmissionService = {
-    new SubmissionService(atalaReferenceLedger, atalaOperationsRepository, atalaObjectsTransactionsRepository, config)
->>>>>>> a2e4e4ab
   }
 }