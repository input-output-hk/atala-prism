package io.iohk.atala.prism.management.console.clients

import cats.{Applicative, Functor}
import cats.effect.{MonadThrow, Resource}
import cats.syntax.apply._
import cats.syntax.applicativeError._
import cats.syntax.functor._
import cats.syntax.flatMap._
import derevo.tagless.applyK
import derevo.derive
import io.grpc.stub.MetadataUtils
import io.iohk.atala.prism.auth.grpc.GrpcAuthenticationHeader
import io.iohk.atala.prism.auth.grpc.GrpcAuthenticationHeader.PublishedDIDBased
import io.iohk.atala.prism.auth.model.RequestNonce
import io.iohk.atala.prism.connector.RequestAuthenticator
import io.iohk.atala.prism.kotlin.crypto.EC
import io.iohk.atala.prism.kotlin.crypto.keys.ECPrivateKey
import io.iohk.atala.prism.kotlin.crypto.signature.ECSignature
import io.iohk.atala.prism.identity.DID
import io.iohk.atala.prism.identity.DID.masterKeyId
import io.iohk.atala.prism.models.ConnectionToken
import io.iohk.atala.prism.protos.connector_api._
import io.iohk.atala.prism.protos.connector_models.ContactConnection
import io.iohk.atala.prism.util
import io.iohk.atala.prism.util.BytesOps
import io.iohk.atala.prism.utils.GrpcUtils
import io.iohk.atala.prism.logging.GeneralLoggableInstances._

import scala.concurrent.ExecutionContext
import scala.util.{Failure, Success, Try}
<<<<<<< HEAD

trait ConnectorClient {
=======
import io.iohk.atala.prism.interop.toScalaSDK._
import tofu.Execute
import tofu.higherKind.Mid
import tofu.logging.{Logs, ServiceLogging}
import tofu.syntax.logging._

@derive(applyK)
trait ConnectorClient[F[_]] {
>>>>>>> 1b2ea92f
  // the whole request metadata is required because we expect the client invoking the RPC to sign
  // the connector request beforehand, which allows our service to invoke the connector on behalf
  // of such client.
  def generateConnectionTokens(
      header: GrpcAuthenticationHeader.DIDBased,
      count: Int
  ): F[Seq[ConnectionToken]]

  def sendMessages(
      request: SendMessagesRequest,
      header: GrpcAuthenticationHeader.DIDBased
  ): F[SendMessagesResponse]

  def getConnectionStatus(tokens: Seq[ConnectionToken]): F[Seq[ContactConnection]]
}

object ConnectorClient {

  case class Config(host: String, port: Int, whitelistedDID: DID, didPrivateKey: ECPrivateKey) {
    override def toString: String = {
      s"""ConnectorClient.Config:
         |host = $host
         |port = $port
         |whitelistedDID = $whitelistedDID
         |didPrivateKey = ${util.StringUtils.masked(didPrivateKey.getHexEncoded)}""".stripMargin
    }
  }
  object Config {
    def apply(typesafe: com.typesafe.config.Config): Config = {
      def unsafe = {
        val host = typesafe.getString("host")
        val port = typesafe.getInt("port")
        val whitelistedDID = DID
          .fromString(typesafe.getString("did"))
          .getOrElse {
            throw new RuntimeException("Failed to load the connector's whitelisted DID, which is required to invoke it")
          }

        val didPrivateKey = EC.toPrivateKey(
          BytesOps.hexToBytes(typesafe.getString("didPrivateKeyHex"))
        )

        Config(host = host, port = port, whitelistedDID = whitelistedDID, didPrivateKey = didPrivateKey)
      }

      Try(unsafe) match {
        case Failure(exception) =>
          throw new RuntimeException(s"Failed to load connector config: ${exception.getMessage}", exception)
        case Success(value) => value
      }
    }
  }

  def apply[F[_]: Execute: MonadThrow, R[_]: Functor](
      config: Config,
      logs: Logs[R, F]
  )(implicit ec: ExecutionContext): R[ConnectorClient[F]] =
    for {
      serviceLogs <- logs.service[ConnectorClient[F]]
    } yield {
      implicit val implicitLogs: ServiceLogging[F, ConnectorClient[F]] = serviceLogs
      val connectorContactsService = GrpcUtils.createPlaintextStub(
        host = config.host,
        port = config.port,
        stub = ContactConnectionServiceGrpc.stub
      )

      val connectorService = GrpcUtils
        .createPlaintextStub(host = config.host, port = config.port, stub = ConnectorServiceGrpc.stub)

<<<<<<< HEAD
    val requestAuthenticator = new RequestAuthenticator
=======
      val requestAuthenticator = new RequestAuthenticator(ECScalaSDK)
>>>>>>> 1b2ea92f

      def requestSigner(request: scalapb.GeneratedMessage): GrpcAuthenticationHeader.DIDBased = {

<<<<<<< HEAD
      val signedRequest = requestAuthenticator.signConnectorRequest(request.toByteArray, config.didPrivateKey)
      PublishedDIDBased(
        did = DID.unsafeFromString(config.whitelistedDID.value),
        keyId = masterKeyId,
        requestNonce = RequestNonce(signedRequest.encodedRequestNonce.getBytes.toVector),
        signature = new ECSignature(signedRequest.encodedSignature.getBytes)
      )
=======
        val signedRequest = requestAuthenticator.signConnectorRequest(request.toByteArray, config.didPrivateKey.asScala)
        PublishedDIDBased(
          did = DID.unsafeFromString(config.whitelistedDID.value),
          keyId = masterKeyId,
          requestNonce = RequestNonce(signedRequest.encodedRequestNonce.getBytes.toVector),
          signature = new ECSignature(signedRequest.encodedSignature.getBytes)
        )
      }

      val mid: ConnectorClient[Mid[F, *]] = new ConnectorClientLogs[F]
      mid attach new ConnectorClient.GrpcImpl[F](connectorService, connectorContactsService)(requestSigner)
>>>>>>> 1b2ea92f
    }

  def makeResource[F[_]: Execute: MonadThrow, R[_]: Applicative: Functor](
      config: Config,
      logs: Logs[R, F]
  )(implicit ec: ExecutionContext): Resource[R, ConnectorClient[F]] =
    Resource.eval(ConnectorClient[F, R](config, logs))

  private final class GrpcImpl[F[_]](
      connectorService: ConnectorServiceGrpc.ConnectorServiceStub,
      contactConnectionService: ContactConnectionServiceGrpc.ContactConnectionServiceStub
  )(requestSigner: scalapb.GeneratedMessage => GrpcAuthenticationHeader.DIDBased)(implicit
      ec: ExecutionContext,
      ex: Execute[F]
  ) extends ConnectorClient[F] {

    override def generateConnectionTokens(
        header: GrpcAuthenticationHeader.DIDBased,
        count: Int
    ): F[Seq[ConnectionToken]] = {
      val metadata = header.toMetadata
      val newStub = MetadataUtils.attachHeaders(connectorService, metadata)

      ex.deferFuture(
        newStub
          .generateConnectionToken(GenerateConnectionTokenRequest(count))
          .map(_.tokens.map(ConnectionToken.apply))
      )
    }

    override def sendMessages(
        request: SendMessagesRequest,
        header: GrpcAuthenticationHeader.DIDBased
    ): F[SendMessagesResponse] = {
      val metadata = header.toMetadata
      val newStub = MetadataUtils.attachHeaders(connectorService, metadata)

      ex.deferFuture(newStub.sendMessages(request))
    }

    override def getConnectionStatus(tokens: Seq[ConnectionToken]): F[Seq[ContactConnection]] = {
      val request = ConnectionsStatusRequest()
        .withConnectionTokens(tokens.map(_.token))
      val header = requestSigner(request)
      val metadata = header.toMetadata
      val newStub = MetadataUtils.attachHeaders(contactConnectionService, metadata)

      ex.deferFuture(
        newStub
          .getConnectionStatus(request)
          .map(_.connections)
      )
    }
  }
}

private[clients] final class ConnectorClientLogs[F[_]: ServiceLogging[*[_], ConnectorClient[F]]: MonadThrow]
    extends ConnectorClient[Mid[F, *]] {
  override def generateConnectionTokens(
      header: GrpcAuthenticationHeader.DIDBased,
      count: Int
  ): Mid[F, Seq[ConnectionToken]] =
    in =>
      info"generating connection tokens for ${header.did.getCanonicalSuffix}" *> in
        .flatTap(list => info"generating connection tokens - successfully done got ${list.size} entities")
        .onError(errorCause"encountered an error while generating connection tokens" (_))

  override def sendMessages(
      request: SendMessagesRequest,
      header: GrpcAuthenticationHeader.DIDBased
  ): Mid[F, SendMessagesResponse] =
    in =>
      info"sending messages ${header.did.getCanonicalSuffix}" *> in
        .flatTap(response => info"sending messages - successfully done got ${response.ids.size} ids")
        .onError(errorCause"encountered an error while sending messages" (_))

  override def getConnectionStatus(tokens: Seq[ConnectionToken]): Mid[F, Seq[ContactConnection]] =
    in =>
      info"getting connection status for ${tokens.size} token(s)" *> in
        .flatTap(response =>
          info"getting connection status - successfully done got ${response.size} contact connection(s)"
        )
        .onError(errorCause"encountered an error while getting connection status" (_))
}<|MERGE_RESOLUTION|>--- conflicted
+++ resolved
@@ -28,11 +28,6 @@
 
 import scala.concurrent.ExecutionContext
 import scala.util.{Failure, Success, Try}
-<<<<<<< HEAD
-
-trait ConnectorClient {
-=======
-import io.iohk.atala.prism.interop.toScalaSDK._
 import tofu.Execute
 import tofu.higherKind.Mid
 import tofu.logging.{Logs, ServiceLogging}
@@ -40,7 +35,6 @@
 
 @derive(applyK)
 trait ConnectorClient[F[_]] {
->>>>>>> 1b2ea92f
   // the whole request metadata is required because we expect the client invoking the RPC to sign
   // the connector request beforehand, which allows our service to invoke the connector on behalf
   // of such client.
@@ -111,24 +105,11 @@
       val connectorService = GrpcUtils
         .createPlaintextStub(host = config.host, port = config.port, stub = ConnectorServiceGrpc.stub)
 
-<<<<<<< HEAD
-    val requestAuthenticator = new RequestAuthenticator
-=======
-      val requestAuthenticator = new RequestAuthenticator(ECScalaSDK)
->>>>>>> 1b2ea92f
+      val requestAuthenticator = new RequestAuthenticator
 
       def requestSigner(request: scalapb.GeneratedMessage): GrpcAuthenticationHeader.DIDBased = {
 
-<<<<<<< HEAD
-      val signedRequest = requestAuthenticator.signConnectorRequest(request.toByteArray, config.didPrivateKey)
-      PublishedDIDBased(
-        did = DID.unsafeFromString(config.whitelistedDID.value),
-        keyId = masterKeyId,
-        requestNonce = RequestNonce(signedRequest.encodedRequestNonce.getBytes.toVector),
-        signature = new ECSignature(signedRequest.encodedSignature.getBytes)
-      )
-=======
-        val signedRequest = requestAuthenticator.signConnectorRequest(request.toByteArray, config.didPrivateKey.asScala)
+        val signedRequest = requestAuthenticator.signConnectorRequest(request.toByteArray, config.didPrivateKey)
         PublishedDIDBased(
           did = DID.unsafeFromString(config.whitelistedDID.value),
           keyId = masterKeyId,
@@ -139,7 +120,6 @@
 
       val mid: ConnectorClient[Mid[F, *]] = new ConnectorClientLogs[F]
       mid attach new ConnectorClient.GrpcImpl[F](connectorService, connectorContactsService)(requestSigner)
->>>>>>> 1b2ea92f
     }
 
   def makeResource[F[_]: Execute: MonadThrow, R[_]: Applicative: Functor](
