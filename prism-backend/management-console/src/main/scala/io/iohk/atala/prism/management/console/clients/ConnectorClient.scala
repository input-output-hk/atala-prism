package io.iohk.atala.prism.management.console.clients

import cats.{Applicative, Functor}
import cats.effect.{MonadThrow, Resource}
import cats.syntax.apply._
import cats.syntax.applicativeError._
import cats.syntax.functor._
import cats.syntax.flatMap._
import derevo.tagless.applyK
import derevo.derive
import io.grpc.stub.MetadataUtils
import io.iohk.atala.prism.auth.grpc.GrpcAuthenticationHeader
import io.iohk.atala.prism.connector.RequestAuthenticator
import io.iohk.atala.prism.crypto.EC.{INSTANCE => EC}
import io.iohk.atala.prism.crypto.keys.ECPrivateKey
import io.iohk.atala.prism.identity.{PrismDid => DID}
import io.iohk.atala.prism.metrics.TimeMeasureUtil.{DomainTimer, MeasureOps}
import io.iohk.atala.prism.metrics.{TimeMeasureMetric, TimeMeasureUtil}
import io.iohk.atala.prism.models.ConnectionToken
import io.iohk.atala.prism.protos.connector_api._
import io.iohk.atala.prism.protos.connector_models.ContactConnection
import io.iohk.atala.prism.utils._
import io.iohk.atala.prism.utils.GrpcUtils

import scala.concurrent.ExecutionContext
import scala.util.{Failure, Success, Try}
import tofu.{BracketThrow, Execute}
import tofu.higherKind.Mid
import tofu.logging.{Logs, ServiceLogging}
import tofu.syntax.logging._
import tofu.syntax.monoid.TofuSemigroupOps

@derive(applyK)
trait ConnectorClient[F[_]] {
  // the whole request metadata is required because we expect the client invoking the RPC to sign
  // the connector request beforehand, which allows our service to invoke the connector on behalf
  // of such client.
  def generateConnectionTokens(
      header: GrpcAuthenticationHeader.DIDBased,
      count: Int
  ): F[Seq[ConnectionToken]]

  def sendMessages(
      request: SendMessagesRequest,
      header: GrpcAuthenticationHeader.DIDBased
  ): F[SendMessagesResponse]

  def getConnectionStatus(
      tokens: Seq[ConnectionToken]
  ): F[Seq[ContactConnection]]
}

object ConnectorClient {

  case class Config(
      host: String,
      port: Int,
      whitelistedDID: DID,
      didPrivateKey: ECPrivateKey
  ) {
    override def toString: String = {
      s"""ConnectorClient.Config:
         |host = $host
         |port = $port
         |whitelistedDID = $whitelistedDID
         |didPrivateKey = ${StringUtils.masked(
        didPrivateKey.getHexEncoded
      )}""".stripMargin
    }
  }
  object Config {
    def apply(typesafe: com.typesafe.config.Config): Config = {
      def unsafe = {
        val host = typesafe.getString("host")
        val port = typesafe.getInt("port")
        val whitelistedDID = Try(
          DID
            .fromString(typesafe.getString("did"))
        ).getOrElse {
          throw new RuntimeException(
            "Failed to load the connector's whitelisted DID, which is required to invoke it"
          )
        }

        val didPrivateKey = EC.toPrivateKeyFromBytes(
          BytesOps.hexToBytes(typesafe.getString("didPrivateKeyHex"))
        )

        Config(
          host = host,
          port = port,
          whitelistedDID = whitelistedDID,
          didPrivateKey = didPrivateKey
        )
      }

      Try(unsafe) match {
        case Failure(exception) =>
          throw new RuntimeException(
            s"Failed to load connector config: ${exception.getMessage}",
            exception
          )
        case Success(value) => value
      }
    }
  }

  def apply[F[_]: Execute: BracketThrow: TimeMeasureMetric, R[_]: Functor](
      config: Config,
      logs: Logs[R, F]
  )(implicit ec: ExecutionContext): R[ConnectorClient[F]] =
    for {
      serviceLogs <- logs.service[ConnectorClient[F]]
    } yield {
      implicit val implicitLogs: ServiceLogging[F, ConnectorClient[F]] =
        serviceLogs
      val connectorContactsService = GrpcUtils.createPlaintextStub(
        host = config.host,
        port = config.port,
        stub = ContactConnectionServiceGrpc.stub
      )

      val connectorService = GrpcUtils
        .createPlaintextStub(
          host = config.host,
          port = config.port,
          stub = ConnectorServiceGrpc.stub
        )

      val requestAuthenticator = new RequestAuthenticator
<<<<<<< HEAD
      val requestSigner = ClientHelper.requestSigner(requestAuthenticator, config.whitelistedDID, config.didPrivateKey)
      val logs: ConnectorClient[Mid[F, *]] = new ConnectorClientLogs[F]
      val metrics: ConnectorClient[Mid[F, *]] = new ConnectorClientMetrics[F]

      val mid: ConnectorClient[Mid[F, *]] = metrics |+| logs
      mid attach new ConnectorClient.GrpcImpl[F](connectorService, connectorContactsService)(requestSigner)
=======
      val requestSigner = ClientHelper.requestSigner(
        requestAuthenticator,
        config.whitelistedDID,
        config.didPrivateKey
      )

      val mid: ConnectorClient[Mid[F, *]] = new ConnectorClientLogs[F]
      mid attach new ConnectorClient.GrpcImpl[F](
        connectorService,
        connectorContactsService
      )(requestSigner)
>>>>>>> d007474e
    }

  def makeResource[F[_]: Execute: BracketThrow: TimeMeasureMetric, R[_]: Applicative: Functor](
      config: Config,
      logs: Logs[R, F]
  )(implicit ec: ExecutionContext): Resource[R, ConnectorClient[F]] =
    Resource.eval(ConnectorClient[F, R](config, logs))

  private final class GrpcImpl[F[_]](
      connectorService: ConnectorServiceGrpc.ConnectorServiceStub,
      contactConnectionService: ContactConnectionServiceGrpc.ContactConnectionServiceStub
  )(
      requestSigner: scalapb.GeneratedMessage => GrpcAuthenticationHeader.DIDBased
  )(implicit
      ec: ExecutionContext,
      ex: Execute[F]
  ) extends ConnectorClient[F] {

    override def generateConnectionTokens(
        header: GrpcAuthenticationHeader.DIDBased,
        count: Int
    ): F[Seq[ConnectionToken]] = {
      val metadata = header.toMetadata
      val newStub = connectorService.withInterceptors(MetadataUtils.newAttachHeadersInterceptor(metadata))

      ex.deferFuture(
        newStub
          .generateConnectionToken(GenerateConnectionTokenRequest(count))
          .map(_.tokens.map(ConnectionToken.apply))
      )
    }

    override def sendMessages(
        request: SendMessagesRequest,
        header: GrpcAuthenticationHeader.DIDBased
    ): F[SendMessagesResponse] = {
      val metadata = header.toMetadata
      val newStub = connectorService.withInterceptors(MetadataUtils.newAttachHeadersInterceptor(metadata))

      ex.deferFuture(newStub.sendMessages(request))
    }

    override def getConnectionStatus(
        tokens: Seq[ConnectionToken]
    ): F[Seq[ContactConnection]] = {
      val request = ConnectionsStatusRequest()
        .withConnectionTokens(tokens.map(_.token))
      val header = requestSigner(request)
      val metadata = header.toMetadata
      val newStub =
        contactConnectionService.withInterceptors(MetadataUtils.newAttachHeadersInterceptor(metadata))

      ex.deferFuture(
        newStub
          .getConnectionStatus(request)
          .map(_.connections)
      )
    }
  }
}

private[clients] final class ConnectorClientLogs[
    F[_]: ServiceLogging[*[_], ConnectorClient[F]]: MonadThrow
] extends ConnectorClient[Mid[F, *]] {
  override def generateConnectionTokens(
      header: GrpcAuthenticationHeader.DIDBased,
      count: Int
  ): Mid[F, Seq[ConnectionToken]] =
    in =>
      info"generating connection tokens for ${header.did.asCanonical().getSuffix}" *> in
        .flatTap(list => info"generating connection tokens - successfully done got ${list.size} entities")
        .onError(
          errorCause"encountered an error while generating connection tokens" (
            _
          )
        )

  override def sendMessages(
      request: SendMessagesRequest,
      header: GrpcAuthenticationHeader.DIDBased
  ): Mid[F, SendMessagesResponse] =
    in =>
      info"sending messages ${header.did.asCanonical().getSuffix}" *> in
        .flatTap(response => info"sending messages - successfully done got ${response.ids.size} ids")
        .onError(errorCause"encountered an error while sending messages" (_))

  override def getConnectionStatus(
      tokens: Seq[ConnectionToken]
  ): Mid[F, Seq[ContactConnection]] =
    in =>
      info"getting connection status for ${tokens.size} token(s)" *> in
        .flatTap(response =>
          info"getting connection status - successfully done got ${response.size} contact connection(s)"
        )
<<<<<<< HEAD
        .onError(errorCause"encountered an error while getting connection status" (_))
}

private[clients] final class ConnectorClientMetrics[F[_]: TimeMeasureMetric: BracketThrow]
    extends ConnectorClient[Mid[F, *]] {

  val clientName = "ConnectorClient"

  val generateConnectionTokensTimer: DomainTimer =
    TimeMeasureUtil.createClientRequestTimer(clientName, "generateConnectionTokens")
  val sendMessagesTimer: DomainTimer = TimeMeasureUtil.createClientRequestTimer(clientName, "sendMessages")
  val getConnectionStatusTimer: DomainTimer =
    TimeMeasureUtil.createClientRequestTimer(clientName, "getConnectionStatus")

  override def generateConnectionTokens(
      header: GrpcAuthenticationHeader.DIDBased,
      count: Int
  ): Mid[F, Seq[ConnectionToken]] = _.measureOperationTime(generateConnectionTokensTimer)

  override def sendMessages(
      request: SendMessagesRequest,
      header: GrpcAuthenticationHeader.DIDBased
  ): Mid[F, SendMessagesResponse] = _.measureOperationTime(sendMessagesTimer)

  override def getConnectionStatus(tokens: Seq[ConnectionToken]): Mid[F, Seq[ContactConnection]] =
    _.measureOperationTime(getConnectionStatusTimer)
=======
        .onError(
          errorCause"encountered an error while getting connection status" (_)
        )
>>>>>>> d007474e
}<|MERGE_RESOLUTION|>--- conflicted
+++ resolved
@@ -45,27 +45,18 @@
       header: GrpcAuthenticationHeader.DIDBased
   ): F[SendMessagesResponse]
 
-  def getConnectionStatus(
-      tokens: Seq[ConnectionToken]
-  ): F[Seq[ContactConnection]]
+  def getConnectionStatus(tokens: Seq[ConnectionToken]): F[Seq[ContactConnection]]
 }
 
 object ConnectorClient {
 
-  case class Config(
-      host: String,
-      port: Int,
-      whitelistedDID: DID,
-      didPrivateKey: ECPrivateKey
-  ) {
+  case class Config(host: String, port: Int, whitelistedDID: DID, didPrivateKey: ECPrivateKey) {
     override def toString: String = {
       s"""ConnectorClient.Config:
          |host = $host
          |port = $port
          |whitelistedDID = $whitelistedDID
-         |didPrivateKey = ${StringUtils.masked(
-        didPrivateKey.getHexEncoded
-      )}""".stripMargin
+         |didPrivateKey = ${StringUtils.masked(didPrivateKey.getHexEncoded)}""".stripMargin
     }
   }
   object Config {
@@ -77,29 +68,19 @@
           DID
             .fromString(typesafe.getString("did"))
         ).getOrElse {
-          throw new RuntimeException(
-            "Failed to load the connector's whitelisted DID, which is required to invoke it"
-          )
+          throw new RuntimeException("Failed to load the connector's whitelisted DID, which is required to invoke it")
         }
 
         val didPrivateKey = EC.toPrivateKeyFromBytes(
           BytesOps.hexToBytes(typesafe.getString("didPrivateKeyHex"))
         )
 
-        Config(
-          host = host,
-          port = port,
-          whitelistedDID = whitelistedDID,
-          didPrivateKey = didPrivateKey
-        )
+        Config(host = host, port = port, whitelistedDID = whitelistedDID, didPrivateKey = didPrivateKey)
       }
 
       Try(unsafe) match {
         case Failure(exception) =>
-          throw new RuntimeException(
-            s"Failed to load connector config: ${exception.getMessage}",
-            exception
-          )
+          throw new RuntimeException(s"Failed to load connector config: ${exception.getMessage}", exception)
         case Success(value) => value
       }
     }
@@ -112,8 +93,7 @@
     for {
       serviceLogs <- logs.service[ConnectorClient[F]]
     } yield {
-      implicit val implicitLogs: ServiceLogging[F, ConnectorClient[F]] =
-        serviceLogs
+      implicit val implicitLogs: ServiceLogging[F, ConnectorClient[F]] = serviceLogs
       val connectorContactsService = GrpcUtils.createPlaintextStub(
         host = config.host,
         port = config.port,
@@ -121,33 +101,15 @@
       )
 
       val connectorService = GrpcUtils
-        .createPlaintextStub(
-          host = config.host,
-          port = config.port,
-          stub = ConnectorServiceGrpc.stub
-        )
+        .createPlaintextStub(host = config.host, port = config.port, stub = ConnectorServiceGrpc.stub)
 
       val requestAuthenticator = new RequestAuthenticator
-<<<<<<< HEAD
       val requestSigner = ClientHelper.requestSigner(requestAuthenticator, config.whitelistedDID, config.didPrivateKey)
       val logs: ConnectorClient[Mid[F, *]] = new ConnectorClientLogs[F]
       val metrics: ConnectorClient[Mid[F, *]] = new ConnectorClientMetrics[F]
 
       val mid: ConnectorClient[Mid[F, *]] = metrics |+| logs
       mid attach new ConnectorClient.GrpcImpl[F](connectorService, connectorContactsService)(requestSigner)
-=======
-      val requestSigner = ClientHelper.requestSigner(
-        requestAuthenticator,
-        config.whitelistedDID,
-        config.didPrivateKey
-      )
-
-      val mid: ConnectorClient[Mid[F, *]] = new ConnectorClientLogs[F]
-      mid attach new ConnectorClient.GrpcImpl[F](
-        connectorService,
-        connectorContactsService
-      )(requestSigner)
->>>>>>> d007474e
     }
 
   def makeResource[F[_]: Execute: BracketThrow: TimeMeasureMetric, R[_]: Applicative: Functor](
@@ -159,9 +121,7 @@
   private final class GrpcImpl[F[_]](
       connectorService: ConnectorServiceGrpc.ConnectorServiceStub,
       contactConnectionService: ContactConnectionServiceGrpc.ContactConnectionServiceStub
-  )(
-      requestSigner: scalapb.GeneratedMessage => GrpcAuthenticationHeader.DIDBased
-  )(implicit
+  )(requestSigner: scalapb.GeneratedMessage => GrpcAuthenticationHeader.DIDBased)(implicit
       ec: ExecutionContext,
       ex: Execute[F]
   ) extends ConnectorClient[F] {
@@ -190,15 +150,12 @@
       ex.deferFuture(newStub.sendMessages(request))
     }
 
-    override def getConnectionStatus(
-        tokens: Seq[ConnectionToken]
-    ): F[Seq[ContactConnection]] = {
+    override def getConnectionStatus(tokens: Seq[ConnectionToken]): F[Seq[ContactConnection]] = {
       val request = ConnectionsStatusRequest()
         .withConnectionTokens(tokens.map(_.token))
       val header = requestSigner(request)
       val metadata = header.toMetadata
-      val newStub =
-        contactConnectionService.withInterceptors(MetadataUtils.newAttachHeadersInterceptor(metadata))
+      val newStub = contactConnectionService.withInterceptors(MetadataUtils.newAttachHeadersInterceptor(metadata))
 
       ex.deferFuture(
         newStub
@@ -209,9 +166,8 @@
   }
 }
 
-private[clients] final class ConnectorClientLogs[
-    F[_]: ServiceLogging[*[_], ConnectorClient[F]]: MonadThrow
-] extends ConnectorClient[Mid[F, *]] {
+private[clients] final class ConnectorClientLogs[F[_]: ServiceLogging[*[_], ConnectorClient[F]]: MonadThrow]
+    extends ConnectorClient[Mid[F, *]] {
   override def generateConnectionTokens(
       header: GrpcAuthenticationHeader.DIDBased,
       count: Int
@@ -219,11 +175,7 @@
     in =>
       info"generating connection tokens for ${header.did.asCanonical().getSuffix}" *> in
         .flatTap(list => info"generating connection tokens - successfully done got ${list.size} entities")
-        .onError(
-          errorCause"encountered an error while generating connection tokens" (
-            _
-          )
-        )
+        .onError(errorCause"encountered an error while generating connection tokens" (_))
 
   override def sendMessages(
       request: SendMessagesRequest,
@@ -234,15 +186,12 @@
         .flatTap(response => info"sending messages - successfully done got ${response.ids.size} ids")
         .onError(errorCause"encountered an error while sending messages" (_))
 
-  override def getConnectionStatus(
-      tokens: Seq[ConnectionToken]
-  ): Mid[F, Seq[ContactConnection]] =
+  override def getConnectionStatus(tokens: Seq[ConnectionToken]): Mid[F, Seq[ContactConnection]] =
     in =>
       info"getting connection status for ${tokens.size} token(s)" *> in
         .flatTap(response =>
           info"getting connection status - successfully done got ${response.size} contact connection(s)"
         )
-<<<<<<< HEAD
         .onError(errorCause"encountered an error while getting connection status" (_))
 }
 
@@ -269,9 +218,4 @@
 
   override def getConnectionStatus(tokens: Seq[ConnectionToken]): Mid[F, Seq[ContactConnection]] =
     _.measureOperationTime(getConnectionStatusTimer)
-=======
-        .onError(
-          errorCause"encountered an error while getting connection status" (_)
-        )
->>>>>>> d007474e
 }