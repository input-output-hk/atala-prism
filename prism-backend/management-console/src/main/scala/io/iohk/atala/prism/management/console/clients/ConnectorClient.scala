--- conflicted
+++ resolved
@@ -112,18 +112,9 @@
 
       def requestSigner(request: scalapb.GeneratedMessage): GrpcAuthenticationHeader.DIDBased = {
 
-<<<<<<< HEAD
-      val signedRequest = requestAuthenticator.signConnectorRequest(request.toByteArray, config.didPrivateKey.asScala)
-      PublishedDIDBased(
-        did = DID.fromString(config.whitelistedDID.getValue),
-        keyId = masterKeyId,
-        requestNonce = RequestNonce(signedRequest.encodedRequestNonce.getBytes.toVector),
-        signature = new ECSignature(signedRequest.encodedSignature.getBytes)
-      )
-=======
         val signedRequest = requestAuthenticator.signConnectorRequest(request.toByteArray, config.didPrivateKey.asScala)
         PublishedDIDBased(
-          did = DID.unsafeFromString(config.whitelistedDID.value),
+          did = DID.fromString(config.whitelistedDID.getValue),
           keyId = masterKeyId,
           requestNonce = RequestNonce(signedRequest.encodedRequestNonce.getBytes.toVector),
           signature = new ECSignature(signedRequest.encodedSignature.getBytes)
@@ -132,7 +123,6 @@
 
       val mid: ConnectorClient[Mid[F, *]] = new ConnectorClientLogs[F]
       mid attach new ConnectorClient.GrpcImpl[F](connectorService, connectorContactsService)(requestSigner)
->>>>>>> 208b31b6
     }
 
   def makeResource[F[_]: Execute: MonadThrow, R[_]: Applicative: Functor](
