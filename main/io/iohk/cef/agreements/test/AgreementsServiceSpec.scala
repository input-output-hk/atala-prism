package io.iohk.cef.agreements

import java.util.UUID

import io.iohk.cef.agreements.AgreementFixture._
import io.iohk.cef.agreements.AgreementsMessage._
import io.iohk.cef.codecs.nio.auto._
import org.mockito.Mockito.verify
import org.scalatest.FlatSpec
import org.scalatest.Matchers._
import org.scalatest.concurrent.Eventually._
import org.scalatest.mockito.MockitoSugar.mock

import scala.concurrent.duration._

class AgreementsServiceSpec extends FlatSpec {

  implicit val patienceConfig = PatienceConfig(timeout = 1000 millis, interval = 200 millis)

  behavior of "AgreementsService"

  it should "support proposals" in forTwoArbitraryAgreementPeers[String] { (alice, bob) =>
    // given
    val id = UUID.randomUUID()
    val data = "it rained on Saturday"
    val bobsHandler: AgreementMessage[String] => Unit = mock[AgreementMessage[String] => Unit]

    // when
    bob.agreementsService.agreementEvents.foreach(event => bobsHandler(event))
    alice.agreementsService.propose(id, data, List(bob.nodeId))

    // then
    eventually {
      verify(bobsHandler).apply(Propose(id, alice.nodeId, data))
    }
  }

  it should "support agreeing to a proposal" in forTwoArbitraryAgreementPeers[String] { (alice, bob) =>
    // given
    val id = UUID.randomUUID()
    val proposedData = "it rained on Saturday"
    val agreedData = "it rained on Saturday and Sunday"
    val aliceHandler = mock[AgreementMessage[String] => Unit]

    // when
    alice.agreementsService.agreementEvents.foreach(event => aliceHandler(event))
    bob.agreementsService.agreementEvents.foreach(event => {
      bob.agreementsService.agree(event.correlationId, agreedData)
    })
    alice.agreementsService.propose(id, proposedData, List(bob.nodeId))

    // then
    eventually {
      verify(aliceHandler).apply(Agree(id, bob.nodeId, agreedData))
    }
  }

  it should "support declining a proposal" in forTwoArbitraryAgreementPeers[String] { (alice, bob) =>
    // given
    val id = UUID.randomUUID()
    val proposedData = "it rained on Saturday"
    val aliceHandler = mock[AgreementMessage[String] => Unit]

    // when
    alice.agreementsService.agreementEvents.foreach(event => aliceHandler(event))
    bob.agreementsService.agreementEvents.foreach(event => bob.agreementsService.decline(event.correlationId))
    alice.agreementsService.propose(id, proposedData, List(bob.nodeId))

    // then
    eventually {
      verify(aliceHandler).apply(Decline(id, bob.nodeId))
    }
  }

  it should "throw when agreeing to a non-existent proposal" in forTwoArbitraryAgreementPeers[String] { (alice, _) =>
    val id = UUID.randomUUID()

    // when
    val exception = the[IllegalArgumentException] thrownBy alice.agreementsService.agree(id, "anything")

    // then
    exception.getMessage shouldBe "requirement failed: Unknown correlationId '${id}'."
  }

  it should "throw when declining a non-existent proposal" in forTwoArbitraryAgreementPeers[String] { (alice, _) =>
    val id = UUID.randomUUID()

    // when
    val exception = the[IllegalArgumentException] thrownBy alice.agreementsService.decline(id)

    // then
<<<<<<< HEAD
    exception.getMessage shouldBe "requirement failed: Unknown correlationId 'foo'."
=======
    exception.getMessage shouldBe s"Unknown correlationId '${id}'."
>>>>>>> 7b4df365
  }
}<|MERGE_RESOLUTION|>--- conflicted
+++ resolved
@@ -89,10 +89,6 @@
     val exception = the[IllegalArgumentException] thrownBy alice.agreementsService.decline(id)
 
     // then
-<<<<<<< HEAD
-    exception.getMessage shouldBe "requirement failed: Unknown correlationId 'foo'."
-=======
-    exception.getMessage shouldBe s"Unknown correlationId '${id}'."
->>>>>>> 7b4df365
+    exception.getMessage shouldBe "requirement failed: Unknown correlationId '${id}'."
   }
 }