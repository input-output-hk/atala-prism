package io.iohk.cef.agreements

import java.util.UUID

import io.iohk.cef.agreements.AgreementFixture._
import io.iohk.cef.agreements.AgreementsMessage._
import io.iohk.cef.codecs.nio.auto._
import org.mockito.Mockito.verify
import org.scalatest.FlatSpec
import org.scalatest.Matchers._
import org.scalatest.concurrent.Eventually._
import org.scalatest.mockito.MockitoSugar.mock

import scala.concurrent.duration._

class AgreementsServiceSpec extends FlatSpec {

  implicit val patienceConfig = PatienceConfig(timeout = 1000 millis, interval = 200 millis)

  behavior of "AgreementsService"

  it should "support proposals" in forTwoArbitraryAgreementPeers[String] { (alice, bob) =>
    // given
    val id = UUID.randomUUID()
    val data = "it rained on Saturday"
    val bobsHandler: AgreementMessage[String] => Unit = mock[AgreementMessage[String] => Unit]

    // when
    bob.agreementsService.agreementEvents.foreach(event => bobsHandler(event))
    alice.agreementsService.propose(id, data, List(bob.nodeId))

    // then
    eventually {
      verify(bobsHandler).apply(Propose(id, alice.nodeId, data))
    }
  }

  it should "support agreeing to a proposal" in forTwoArbitraryAgreementPeers[String] { (alice, bob) =>
    // given
    val id = UUID.randomUUID()
    val proposedData = "it rained on Saturday"
    val agreedData = "it rained on Saturday and Sunday"
    val aliceHandler = mock[AgreementMessage[String] => Unit]

    // when
    alice.agreementsService.agreementEvents.foreach(event => aliceHandler(event))
    bob.agreementsService.agreementEvents.foreach(event => {
      bob.agreementsService.agree(event.correlationId, agreedData)
    })
    alice.agreementsService.propose(id, proposedData, List(bob.nodeId))

    // then
    eventually {
      verify(aliceHandler).apply(Agree(id, bob.nodeId, agreedData))
    }
  }

  it should "support declining a proposal" in forTwoArbitraryAgreementPeers[String] { (alice, bob) =>
    // given
    val id = UUID.randomUUID()
    val proposedData = "it rained on Saturday"
    val aliceHandler = mock[AgreementMessage[String] => Unit]

    // when
    alice.agreementsService.agreementEvents.foreach(event => aliceHandler(event))
    bob.agreementsService.agreementEvents.foreach(event => bob.agreementsService.decline(event.correlationId))
    alice.agreementsService.propose(id, proposedData, List(bob.nodeId))

    // then
    eventually {
      verify(aliceHandler).apply(Decline(id, bob.nodeId))
    }
  }

  it should "throw when agreeing to a non-existent proposal" in forTwoArbitraryAgreementPeers[String] { (alice, _) =>
    val id = UUID.randomUUID()

    // when
    val exception = the[IllegalArgumentException] thrownBy alice.agreementsService.agree(id, "anything")

    // then
<<<<<<< HEAD
    exception.getMessage shouldBe "requirement failed: Unknown correlationId 'foo'."
=======
    exception.getMessage shouldBe s"Unknown correlationId '${id}'."
>>>>>>> b16d14f7
  }

  it should "throw when declining a non-existent proposal" in forTwoArbitraryAgreementPeers[String] { (alice, _) =>
    val id = UUID.randomUUID()

    // when
    val exception = the[IllegalArgumentException] thrownBy alice.agreementsService.decline(id)

    // then
    exception.getMessage shouldBe s"Unknown correlationId '${id}'."
  }
}<|MERGE_RESOLUTION|>--- conflicted
+++ resolved
@@ -79,11 +79,7 @@
     val exception = the[IllegalArgumentException] thrownBy alice.agreementsService.agree(id, "anything")
 
     // then
-<<<<<<< HEAD
-    exception.getMessage shouldBe "requirement failed: Unknown correlationId 'foo'."
-=======
-    exception.getMessage shouldBe s"Unknown correlationId '${id}'."
->>>>>>> b16d14f7
+    exception.getMessage shouldBe "requirement failed: Unknown correlationId '${id}'."
   }
 
   it should "throw when declining a non-existent proposal" in forTwoArbitraryAgreementPeers[String] { (alice, _) =>
