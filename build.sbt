--- conflicted
+++ resolved
@@ -62,16 +62,11 @@
     "io.netty" % "netty-all" % "4.1.28.Final",
     "com.chuusai" %% "shapeless" % "2.3.3",
     "org.scala-lang" % "scala-reflect" % scalaV,
-<<<<<<< HEAD
     "org.scala-stm" %% "scala-stm" % "0.8",
     "com.github.sbtourist" % "journalio" % "1.4.2",
     "commons-io" % "commons-io" % "2.6" % Test,
-    "com.zaxxer" % "HikariCP" % "3.1.0"
-=======
     "com.zaxxer" % "HikariCP" % "3.1.0",
-
     "com.beachape" %% "enumeratum" % "1.5.13"
->>>>>>> c8c31fb8
   )
 }
 
