--- conflicted
+++ resolved
@@ -65,13 +65,10 @@
     "io.netty" % "netty-all" % "4.1.28.Final",
     "com.chuusai" %% "shapeless" % "2.3.3",
     "org.scala-lang" % "scala-reflect" % scalaV,
-<<<<<<< HEAD
     "org.scala-stm" %% "scala-stm" % "0.8",
     "com.github.sbtourist" % "journalio" % "1.4.2",
-    "commons-io" % "commons-io" % "2.6" % Test
-=======
+    "commons-io" % "commons-io" % "2.6" % Test,
     "com.zaxxer" % "HikariCP" % "3.1.0"
->>>>>>> b47ace62
   )
 }
 
