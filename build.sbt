--- conflicted
+++ resolved
@@ -59,26 +59,18 @@
     "com.softwaremill.quicklens" %% "quicklens" % "1.4.11" % Test,
     "com.typesafe.akka" %% "akka-testkit" % akkaVersion % Test,
     "com.typesafe.akka" %% "akka-testkit-typed" % akkaVersion % Test,
-<<<<<<< HEAD
     "com.typesafe.akka" %% "akka-http-testkit" % "10.1.4" % Test,
-
-=======
->>>>>>> 49ee57dc
     "io.netty" % "netty-all" % "4.1.28.Final",
     "com.chuusai" %% "shapeless" % "2.3.3",
     "org.scala-lang" % "scala-reflect" % scalaV,
     "com.github.swagger-akka-http" %% "swagger-akka-http" % "1.0.0",
     "com.typesafe.akka" %% "akka-http-spray-json" % "10.1.4",
     "com.zaxxer" % "HikariCP" % "3.1.0",
-<<<<<<< HEAD
-    "com.beachape" %% "enumeratum" % "1.5.13"
-=======
     "com.beachape" %% "enumeratum" % "1.5.13",
     "io.monix" %% "monix" % "3.0.0-RC1",
     "org.scala-stm" %% "scala-stm" % "0.8",
     "com.github.sbtourist" % "journalio" % "1.4.2",
     "commons-io" % "commons-io" % "2.6" % Test
->>>>>>> 49ee57dc
   )
 }
 
