--- conflicted
+++ resolved
@@ -67,15 +67,10 @@
     "io.netty" % "netty-all" % "4.1.28.Final",
     "com.chuusai" %% "shapeless" % "2.3.3",
     "org.scala-lang" % "scala-reflect" % scalaV,
-<<<<<<< HEAD
     "com.github.swagger-akka-http" %% "swagger-akka-http" % "1.0.0",
     "com.typesafe.akka" %% "akka-http-spray-json" % "10.1.4",
-    "com.zaxxer" % "HikariCP" % "3.1.0"
-=======
     "com.zaxxer" % "HikariCP" % "3.1.0",
-
     "com.beachape" %% "enumeratum" % "1.5.13"
->>>>>>> c8c31fb8
   )
 }
 
