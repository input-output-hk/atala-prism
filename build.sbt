--- conflicted
+++ resolved
@@ -7,13 +7,8 @@
   organization := "io.iohk.cef",
   name := "network",
   version := "0.1-SNAPSHOT",
-<<<<<<< HEAD
-  scalaVersion := scalaV
-//  addCompilerPlugin("io.tryp" % "splain" % "0.3.1" cross CrossVersion.patch)
-=======
   scalaVersion := scalaV,
   addCompilerPlugin("io.tryp" % "splain" % "0.3.2" cross CrossVersion.patch)
->>>>>>> e2d646f0
 )
 
 enablePlugins(FlywayPlugin)
@@ -68,11 +63,6 @@
     "com.chuusai" %% "shapeless" % "2.3.3",
     "org.scala-lang" % "scala-reflect" % scalaV,
     "com.zaxxer" % "HikariCP" % "3.1.0",
-<<<<<<< HEAD
-    "org.scala-stm" %% "scala-stm" % "0.8",
-    "com.github.sbtourist" % "journalio" % "1.4.2",
-=======
->>>>>>> e2d646f0
     "io.monix" %% "monix" % "3.0.0-RC1"
   )
 }
