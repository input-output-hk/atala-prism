--- conflicted
+++ resolved
@@ -42,12 +42,8 @@
     }
   }
   .ant-btn[disabled], .ant-btn[disabled]:hover, .ant-btn[disabled]:focus, .ant-btn[disabled]:active {
-<<<<<<< HEAD
     background-color: transparent!important;
-=======
-    background: transparent;
     opacity: 0.5;
->>>>>>> c162b414
   }
   .ControlButtons {
     .ant-btn {
