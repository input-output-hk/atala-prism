@import '../../css/general_styling';

.ImportStepPageContainer {
<<<<<<< HEAD
    padding: 1em 2em;
    .TitleContainer {
        .WizardTitle {
            .TypeSelectionContainer {
                padding: 1em 0;
                border-bottom: 1px solid $light-grey;
            }
        }
    }
=======
    .TitleContainer {
        .WizardTitle {
                padding: 1em 2em;
            }
        }
>>>>>>> c162b414
    .errorLogSection {
        max-height: 65vh;
        overflow-y: auto;
        .table {
            margin-top: 0;
            .ant-table-body {
                overflow-y: auto!important;
                max-height: 100vh!important;
            }
        }
    }
}<|MERGE_RESOLUTION|>--- conflicted
+++ resolved
@@ -1,23 +1,16 @@
 @import '../../css/general_styling';
 
 .ImportStepPageContainer {
-<<<<<<< HEAD
     padding: 1em 2em;
     .TitleContainer {
         .WizardTitle {
+          padding: 1em 2em;
             .TypeSelectionContainer {
                 padding: 1em 0;
                 border-bottom: 1px solid $light-grey;
             }
         }
     }
-=======
-    .TitleContainer {
-        .WizardTitle {
-                padding: 1em 2em;
-            }
-        }
->>>>>>> c162b414
     .errorLogSection {
         max-height: 65vh;
         overflow-y: auto;
