import React from 'react';
import PropTypes from 'prop-types';
import { observer } from 'mobx-react-lite';
import { message, Row } from 'antd';
import { useTranslation } from 'react-i18next';
import TypeCard from '../../Molecules/TypeCard/TypeCard';
import {
  CREDENTIAL_TYPE_STATUSES,
  VALID_CREDENTIAL_TYPE_STATUSES
} from '../../../../helpers/constants';
import { useTemplatesByCategoryStore } from '../../../../hooks/useTemplatesPageStore';

import './_style.scss';

const TemplatesList = observer(({ selectedType, onTypeSelection }) => {
  const { t } = useTranslation();
  const { templateCategories, filteredTemplatesByCategory } = useTemplatesByCategoryStore();

  const isValidState = state => VALID_CREDENTIAL_TYPE_STATUSES.includes(state);
  const isMockedState = state => state === CREDENTIAL_TYPE_STATUSES.MOCKED;

  const showWarning = () => message.warn(t('templates.messages.customTypeWarning'));

  const validCategories = templateCategories.filter(({ state }) => isValidState(state));

  return validCategories.map(category => {
    const templatesForThisCategory = filteredTemplatesByCategory(category);
    return templatesForThisCategory.length ? (
<<<<<<< HEAD
      <React.Fragment key={category.id}>
        <p>{category.name}</p>
=======
      <div className="CredentialTemplatesContainer">
        <p className="CategoryTitle">{category.name}</p>
>>>>>>> ce6ce9df
        <Row>
          {templatesForThisCategory.map(ct => (
            <TypeCard
              credentialType={ct}
              typeKey={ct.id}
              key={ct.id}
              isSelected={selectedType === ct.id}
              onClick={isMockedState(ct.state) ? showWarning : onTypeSelection}
              logo={ct.icon}
              sampleImage={ct.sampleImage}
            />
          ))}
        </Row>
<<<<<<< HEAD
      </React.Fragment>
=======
      </div>
>>>>>>> ce6ce9df
    ) : null;
  });
});

TemplatesList.defaultProps = {
  selectedType: ''
};

TemplatesList.propTypes = {
  selectedType: PropTypes.string,
  onTypeSelection: PropTypes.func.isRequired
};
export default TemplatesList;<|MERGE_RESOLUTION|>--- conflicted
+++ resolved
@@ -26,13 +26,8 @@
   return validCategories.map(category => {
     const templatesForThisCategory = filteredTemplatesByCategory(category);
     return templatesForThisCategory.length ? (
-<<<<<<< HEAD
-      <React.Fragment key={category.id}>
-        <p>{category.name}</p>
-=======
-      <div className="CredentialTemplatesContainer">
+      <div key={category.id} className="CredentialTemplatesContainer">
         <p className="CategoryTitle">{category.name}</p>
->>>>>>> ce6ce9df
         <Row>
           {templatesForThisCategory.map(ct => (
             <TypeCard
@@ -46,11 +41,7 @@
             />
           ))}
         </Row>
-<<<<<<< HEAD
-      </React.Fragment>
-=======
       </div>
->>>>>>> ce6ce9df
     ) : null;
   });
 });
