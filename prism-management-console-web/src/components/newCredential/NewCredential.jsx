--- conflicted
+++ resolved
@@ -84,22 +84,10 @@
     <React.Fragment>
       <div className={`CredentialMainContent ${isEmbeddedImportStep ? 'EmbeddedImportStep' : ''}`}>
         <div className="TitleContainer">
-<<<<<<< HEAD
-          {currentStep !== IMPORT_CREDENTIAL_DATA_STEP && [
-            <GenericStepsButtons
-              key="steps"
-              steps={steps}
-              currentStep={currentStep}
-              disableBack={isLoading}
-              disableNext={isLoading}
-              loading={isLoading && isLastStep}
-            />,
-            renderStepHeader()
-          ]}
-=======
           {!isEmbeddedImportStep && (
             <>
               <GenericStepsButtons
+                key="steps"
                 steps={steps}
                 currentStep={currentStep}
                 disableBack={isLoading}
@@ -109,7 +97,6 @@
               {renderStepHeader()}
             </>
           )}
->>>>>>> ce6ce9df
         </div>
         <div
           className={
