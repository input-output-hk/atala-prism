--- conflicted
+++ resolved
@@ -9,11 +9,7 @@
     width: 100%;
     display: flex;
     justify-content: space-between;
-<<<<<<< HEAD
-    padding-top: 12px;
-=======
     margin: 1em 0;
->>>>>>> ce6ce9df
   }
   .WizardContentContainer {
     display: flex;
@@ -52,4 +48,4 @@
 
 .EmbeddedImportStep {
   padding: 0;
-}+}
