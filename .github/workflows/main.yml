--- conflicted
+++ resolved
@@ -11,11 +11,7 @@
       - qa*
       - sandbox*
       - package*
-<<<<<<< HEAD
       - '[0-9]+.[0-9]+.[0-9]+'
-=======
-      - 1.*
->>>>>>> 2f95b16c
   pull_request:
     paths:
       - 'prism-backend/**'
@@ -150,11 +146,7 @@
     name: Publish Github Packages
     needs: build-prism-backend
     runs-on: ubuntu-20.04
-<<<<<<< HEAD
     if: needs.set-flag.outputs.package == 'true'
-=======
-    if: github.ref_name == 'master' || startsWith(github.ref_name, 'package') || startsWith(github.ref_name, '1.')
->>>>>>> 2f95b16c
     defaults:
       run:
         working-directory: prism-backend
@@ -192,19 +184,7 @@
     name: Deploy ECR Images
     runs-on: ubuntu-20.04
     needs: build-prism-backend
-<<<<<<< HEAD
     if: needs.set-flag.outputs.deploy == 'true' || github.ref_type == 'tag'
-=======
-    if: |
-      github.ref_name == 'master' ||
-      startsWith(github.ref_name, '1.') ||
-      startsWith(github.ref_name, 'develop') ||
-      startsWith(github.ref_name, 'test') ||
-      startsWith(github.ref_name, 'geud-test') ||
-      startsWith(github.ref_name, 'demo') ||
-      startsWith(github.ref_name, 'qa') ||
-      startsWith(github.ref_name, 'sandbox')
->>>>>>> 2f95b16c
     permissions:
       packages: write
       contents: read
@@ -246,10 +226,7 @@
         uses: aws-actions/amazon-ecr-login@aaf69d68aa3fb14c1d5a6be9ac61fe15b48453a2
 
       - name: Set ENV & TAG convention
-<<<<<<< HEAD
         id: set-tag
-=======
->>>>>>> 2f95b16c
         run: |
           branchPrefix=$(git rev-parse --abbrev-ref HEAD | sed -E 's/(^ATA\-[0-9]+).*/\1/' | tr '[:upper:]' '[:lower:]')
           if [[ ${GITHUB_REF_TYPE} == "tag" ]]
@@ -261,17 +238,10 @@
               revCount=$(git rev-list HEAD --count)
               shaShort=$(git rev-parse --short HEAD)
               tag="${branchPrefix}-${revCount}-${shaShort}"
-<<<<<<< HEAD
               echo "TAG=$tag" >> $GITHUB_ENV
               echo "::set-output name=tag::$tag"
           fi
           echo "ENV=$branchPrefix" >> $GITHUB_ENV
-=======
-              echo "TAG=$tag" >> $GITHUB_ENV;
-              echo "::set-output name=tag::$tag"
-          fi
-          echo "ENV=$branchPrefix" >> $GITHUB_ENV;
->>>>>>> 2f95b16c
           . $GITHUB_ENV && echo "Env short name set to $ENV. Image tag set to $TAG"
 
       - name: Build and publish Docker image
