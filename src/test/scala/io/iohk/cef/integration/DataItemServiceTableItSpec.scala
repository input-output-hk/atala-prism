package io.iohk.cef.integration

import java.nio.file.{Files, Path}

import io.iohk.cef.codecs.nio.auto._
import io.iohk.cef.crypto._
import io.iohk.cef.data.DataItemAction.InsertAction
import io.iohk.cef.data._
import io.iohk.cef.data.query.Query.NoPredicateQuery
<<<<<<< HEAD
import io.iohk.cef.data.storage.mv.MVTableStorage
=======
import io.iohk.cef.data.query.QueryEngine
import io.iohk.cef.data.storage.scalike.dao.TableStorageDao
>>>>>>> ee1968ee
import io.iohk.cef.error.ApplicationError
import io.iohk.cef.network.{MessageStream, Network}
import io.iohk.cef.transactionservice.{Envelope, Everyone}

import org.mockito.ArgumentMatchers._
import org.mockito.Mockito.{when, verify, times}

import org.scalatest.FlatSpec
import org.scalatest.MustMatchers._
import org.scalatest.mockito.MockitoSugar._

import scala.concurrent.Future

class DataItemServiceTableItSpec extends FlatSpec {

  behavior of "DataItemServiceTableIt"

  private val mockedNetwork = mock[Network[Envelope[DataItemAction[String]]]]
  private val mockMessageStream = mock[MessageStream[Envelope[DataItemAction[String]]]]

  when(mockedNetwork.messageStream).thenReturn(mockMessageStream)
  when(mockMessageStream.foreach(any())).thenReturn(Future.successful(()))

  private val testTableId = "TableId"
  private val ownerKeyPair = generateSigningKeyPair()
  private val ownerKeyPair2 = generateSigningKeyPair()
  private val firstDataItem = DataItem("id1", "data1", Seq(), Seq(Owner(ownerKeyPair.public)))
  private val secondDataItem = DataItem("id2", "data2", Seq(), Seq(Owner(ownerKeyPair2.public)))
  private val dataItems = Seq(firstDataItem, secondDataItem)

  val envelopes = dataItems.map(di => Envelope(DataItemAction.insert(di), testTableId, Everyone))

  implicit val canValidate = new CanValidate[DataItem[String]] {
    override def validate(t: DataItem[String]): Either[ApplicationError, Unit] = Right(())
  }

  it should "insert and delete items in the database" in testStorage { storage =>
    val table = new Table[String](testTableId, storage)
    table.select(NoPredicateQuery) mustBe Right(Seq())

    val service: DataItemService[String] = new DataItemService(table, mockedNetwork)

    val results = envelopes.map(service.processAction)
    envelopes.foreach(e => verify(mockedNetwork, times(1)).disseminateMessage(e))
    results.foreach(result => result mustBe Right(()))

<<<<<<< HEAD
    table.select(NoPredicateQuery).map(_.toSet) mustBe Right(envelopes.map(_.content.dataItem).toSet)
=======
      val service = new DataItemService(table, mockedNetwork, mock[QueryEngine[String]])
>>>>>>> ee1968ee

    val deleteSignature = DeleteSignatureWrapper(firstDataItem)
    val deleteAction: DataItemAction[String] =
      DataItemAction.Delete(firstDataItem.id, sign(deleteSignature, ownerKeyPair.`private`))
    val deleteResult = service.processAction(Envelope(deleteAction, testTableId, Everyone))
    deleteResult mustBe Right(())

<<<<<<< HEAD
    table.select(NoPredicateQuery).map(_.toSet) mustBe Right(envelopes.tail.map(_.content.dataItem).toSet)
  }

  private def testStorage(testCode: MVTableStorage[String] => Any): Unit = {
    val tempFile: Path = Files.createTempFile("", "")
    val storage = new MVTableStorage[String](testTableId, tempFile)
    try {
      testCode(storage)
    } finally {
      Files.delete(tempFile)
=======
      val itemsAfter = getItems(dao, tableId)
      itemsAfter.map(_.toSet) mustBe Right(envelopes.map {
        case Envelope(InsertAction(di), _, _) => di
        case other => fail(s"Unexpected action received. Expected Insert but got ${other}")
      }.toSet)

      val deleteSignature = DeleteSignatureWrapper(firstDataItem)
      val deleteAction: DataItemAction[String] =
        DataItemAction.DeleteAction(firstDataItem.id, sign(deleteSignature, ownerKeyPair.`private`))
      val deleteResult = service.processAction(Envelope(deleteAction, tableId, Everyone))
      deleteResult mustBe Right(())

      val itemsAfterDelete = getItems(dao, tableId)
      itemsAfterDelete.map(_.toSet) mustBe Right(envelopes.tail.map {
        case Envelope(InsertAction(di), _, _) => di
        case other => fail(s"Unexpected action received. Expected Insert but got ${other}")
      }.toSet)
>>>>>>> ee1968ee
    }
  }
}<|MERGE_RESOLUTION|>--- conflicted
+++ resolved
@@ -7,19 +7,13 @@
 import io.iohk.cef.data.DataItemAction.InsertAction
 import io.iohk.cef.data._
 import io.iohk.cef.data.query.Query.NoPredicateQuery
-<<<<<<< HEAD
+import io.iohk.cef.data.query.QueryEngine
 import io.iohk.cef.data.storage.mv.MVTableStorage
-=======
-import io.iohk.cef.data.query.QueryEngine
-import io.iohk.cef.data.storage.scalike.dao.TableStorageDao
->>>>>>> ee1968ee
 import io.iohk.cef.error.ApplicationError
 import io.iohk.cef.network.{MessageStream, Network}
 import io.iohk.cef.transactionservice.{Envelope, Everyone}
-
 import org.mockito.ArgumentMatchers._
-import org.mockito.Mockito.{when, verify, times}
-
+import org.mockito.Mockito.{times, verify, when}
 import org.scalatest.FlatSpec
 import org.scalatest.MustMatchers._
 import org.scalatest.mockito.MockitoSugar._
@@ -41,9 +35,10 @@
   private val ownerKeyPair2 = generateSigningKeyPair()
   private val firstDataItem = DataItem("id1", "data1", Seq(), Seq(Owner(ownerKeyPair.public)))
   private val secondDataItem = DataItem("id2", "data2", Seq(), Seq(Owner(ownerKeyPair2.public)))
-  private val dataItems = Seq(firstDataItem, secondDataItem)
+  private val dataItems: Seq[DataItem[DataItemId]] = Seq(firstDataItem, secondDataItem)
 
-  val envelopes = dataItems.map(di => Envelope(DataItemAction.insert(di), testTableId, Everyone))
+  private val envelopes: Seq[Envelope[DataItemAction[DataItemId]]] =
+    dataItems.map(di => Envelope(InsertAction(di): DataItemAction[DataItemId], testTableId, Everyone))
 
   implicit val canValidate = new CanValidate[DataItem[String]] {
     override def validate(t: DataItem[String]): Either[ApplicationError, Unit] = Right(())
@@ -53,26 +48,29 @@
     val table = new Table[String](testTableId, storage)
     table.select(NoPredicateQuery) mustBe Right(Seq())
 
-    val service: DataItemService[String] = new DataItemService(table, mockedNetwork)
+    val service = new DataItemService[String](table, mockedNetwork, mock[QueryEngine[String]])
 
     val results = envelopes.map(service.processAction)
     envelopes.foreach(e => verify(mockedNetwork, times(1)).disseminateMessage(e))
     results.foreach(result => result mustBe Right(()))
 
-<<<<<<< HEAD
-    table.select(NoPredicateQuery).map(_.toSet) mustBe Right(envelopes.map(_.content.dataItem).toSet)
-=======
-      val service = new DataItemService(table, mockedNetwork, mock[QueryEngine[String]])
->>>>>>> ee1968ee
+    val itemsAfter = table.select(NoPredicateQuery)
+    itemsAfter.map(_.toSet) mustBe Right(envelopes.map {
+      case Envelope(InsertAction(di), _, _) => di
+      case other => fail(s"Unexpected action received. Expected Insert but got ${other}")
+    }.toSet)
 
     val deleteSignature = DeleteSignatureWrapper(firstDataItem)
     val deleteAction: DataItemAction[String] =
-      DataItemAction.Delete(firstDataItem.id, sign(deleteSignature, ownerKeyPair.`private`))
+      DataItemAction.DeleteAction(firstDataItem.id, sign(deleteSignature, ownerKeyPair.`private`))
     val deleteResult = service.processAction(Envelope(deleteAction, testTableId, Everyone))
     deleteResult mustBe Right(())
 
-<<<<<<< HEAD
-    table.select(NoPredicateQuery).map(_.toSet) mustBe Right(envelopes.tail.map(_.content.dataItem).toSet)
+    val itemsAfterDelete = table.select(NoPredicateQuery)
+    itemsAfterDelete.map(_.toSet) mustBe Right(envelopes.tail.map {
+      case Envelope(InsertAction(di), _, _) => di
+      case other => fail(s"Unexpected action received. Expected Insert but got ${other}")
+    }.toSet)
   }
 
   private def testStorage(testCode: MVTableStorage[String] => Any): Unit = {
@@ -82,25 +80,6 @@
       testCode(storage)
     } finally {
       Files.delete(tempFile)
-=======
-      val itemsAfter = getItems(dao, tableId)
-      itemsAfter.map(_.toSet) mustBe Right(envelopes.map {
-        case Envelope(InsertAction(di), _, _) => di
-        case other => fail(s"Unexpected action received. Expected Insert but got ${other}")
-      }.toSet)
-
-      val deleteSignature = DeleteSignatureWrapper(firstDataItem)
-      val deleteAction: DataItemAction[String] =
-        DataItemAction.DeleteAction(firstDataItem.id, sign(deleteSignature, ownerKeyPair.`private`))
-      val deleteResult = service.processAction(Envelope(deleteAction, tableId, Everyone))
-      deleteResult mustBe Right(())
-
-      val itemsAfterDelete = getItems(dao, tableId)
-      itemsAfterDelete.map(_.toSet) mustBe Right(envelopes.tail.map {
-        case Envelope(InsertAction(di), _, _) => di
-        case other => fail(s"Unexpected action received. Expected Insert but got ${other}")
-      }.toSet)
->>>>>>> ee1968ee
     }
   }
 }