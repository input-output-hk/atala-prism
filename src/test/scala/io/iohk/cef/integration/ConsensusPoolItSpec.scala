package io.iohk.cef.integration
<<<<<<< HEAD
import akka.actor.{ActorRef, ActorSystem, Props}
import akka.testkit.{ImplicitSender, TestKit, TestProbe}
import akka.util.Timeout
import io.iohk.cef.LedgerId
import io.iohk.cef.consensus.Consensus
import io.iohk.cef.consensus.raft.{InMemoryPersistentStorage, RaftConsensusInterface, RealRaftNode}
import io.iohk.cef.error.ApplicationError
import io.iohk.cef.ledger.Block
=======
import akka.actor.ActorSystem
import akka.testkit.TestKit
import io.iohk.cef.consensus.raft.RealRaftNodeFixture
>>>>>>> 3f440f8d
import io.iohk.cef.ledger.storage.LedgerStateStorage
import io.iohk.cef.test.{DummyBlockHeader, DummyBlockSerializable, DummyTransaction}
import io.iohk.cef.transactionpool.{BlockCreator, TimedQueue, TransactionPoolFutureInterface}
import org.mockito.Mockito
import org.mockito.Mockito._
import org.scalatest.concurrent.ScalaFutures.convertScalaFuture
import org.scalatest.mockito.MockitoSugar
import org.scalatest.{FlatSpecLike, MustMatchers}

<<<<<<< HEAD
import scala.concurrent.duration._
import scala.concurrent.{ExecutionContext, Future}

class ConsensusPoolItSpec
    extends TestKit(ActorSystem("testActorModel"))
    with ImplicitSender
    with FlatSpecLike
    with MockitoSugar
    with TxPoolFixture
    with MustMatchers {
=======
class ConsensusPoolItSpec
    extends TestKit(ActorSystem("testActorModel"))
    with FlatSpecLike
    with MockitoSugar
    with TxPoolFixture
    with RealRaftNodeFixture[String] {
>>>>>>> 3f440f8d

  private def mockLedgerStateStorage[State] = mock[LedgerStateStorage[State]]
  type B = Block[String, DummyBlockHeader, DummyTransaction]
  behavior of "ConsensusPoolItSpec"

  it should "push periodical blocks to consensus" in new RealRaftNode[B] {

    override def clusterIds: Seq[String] = Seq("i1", "i2", "s3")
    val storages = clusterIds.map(_ => new InMemoryPersistentStorage[B](Vector(), 1, ""))
    val Seq(s1, s2, s3) = storages
    implicit val futureTimeout: Timeout = 30 seconds
    implicit val executionContext: ExecutionContext = system.dispatcher
    implicit val encoders = DummyBlockSerializable.serializable
    val ledgerStateStorage = mockLedgerStateStorage[String]
    val queue = TimedQueue[DummyTransaction]()
    val txPoolActorModelInterface =
      new TestableTransactionPoolActorModelInterface[String, DummyBlockHeader, DummyTransaction](
        txs => new DummyBlockHeader(txs.size),
        10000,
        ledgerStateStorage,
        1 minute,
        queue
      )
    val txPoolFutureInterface =
      new TransactionPoolFutureInterface[String, DummyBlockHeader, DummyTransaction](txPoolActorModelInterface)

    val testExecution = mock[B => Unit]
    val ledgerId: LedgerId = 1
    override def machineCallback: B => Unit = block => {
      testExecution(block)
      txPoolFutureInterface.removeBlockTxs(block).futureValue
    }

    val Seq(t1, t2, t3) = anIntegratedCluster(storages.zip(clusterIds))
    t1.raftNode.electionTimeout().futureValue
    val largeBlockTransactions = (1 to 137).map(DummyTransaction.apply)
    val block2Transactions = (138 to 150).map(DummyTransaction.apply)
    val block3Transactions = (151 to 160).map(DummyTransaction.apply)
    processAllTxs(largeBlockTransactions, txPoolFutureInterface)
    processAllTxs(block2Transactions, txPoolFutureInterface)

    val consensus: Consensus[String, DummyBlockHeader, DummyTransaction] =
      new RaftConsensusInterface(ledgerId, t1.raftNode)

    val blockCreator =
      system.actorOf(
        Props(
          new BlockCreator[String, DummyBlockHeader, DummyTransaction](
            txPoolActorModelInterface,
            consensus,
            100 minutes,
            100 minutes
          )))
    val (block1, block2, block3) = (
      Block(DummyBlockHeader(137), largeBlockTransactions),
      Block(DummyBlockHeader(13), block2Transactions),
      Block(DummyBlockHeader(9), block3Transactions)
    )

    val expectedLogEntries = Seq(block1, block2)

    txPoolActorModelInterface.testActorRef.underlyingActor.pool.size mustBe 150
    blockCreator ! BlockCreator.Execute(Some(implicitly[ActorRef]))
    expectMsg(30 seconds, Right[ApplicationError, Unit](()))
    txPoolActorModelInterface.testActorRef.underlyingActor.pool.size mustBe block2Transactions.size
    s1.log.map(_.command) mustBe Seq(expectedLogEntries.head)
    val testProbe = TestProbe()

    blockCreator ! BlockCreator.Execute(Some(testProbe.ref))
    testProbe.expectMsg(30 seconds, Right[ApplicationError, Unit](()))
    s1.log.map(_.command) mustBe expectedLogEntries

    t1.raftNode.clientAppendEntries(Seq())

    val inOrderExecution = Mockito.inOrder(testExecution)
    //one call per cluster node
    inOrderExecution.verify(testExecution, times(3)).apply(block1)
    //Raft is applying the block but it is not calling the callback.
    inOrderExecution.verify(testExecution, times(3)).apply(block2)
    txPoolActorModelInterface.testActorRef.underlyingActor.pool.size mustBe 0
  }

  private def processAllTxs(
      txs: Seq[DummyTransaction],
      txPoolIf: TransactionPoolFutureInterface[String, DummyBlockHeader, DummyTransaction])(
      implicit executionContext: ExecutionContext
  ) = {
    val result = Future.sequence(txs.map(txPoolIf.processTransaction))
    result.futureValue.foreach(_ mustBe Right(()))
  }
}<|MERGE_RESOLUTION|>--- conflicted
+++ resolved
@@ -1,18 +1,12 @@
 package io.iohk.cef.integration
-<<<<<<< HEAD
 import akka.actor.{ActorRef, ActorSystem, Props}
 import akka.testkit.{ImplicitSender, TestKit, TestProbe}
 import akka.util.Timeout
 import io.iohk.cef.LedgerId
 import io.iohk.cef.consensus.Consensus
-import io.iohk.cef.consensus.raft.{InMemoryPersistentStorage, RaftConsensusInterface, RealRaftNode}
+import io.iohk.cef.consensus.raft.{InMemoryPersistentStorage, RaftConsensusInterface, RealRaftNodeFixture}
 import io.iohk.cef.error.ApplicationError
 import io.iohk.cef.ledger.Block
-=======
-import akka.actor.ActorSystem
-import akka.testkit.TestKit
-import io.iohk.cef.consensus.raft.RealRaftNodeFixture
->>>>>>> 3f440f8d
 import io.iohk.cef.ledger.storage.LedgerStateStorage
 import io.iohk.cef.test.{DummyBlockHeader, DummyBlockSerializable, DummyTransaction}
 import io.iohk.cef.transactionpool.{BlockCreator, TimedQueue, TransactionPoolFutureInterface}
@@ -22,7 +16,6 @@
 import org.scalatest.mockito.MockitoSugar
 import org.scalatest.{FlatSpecLike, MustMatchers}
 
-<<<<<<< HEAD
 import scala.concurrent.duration._
 import scala.concurrent.{ExecutionContext, Future}
 
@@ -33,20 +26,12 @@
     with MockitoSugar
     with TxPoolFixture
     with MustMatchers {
-=======
-class ConsensusPoolItSpec
-    extends TestKit(ActorSystem("testActorModel"))
-    with FlatSpecLike
-    with MockitoSugar
-    with TxPoolFixture
-    with RealRaftNodeFixture[String] {
->>>>>>> 3f440f8d
 
   private def mockLedgerStateStorage[State] = mock[LedgerStateStorage[State]]
   type B = Block[String, DummyBlockHeader, DummyTransaction]
   behavior of "ConsensusPoolItSpec"
 
-  it should "push periodical blocks to consensus" in new RealRaftNode[B] {
+  it should "push periodical blocks to consensus" in new RealRaftNodeFixture[B] {
 
     override def clusterIds: Seq[String] = Seq("i1", "i2", "s3")
     val storages = clusterIds.map(_ => new InMemoryPersistentStorage[B](Vector(), 1, ""))
