--- conflicted
+++ resolved
@@ -4,11 +4,7 @@
 import akka.util.Timeout
 import io.iohk.cef.LedgerId
 import io.iohk.cef.consensus.Consensus
-<<<<<<< HEAD
 import io.iohk.cef.consensus.raft._
-=======
-import io.iohk.cef.consensus.raft.{InMemoryPersistentStorage, RaftConsensusInterface, RealRaftNodeFixture}
->>>>>>> 265ff0ed
 import io.iohk.cef.error.ApplicationError
 import io.iohk.cef.ledger.Block
 import io.iohk.cef.ledger.storage.LedgerStateStorage
@@ -35,13 +31,8 @@
   type B = Block[String, DummyBlockHeader, DummyTransaction]
   behavior of "ConsensusPoolItSpec"
 
-<<<<<<< HEAD
-  it should "push periodical blocks to consensus" in new RealRaftNode[B] {
-    pending
-=======
   it should "push periodical blocks to consensus" in new RealRaftNodeFixture[B] {
 
->>>>>>> 265ff0ed
     override def clusterIds: Seq[String] = Seq("i1", "i2", "s3")
     val storages = clusterIds.map(_ => new InMemoryPersistentStorage[B](Vector(), 1, ""))
     val Seq(s1, s2, s3) = storages
