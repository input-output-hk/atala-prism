--- conflicted
+++ resolved
@@ -94,28 +94,15 @@
     }
   }
 
-<<<<<<< HEAD
   "POST /agreements/whatever/whatever" should {
     def dummyAgreementService: AgreementsService[String] = new AgreementsService[String] {
-      override def propose(correlationId: String, data: String, to: List[UserId]): Unit = ???
-
-      override def agree(correlationId: String, data: String): Unit = {
+      override def propose(correlationId: UUID, data: String, to: Set[UserId]): Unit = ???
+
+      override def agree(correlationId: UUID, data: String): Unit = {
         throw new IllegalArgumentException("exception")
       }
 
-      override def decline(correlationId: String): Unit = ???
-=======
-  "POST /agreements/whatever/agree" should {
-    "reject an unknown correlation id" in {
-      def dummyAgreementService: AgreementsService[String] = new AgreementsService[String] {
-        override def propose(correlationId: UUID, data: String, to: Set[UserId]): Unit = ???
-
-        override def agree(correlationId: UUID, data: String): Unit = {
-          throw new IllegalArgumentException("exception")
-        }
-
-        override def decline(correlationId: UUID): Unit = ???
->>>>>>> 8fc24052
+      override def decline(correlationId: UUID): Unit = ???
 
       override val agreementEvents: MessageStream[AgreementMessage[String]] =
         new DummyMessageStream(Observable.empty)(TestScheduler())
