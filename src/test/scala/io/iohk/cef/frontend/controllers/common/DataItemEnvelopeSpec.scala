package io.iohk.cef.frontend.controllers.common

import io.iohk.cef.core._
import io.iohk.cef.data.{DataItem, Owner, Witness}
import io.iohk.cef.frontend.models.DataItemEnvelope
import io.iohk.cef.network.NodeId
import org.scalatest.{MustMatchers, WordSpec}
import play.api.libs.json.{Format, Json}

class DataItemEnvelopeSpec extends WordSpec with MustMatchers {

  import Codecs._
  import DataItemEnvelopeSpec._

  "DataItemEnvelopeFormat" should {
    "serialize and deserialize" in {
      type Envelope = DataItemEnvelope[DataItem[Data]]

      val destinationDescriptor: DestinationDescriptor = Or(
        a = Not(Everyone),
        b = And(
          a = SingleNode(NodeId("AB".getBytes)),
          b = SetOfNodes(Set(NodeId("IO".getBytes())))
        )
      )
      val dataItem = DataItem("custom", Data("IOHK"), Seq.empty[Witness], Seq.empty[Owner])
      val input = new Envelope(
<<<<<<< HEAD
        content = dataItem,
=======
        content = CustomItem("custom", Data("IOHK")),
        tableId = "nothing",
>>>>>>> 125f9a2a
        destinationDescriptor = destinationDescriptor
      )

      val serialized = Json.toJson(input)
      val deserialized = serialized.as[Envelope]
      deserialized mustEqual input
    }
  }
}

object DataItemEnvelopeSpec {

  case class Data(name: String)

  implicit val dataFormat: Format[Data] = Json.format[Data]
}<|MERGE_RESOLUTION|>--- conflicted
+++ resolved
@@ -25,12 +25,8 @@
       )
       val dataItem = DataItem("custom", Data("IOHK"), Seq.empty[Witness], Seq.empty[Owner])
       val input = new Envelope(
-<<<<<<< HEAD
         content = dataItem,
-=======
-        content = CustomItem("custom", Data("IOHK")),
         tableId = "nothing",
->>>>>>> 125f9a2a
         destinationDescriptor = destinationDescriptor
       )
 
