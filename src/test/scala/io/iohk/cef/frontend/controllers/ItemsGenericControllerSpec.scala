--- conflicted
+++ resolved
@@ -26,14 +26,9 @@
 
   implicit val executionContext = system.dispatcher
   val service = new DataItemService(mock[Table]) {
-<<<<<<< HEAD
     override def insert[I](dataItem: DataItem[I])(
         implicit itemSerializable: NioEncDec[I],
         canValidate: CanValidate[DataItem[I]]): Either[ApplicationError, Unit] = {
-=======
-    override def insert[I](tableId: TableId, dataItem: DataItem[I])(
-      implicit itemSerializable: NioEncDec[I]): Either[ApplicationError, Unit] = {
->>>>>>> 125f9a2a
       Right(())
     }
   }
