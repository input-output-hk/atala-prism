--- conflicted
+++ resolved
@@ -25,11 +25,11 @@
   it should "apply a block using the generic constructs" in { implicit session =>
     pending
     val genericStateImpl =
-      new MVLedgerStateStorage[Set[SigningPublicKey]]("1", Files.createTempFile("", "").toAbsolutePath)
+      new MVLedgerStateStorage[IdentityData]("1", Files.createTempFile("", "").toAbsolutePath)
     val genericLedgerStorageImpl =
-      new MVLedgerStorage[Set[SigningPublicKey], IdentityTransaction]("1", Files.createTempFile("", "").toAbsolutePath)
+      new MVLedgerStorage[IdentityData, IdentityTransaction]("1", Files.createTempFile("", "").toAbsolutePath)
 
-    val ledger = Ledger[Set[SigningPublicKey], IdentityTransaction]("1", genericLedgerStorageImpl, genericStateImpl)
+    val ledger = Ledger[IdentityData, IdentityTransaction]("1", genericLedgerStorageImpl, genericStateImpl)
 
     val testTxs = List[IdentityTransaction](
       Claim(
@@ -41,21 +41,11 @@
         bob.public,
         IdentityTransaction.sign("carlos", IdentityTransactionType.Link, bob.public, alice.`private`))
     )
-<<<<<<< HEAD
-    val testBlock = Block[Set[SigningPublicKey], IdentityTransaction](BlockHeader(Instant.EPOCH), testTxs)
+    val testBlock = Block[IdentityData, IdentityTransaction](BlockHeader(Instant.EPOCH), testTxs)
     ledger.slice(Set("carlos")) mustBe LedgerState()
 
     ledger(testBlock) mustBe Right(())
     ledger.slice(Set("carlos")) mustBe
-      LedgerState[Set[SigningPublicKey]](Map("carlos" -> Set(alice.public, bob.public)))
-=======
-    val testBlock = Block[IdentityData, IdentityTransaction](BlockHeader(Instant.EPOCH), testTxs)
-    val emptyLs = LedgerState[IdentityData](Map())
-    genericStateDao.slice[IdentityData]("1", Set("carlos")) mustBe emptyLs
-
-    ledger(testBlock) mustBe Right(())
-    genericStateDao.slice[IdentityData]("1", Set("carlos")) mustBe
       LedgerState[IdentityData](Map("carlos" -> IdentityData.forKeys(alice.public, bob.public)))
->>>>>>> aa99e594
   }
 }