package io.iohk.cef.ledger

import java.time.Instant

import io.iohk.cef.DatabaseTestSuites
import io.iohk.cef.builder.SigningKeyPairs._
import io.iohk.cef.codecs.nio.auto._
import io.iohk.cef.frontend.models.IdentityTransactionType
import io.iohk.cef.ledger.identity._

import org.scalatest.FlatSpec
import org.scalatest.MustMatchers._

class LedgerItDbTest extends FlatSpec {

  behavior of "Ledger"

<<<<<<< HEAD
  it should "apply a block using the generic constructs" in DatabaseTestSuites
    .withLedger[IdentityData, IdentityTransaction]("1") { ledger =>
      val testTxs = List[IdentityTransaction](
        Claim(
          "carlos",
          alice.public,
          IdentityTransaction.sign("carlos", IdentityTransactionType.Claim, alice.public, alice.`private`)),
        Link(
          "carlos",
          bob.public,
          IdentityTransaction.sign("carlos", IdentityTransactionType.Link, bob.public, alice.`private`))
      )
      val testBlock = Block[IdentityData, IdentityTransaction](BlockHeader(Instant.EPOCH), testTxs)
      ledger.slice(Set("carlos")) mustBe LedgerState()
=======
    val testTxs = List[IdentityTransaction](
      Claim(
        "carlos",
        alice.public,
        IdentityTransaction.sign("carlos", IdentityTransactionType.Claim, alice.public, alice.`private`)),
      Link(
        "carlos",
        bob.public,
        IdentityTransaction.sign("carlos", IdentityTransactionType.Link, bob.public, alice.`private`),
        IdentityTransaction.sign("carlos", IdentityTransactionType.Link, bob.public, bob.`private`)
      )
    )
    val testBlock = Block[IdentityData, IdentityTransaction](BlockHeader(Instant.EPOCH), testTxs)
    val emptyLs = LedgerState[IdentityData](Map())
    genericStateDao.slice[IdentityData]("1", Set("carlos")) mustBe emptyLs
>>>>>>> 9e5aa82e

      ledger(testBlock) mustBe Right(())
      ledger.slice(Set("carlos")) mustBe
        LedgerState[IdentityData](Map("carlos" -> IdentityData.forKeys(alice.public, bob.public)))
    }
}<|MERGE_RESOLUTION|>--- conflicted
+++ resolved
@@ -15,7 +15,6 @@
 
   behavior of "Ledger"
 
-<<<<<<< HEAD
   it should "apply a block using the generic constructs" in DatabaseTestSuites
     .withLedger[IdentityData, IdentityTransaction]("1") { ledger =>
       val testTxs = List[IdentityTransaction](
@@ -26,27 +25,12 @@
         Link(
           "carlos",
           bob.public,
-          IdentityTransaction.sign("carlos", IdentityTransactionType.Link, bob.public, alice.`private`))
+          IdentityTransaction.sign("carlos", IdentityTransactionType.Link, bob.public, alice.`private`),
+          IdentityTransaction.sign("carlos", IdentityTransactionType.Link, bob.public, bob.`private`)
+        )
       )
       val testBlock = Block[IdentityData, IdentityTransaction](BlockHeader(Instant.EPOCH), testTxs)
       ledger.slice(Set("carlos")) mustBe LedgerState()
-=======
-    val testTxs = List[IdentityTransaction](
-      Claim(
-        "carlos",
-        alice.public,
-        IdentityTransaction.sign("carlos", IdentityTransactionType.Claim, alice.public, alice.`private`)),
-      Link(
-        "carlos",
-        bob.public,
-        IdentityTransaction.sign("carlos", IdentityTransactionType.Link, bob.public, alice.`private`),
-        IdentityTransaction.sign("carlos", IdentityTransactionType.Link, bob.public, bob.`private`)
-      )
-    )
-    val testBlock = Block[IdentityData, IdentityTransaction](BlockHeader(Instant.EPOCH), testTxs)
-    val emptyLs = LedgerState[IdentityData](Map())
-    genericStateDao.slice[IdentityData]("1", Set("carlos")) mustBe emptyLs
->>>>>>> 9e5aa82e
 
       ledger(testBlock) mustBe Right(())
       ledger.slice(Set("carlos")) mustBe
