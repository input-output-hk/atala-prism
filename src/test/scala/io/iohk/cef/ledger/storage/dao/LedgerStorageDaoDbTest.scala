--- conflicted
+++ resolved
@@ -13,16 +13,12 @@
 import scalikejdbc._
 import scalikejdbc.scalatest.AutoRollback
 
-<<<<<<< HEAD
-trait LedgerStorageDaoDbTest extends fixture.FlatSpec with AutoRollback with MustMatchers {
-=======
 trait LedgerStorageDaoDbTest
     extends fixture.FlatSpec
     with AutoRollback
     with RSAKeyGenerator
     with OptionValues
     with MustMatchers {
->>>>>>> b47ace62
 
   behavior of "LedgerStorageImpl"
 
@@ -46,13 +42,8 @@
       .map(rs => LedgerTable(lt.resultName)(rs))
       .single()
       .apply()
-<<<<<<< HEAD
-    blockDataInDb.isDefined mustBe true
-    val blockEntry = blockDataInDb.get
-=======
 
     val blockEntry = blockDataInDb.value
->>>>>>> b47ace62
     val dbBlock = IdentityBlockSerializer.serializable.deserialize(blockEntry.data)
     dbBlock.header mustBe header
     dbBlock.transactions mustBe txList
