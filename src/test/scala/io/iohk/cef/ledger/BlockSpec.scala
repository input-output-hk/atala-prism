package io.iohk.cef.ledger

<<<<<<< HEAD
import java.time.Instant

import io.iohk.cef.builder.SigningKeyPairs
import io.iohk.cef.ledger.identity._
=======
import io.iohk.cef.test.{DummyBlockHeader, DummyTransaction}
>>>>>>> c867f150
import org.scalatest.{EitherValues, FlatSpec, MustMatchers}

class BlockSpec extends FlatSpec with MustMatchers with EitherValues {

  behavior of "Block"

  val txs = List(
    DummyTransaction(1),
    DummyTransaction(2),
    DummyTransaction(20)
  )

  val header = DummyBlockHeader(txs.map(_.size).sum)
  val block = Block(header, txs)

  it should "apply itself to a state" in {
<<<<<<< HEAD
    val txs = List(
      Claim("one", alice.public, IdentityTransaction.sign("one", alice.public, alice.`private`)),
      Link("one", bob.public, IdentityTransaction.sign("one", bob.public, alice.`private`)),
      Unlink("one", bob.public, IdentityTransaction.sign("one", bob.public, alice.`private`)),
      Unlink("one", alice.public, IdentityTransaction.sign("one", alice.public, alice.`private`))
    )

    val header = IdentityBlockHeader(Instant.now)
    val block = Block(header, txs)
    val state = new IdentityLedgerState(Map())
    block(state).right.value mustBe IdentityLedgerState(Map())

    val badTxs = List(
      Claim("one", alice.public, IdentityTransaction.sign("one", alice.public, alice.`private`)),
      Link("two", bob.public, IdentityTransaction.sign("two", bob.public, alice.`private`)),
      Unlink("one", bob.public, uselessSignature),
      Unlink("one", alice.public, uselessSignature)
    )
    val newBlock = block.copy(transactions = badTxs)
    newBlock(state).left.value mustBe IdentityNotClaimedError("two")
  }

  it should "calculate keys correctly" in {
    val txs = List(
      Claim("one", alice.public, uselessSignature),
      Link("two", bob.public, IdentityTransaction.sign("two", bob.public, alice.`private`)),
      Unlink("three", bob.public, uselessSignature),
      Unlink("three", alice.public, uselessSignature)
    )

    val header = IdentityBlockHeader(Instant.now)
    val block = Block(header, txs)
    block.partitionIds mustBe Set("one", "two", "three")
=======
    val state = new LedgerState[String](Map())

    block(state).right.value mustBe LedgerState(Map())
  }

  it should "calculate keys correctly" in {
    block.partitionIds mustBe Set()
>>>>>>> c867f150
  }
}<|MERGE_RESOLUTION|>--- conflicted
+++ resolved
@@ -1,13 +1,6 @@
 package io.iohk.cef.ledger
 
-<<<<<<< HEAD
-import java.time.Instant
-
-import io.iohk.cef.builder.SigningKeyPairs
-import io.iohk.cef.ledger.identity._
-=======
 import io.iohk.cef.test.{DummyBlockHeader, DummyTransaction}
->>>>>>> c867f150
 import org.scalatest.{EitherValues, FlatSpec, MustMatchers}
 
 class BlockSpec extends FlatSpec with MustMatchers with EitherValues {
@@ -24,41 +17,6 @@
   val block = Block(header, txs)
 
   it should "apply itself to a state" in {
-<<<<<<< HEAD
-    val txs = List(
-      Claim("one", alice.public, IdentityTransaction.sign("one", alice.public, alice.`private`)),
-      Link("one", bob.public, IdentityTransaction.sign("one", bob.public, alice.`private`)),
-      Unlink("one", bob.public, IdentityTransaction.sign("one", bob.public, alice.`private`)),
-      Unlink("one", alice.public, IdentityTransaction.sign("one", alice.public, alice.`private`))
-    )
-
-    val header = IdentityBlockHeader(Instant.now)
-    val block = Block(header, txs)
-    val state = new IdentityLedgerState(Map())
-    block(state).right.value mustBe IdentityLedgerState(Map())
-
-    val badTxs = List(
-      Claim("one", alice.public, IdentityTransaction.sign("one", alice.public, alice.`private`)),
-      Link("two", bob.public, IdentityTransaction.sign("two", bob.public, alice.`private`)),
-      Unlink("one", bob.public, uselessSignature),
-      Unlink("one", alice.public, uselessSignature)
-    )
-    val newBlock = block.copy(transactions = badTxs)
-    newBlock(state).left.value mustBe IdentityNotClaimedError("two")
-  }
-
-  it should "calculate keys correctly" in {
-    val txs = List(
-      Claim("one", alice.public, uselessSignature),
-      Link("two", bob.public, IdentityTransaction.sign("two", bob.public, alice.`private`)),
-      Unlink("three", bob.public, uselessSignature),
-      Unlink("three", alice.public, uselessSignature)
-    )
-
-    val header = IdentityBlockHeader(Instant.now)
-    val block = Block(header, txs)
-    block.partitionIds mustBe Set("one", "two", "three")
-=======
     val state = new LedgerState[String](Map())
 
     block(state).right.value mustBe LedgerState(Map())
@@ -66,6 +24,5 @@
 
   it should "calculate keys correctly" in {
     block.partitionIds mustBe Set()
->>>>>>> c867f150
   }
 }