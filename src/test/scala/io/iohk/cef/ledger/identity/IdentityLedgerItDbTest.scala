package io.iohk.cef.ledger.identity

import java.nio.file.Files
import java.time.Instant

import io.iohk.cef.builder.SigningKeyPairs
<<<<<<< HEAD
import io.iohk.cef.crypto._
=======
import io.iohk.cef.ledger.storage.scalike.LedgerStateStorageImpl
import io.iohk.cef.ledger.storage.scalike.dao.LedgerStateStorageDao
>>>>>>> aa99e594
import io.iohk.cef.frontend.models.IdentityTransactionType
import io.iohk.cef.ledger.{Block, BlockHeader}
import io.iohk.cef.ledger.storage.Ledger
import org.scalatest.{EitherValues, MustMatchers, fixture}
import scalikejdbc.scalatest.AutoRollback
import io.iohk.cef.codecs.nio.auto._
import io.iohk.cef.ledger.storage.mv.{MVLedgerStateStorage, MVLedgerStorage}

trait IdentityLedgerItDbTest
    extends fixture.FlatSpec
    with AutoRollback
    with MustMatchers
    with SigningKeyPairs
    with EitherValues
    with IdentityLedgerStateStorageFixture {

  def createLedger(): Ledger[Set[SigningPublicKey], IdentityTransaction] = {
    val ledgerStateStorage =
      new MVLedgerStateStorage[Set[SigningPublicKey]]("identityLedger", Files.createTempFile("", "").toAbsolutePath)
    val ledgerStorage = new MVLedgerStorage[Set[SigningPublicKey], IdentityTransaction](
      "identityLedger",
      Files.createTempFile("", "").toAbsolutePath)
    Ledger("1", ledgerStorage, ledgerStateStorage)
  }

  behavior of "IdentityLedgerIt"

  it should "throw an error when the tx is inconsistent with the state" in { implicit session =>
<<<<<<< HEAD
    val ledger: Ledger[Set[SigningPublicKey], IdentityTransaction] = createLedger()
=======
    val ledgerStateStorageDao = new LedgerStateStorageDao
    def slice(keys: Set[String]): LedgerState[IdentityData] =
      ledgerStateStorageDao.slice[IdentityData]("identityLedger", keys)

    val ledger = createLedger(ledgerStateStorageDao)
>>>>>>> aa99e594
    val now = Instant.now()
    val header = BlockHeader(now)
    val block1 = Block[IdentityData, IdentityTransaction](
      header,
      List[IdentityTransaction](
        Claim(
          "one",
          alice.public,
          IdentityTransaction.sign("one", IdentityTransactionType.Claim, alice.public, alice.`private`)),
        Claim(
          "two",
          bob.public,
          IdentityTransaction.sign("two", IdentityTransactionType.Claim, bob.public, bob.`private`))
      )
    )

    ledger.apply(block1).isRight mustBe true

<<<<<<< HEAD
    ledger.slice(Set("one")) mustBe IdentityLedgerState(Map("one" -> Set(alice.public)))
    ledger.slice(Set("two")) mustBe IdentityLedgerState(Map("two" -> Set(bob.public)))
    ledger.slice(Set("three")) mustBe IdentityLedgerState()
    ledger.slice(Set("one", "two", "three")) mustBe
      IdentityLedgerState(Map("one" -> Set(alice.public), "two" -> Set(bob.public)))
=======
    slice(Set("one")) mustBe IdentityLedgerState(Map("one" -> IdentityData.forKeys(alice.public)))
    slice(Set("two")) mustBe IdentityLedgerState(Map("two" -> IdentityData.forKeys(bob.public)))
    slice(Set("three")) mustBe IdentityLedgerState()
    slice(Set("one", "two", "three")) mustBe
      IdentityLedgerState(Map("one" -> IdentityData.forKeys(alice.public), "two" -> IdentityData.forKeys(bob.public)))
>>>>>>> aa99e594

    val block2 = Block[IdentityData, IdentityTransaction](
      header,
      List[IdentityTransaction](
        Link(
          "two",
          carlos.public,
          IdentityTransaction.sign("two", IdentityTransactionType.Link, carlos.public, bob.`private`))))

    ledger(block2).isRight mustBe true

    ledger.slice(Set("one", "two")) mustBe
      IdentityLedgerState(
        Map("one" -> IdentityData.forKeys(alice.public), "two" -> IdentityData.forKeys(bob.public, carlos.public))
      )

    val block3 = Block[IdentityData, IdentityTransaction](
      header,
      List[IdentityTransaction](
        Link(
          "three",
          carlos.public,
          IdentityTransaction.sign("three", IdentityTransactionType.Link, carlos.public, bob.`private`)))
    )
    val invalidResult = ledger(block3)

    if (invalidResult.isRight) {
      fail(s"Link transaction should've been invalid. Expected IdentityNotClaimedError but got ${invalidResult}")
    }
  }
}<|MERGE_RESOLUTION|>--- conflicted
+++ resolved
@@ -4,12 +4,6 @@
 import java.time.Instant
 
 import io.iohk.cef.builder.SigningKeyPairs
-<<<<<<< HEAD
-import io.iohk.cef.crypto._
-=======
-import io.iohk.cef.ledger.storage.scalike.LedgerStateStorageImpl
-import io.iohk.cef.ledger.storage.scalike.dao.LedgerStateStorageDao
->>>>>>> aa99e594
 import io.iohk.cef.frontend.models.IdentityTransactionType
 import io.iohk.cef.ledger.{Block, BlockHeader}
 import io.iohk.cef.ledger.storage.Ledger
@@ -26,10 +20,10 @@
     with EitherValues
     with IdentityLedgerStateStorageFixture {
 
-  def createLedger(): Ledger[Set[SigningPublicKey], IdentityTransaction] = {
+  def createLedger(): Ledger[IdentityData, IdentityTransaction] = {
     val ledgerStateStorage =
-      new MVLedgerStateStorage[Set[SigningPublicKey]]("identityLedger", Files.createTempFile("", "").toAbsolutePath)
-    val ledgerStorage = new MVLedgerStorage[Set[SigningPublicKey], IdentityTransaction](
+      new MVLedgerStateStorage[IdentityData]("identityLedger", Files.createTempFile("", "").toAbsolutePath)
+    val ledgerStorage = new MVLedgerStorage[IdentityData, IdentityTransaction](
       "identityLedger",
       Files.createTempFile("", "").toAbsolutePath)
     Ledger("1", ledgerStorage, ledgerStateStorage)
@@ -38,15 +32,7 @@
   behavior of "IdentityLedgerIt"
 
   it should "throw an error when the tx is inconsistent with the state" in { implicit session =>
-<<<<<<< HEAD
-    val ledger: Ledger[Set[SigningPublicKey], IdentityTransaction] = createLedger()
-=======
-    val ledgerStateStorageDao = new LedgerStateStorageDao
-    def slice(keys: Set[String]): LedgerState[IdentityData] =
-      ledgerStateStorageDao.slice[IdentityData]("identityLedger", keys)
-
-    val ledger = createLedger(ledgerStateStorageDao)
->>>>>>> aa99e594
+    val ledger: Ledger[IdentityData, IdentityTransaction] = createLedger()
     val now = Instant.now()
     val header = BlockHeader(now)
     val block1 = Block[IdentityData, IdentityTransaction](
@@ -65,19 +51,11 @@
 
     ledger.apply(block1).isRight mustBe true
 
-<<<<<<< HEAD
-    ledger.slice(Set("one")) mustBe IdentityLedgerState(Map("one" -> Set(alice.public)))
-    ledger.slice(Set("two")) mustBe IdentityLedgerState(Map("two" -> Set(bob.public)))
+    ledger.slice(Set("one")) mustBe IdentityLedgerState(Map("one" -> IdentityData.forKeys(alice.public)))
+    ledger.slice(Set("two")) mustBe IdentityLedgerState(Map("two" -> IdentityData.forKeys(bob.public)))
     ledger.slice(Set("three")) mustBe IdentityLedgerState()
     ledger.slice(Set("one", "two", "three")) mustBe
-      IdentityLedgerState(Map("one" -> Set(alice.public), "two" -> Set(bob.public)))
-=======
-    slice(Set("one")) mustBe IdentityLedgerState(Map("one" -> IdentityData.forKeys(alice.public)))
-    slice(Set("two")) mustBe IdentityLedgerState(Map("two" -> IdentityData.forKeys(bob.public)))
-    slice(Set("three")) mustBe IdentityLedgerState()
-    slice(Set("one", "two", "three")) mustBe
       IdentityLedgerState(Map("one" -> IdentityData.forKeys(alice.public), "two" -> IdentityData.forKeys(bob.public)))
->>>>>>> aa99e594
 
     val block2 = Block[IdentityData, IdentityTransaction](
       header,
