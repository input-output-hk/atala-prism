--- conflicted
+++ resolved
@@ -10,15 +10,12 @@
     with OptionValues
     with MustMatchers {
 
-<<<<<<< HEAD
-=======
   private def aliceClaimData(identity: String) = ClaimData(identity, alice.public)
   private def aliceUnlinkData(identity: String) = UnlinkData(identity, alice.public)
   private def bobLinkData(identity: String) = LinkData(identity, bob.public)
   private def bobUnlinkData(identity: String) = UnlinkData(identity, bob.public)
   private def danielUnlinkData(identity: String) = UnlinkData(identity, daniel.public)
 
->>>>>>> 445f96f0
   behavior of "IdentityTransaction"
 
   it should "throw an error when the tx is inconsistent with the state" in {
@@ -176,11 +173,7 @@
     val state =
       IdentityLedgerState(
         Map("one" -> IdentityData(Set(alice.public), Set("two")), "two" -> IdentityData.forKeys(bob.public)))
-<<<<<<< HEAD
-    val endorse = RevokeEndorsement(
-=======
     val endorse = RevokeEndorsementData(
->>>>>>> 445f96f0
       "two",
       "one"
     ).toTransaction(bob.`private`)
@@ -229,15 +222,7 @@
     val state =
       IdentityLedgerState(
         Map("one" -> IdentityData(Set(alice.public), Set("three")), "two" -> IdentityData.forKeys(bob.public)))
-<<<<<<< HEAD
-    val transaction = RevokeEndorsement(
-      "two",
-      bob.public,
-      IdentityTransaction.sign("two", IdentityTransactionType.Revoke, bob.public, bob.`private`),
-      "one")
-=======
     val transaction = RevokeEndorsementData("two", "one").toTransaction(bob.`private`)
->>>>>>> 445f96f0
     val result = transaction(state).left.value
     result mustBe EndorsementNotAssociatedWithIdentityError("two", "one")
 
