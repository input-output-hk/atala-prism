package io.iohk.cef.ledger.identity

import akka.util.ByteString
import io.iohk.cef.builder.RSAKeyGenerator
import io.iohk.cef.crypto.low.DigitalSignature
import org.scalatest.{EitherValues, FlatSpec, MustMatchers, OptionValues}

<<<<<<< HEAD
class IdentityTransactionSpec extends FlatSpec with MustMatchers {
=======
class IdentityTransactionSpec
    extends FlatSpec
    with RSAKeyGenerator
    with EitherValues
    with OptionValues
    with MustMatchers {
>>>>>>> b47ace62

  behavior of "IdentityTransaction"

  val dummySignature = new DigitalSignature(ByteString.empty)

  it should "throw an error when the tx is inconsistent with the state" in {
    val pair1 = generateKeyPair
    val pair2 = generateKeyPair
    val pair3 = generateKeyPair

    val state = IdentityLedgerState(Map("one" -> Set(pair1._1)))
    val claim = Claim("one", pair1._1, IdentityTransaction.sign("one", pair1._1, pair1._2))
    val link = Link("two", pair2._1, IdentityTransaction.sign("two", pair3._1, pair2._2))
    val unlink1 = Unlink("one", pair2._1, IdentityTransaction.sign("one", pair2._1, pair1._2))
    val unlink2 = Unlink("two", pair2._1, IdentityTransaction.sign("one", pair2._1, pair2._2))

    claim(state).left.value mustBe IdentityTakenError("one")
    link(state).left.value mustBe IdentityNotClaimedError("two")
    unlink1(state).left.value mustBe PublicKeyNotAssociatedWithIdentity("one", pair2._1)
    unlink2(state).left.value mustBe UnableToVerifySignatureError
  }

  it should "apply a claim" in {
    val pair1 = generateKeyPair

    val state = IdentityLedgerState()
    val claim = Claim("one", pair1._1, IdentityTransaction.sign("one", pair1._1, pair1._2))
    val newStateEither = claim(state)

    val newState = newStateEither.right.value
    newState.keys mustBe Set("one")
    newState.get("one") mustBe Some(Set(pair1._1))
    newState.contains("one") mustBe true
    newState.contains("two") mustBe false
  }

  it should "apply a link" in {
    val pair1 = generateKeyPair
    val pair2 = generateKeyPair

    val state = IdentityLedgerState(Map("one" -> Set(pair1._1)))
    val link = Link("one", pair2._1, IdentityTransaction.sign("one", pair2._1, pair1._2))
    val newStateEither = link(state)

    val newState = newStateEither.right.value
    newState.keys mustBe Set("one")
    newState.get("one").value mustBe Set(pair1._1, pair2._1)
    newState.contains("one") mustBe true
    newState.contains("two") mustBe false
  }

  it should "fail to apply a claim if the signature can not be verified" in {
    val pair1 = generateKeyPair

    val state = IdentityLedgerState(Map.empty)
    val transaction = Claim("one", pair1._1, IdentityTransaction.sign("onee", pair1._1, pair1._2))

    val result = transaction(state).left.value
    result mustBe UnableToVerifySignatureError
  }

  it should "fail to apply a link if the signature can not be verified" in {
    val pair1 = generateKeyPair
    val pair2 = generateKeyPair

    val state = IdentityLedgerState(Map("one" -> Set(pair1._1)))
    val link = Link("one", pair2._1, IdentityTransaction.sign("one", pair2._1, pair2._2))

    val result = link(state).left.value
    result mustBe UnableToVerifySignatureError
  }

  it should "fail to apply an unlink if the signature can not be verified" in {
    val pair1 = generateKeyPair

    val state = IdentityLedgerState(Map("one" -> Set(pair1._1)))
    val transaction = Unlink("one", pair1._1, IdentityTransaction.sign("onne", pair1._1, pair1._2))

    val result = transaction(state).left.value
    result mustBe UnableToVerifySignatureError
  }

  it should "apply an unlink" in {
    val pair0 = generateKeyPair
    val pair1 = generateKeyPair

    val state = IdentityLedgerState(Map("one" -> Set(pair0._1, pair1._1)))
    val unlink1 = Unlink("one", pair0._1, IdentityTransaction.sign("one", pair0._1, pair0._2))
    val unlink2 = Unlink("one", pair1._1, IdentityTransaction.sign("one", pair1._1, pair1._2))
    val stateAfter1 = unlink1(state).right.value
    val stateAfter2 = unlink2(stateAfter1).right.value

    stateAfter1.keys mustBe Set("one")
    stateAfter1.get("one").value mustBe Set(pair1._1)
    stateAfter1.contains("one") mustBe true
    stateAfter1.contains("two") mustBe false

    stateAfter2.keys mustBe Set()
    stateAfter2.get("one") mustBe None
    stateAfter2.contains("one") mustBe false
    stateAfter2.contains("two") mustBe false
  }

  it should "have the correct keys per tx" in {
    val pair1 = generateKeyPair
    val pair2 = generateKeyPair

    val claim = Claim("one", pair1._1, IdentityTransaction.sign("one", pair1._1, pair1._2))
    val link = Link("two", pair2._1, IdentityTransaction.sign("two", pair2._1, pair2._2))
    val unlink = Unlink("two", pair2._1, IdentityTransaction.sign("two", pair2._1, pair2._2))
    claim.partitionIds mustBe Set(claim.identity)
    link.partitionIds mustBe Set(link.identity)
    unlink.partitionIds mustBe Set(unlink.identity)
  }
}<|MERGE_RESOLUTION|>--- conflicted
+++ resolved
@@ -5,16 +5,12 @@
 import io.iohk.cef.crypto.low.DigitalSignature
 import org.scalatest.{EitherValues, FlatSpec, MustMatchers, OptionValues}
 
-<<<<<<< HEAD
-class IdentityTransactionSpec extends FlatSpec with MustMatchers {
-=======
 class IdentityTransactionSpec
     extends FlatSpec
     with RSAKeyGenerator
     with EitherValues
     with OptionValues
     with MustMatchers {
->>>>>>> b47ace62
 
   behavior of "IdentityTransaction"
 
