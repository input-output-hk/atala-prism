package io.iohk.cef.ledger.identity

import io.iohk.cef.builder.SigningKeyPairs
import org.scalatest.{EitherValues, FlatSpec, MustMatchers, OptionValues}

class IdentityTransactionSpec
    extends FlatSpec
    with SigningKeyPairs
    with EitherValues
    with OptionValues
    with MustMatchers {

<<<<<<< HEAD
  private def aliceClaimData(identity: String) = ClaimData(identity, alice.public)
  private def aliceUnlinkData(identity: String) = UnlinkData(identity, alice.public)
  private def bobLinkData(identity: String) = LinkData(identity, bob.public)
  private def bobUnlinkData(identity: String) = UnlinkData(identity, bob.public)
  private def danielUnlinkData(identity: String) = UnlinkData(identity, daniel.public)
=======


>>>>>>> d525ff50

  behavior of "IdentityTransaction"

  it should "throw an error when the tx is inconsistent with the state" in {
    val state = IdentityLedgerState(Map("one" -> IdentityData.forKeys(alice.public)))
    val claim = aliceClaimData("one").toTransaction(alice.`private`)
    val link = bobLinkData("two").toTransaction(bob.`private`, carlos.`private`)
    val unlink1 = bobUnlinkData("one").toTransaction(alice.`private`)
    val unlink2 = bobUnlinkData("two").toTransaction(bob.`private`)

    claim(state).left.value mustBe IdentityTakenError("one")
    link(state).left.value mustBe IdentityNotClaimedError("two")
    unlink1(state).left.value mustBe PublicKeyNotAssociatedWithIdentity("one", bob.public)
    unlink2(state).left.value mustBe UnableToVerifySignatureError
  }

  it should "apply a claim" in {
    val state = IdentityLedgerState()
    val claim = aliceClaimData("one").toTransaction(alice.`private`)
    val newStateEither = claim(state)

    val newState = newStateEither.right.value
    newState.keys mustBe Set("one")
    newState.get("one") mustBe Some(IdentityData.forKeys(alice.public))
    newState.contains("one") mustBe true
    newState.contains("two") mustBe false
  }

  it should "apply a link" in {
    val state = IdentityLedgerState(Map("one" -> IdentityData.forKeys(alice.public)))
    val link = bobLinkData("one").toTransaction(alice.`private`, bob.`private`)

    val newStateEither = link(state)

    val newState = newStateEither.right.value
    newState.keys mustBe Set("one")
    newState.get("one").value mustBe IdentityData.forKeys(alice.public, bob.public)
    newState.contains("one") mustBe true
    newState.contains("two") mustBe false
  }

  it should "fail to apply a claim if the signature can not be verified" in {
    val state = IdentityLedgerState(Map.empty)
    val transaction = aliceClaimData("one").toTransaction(bob.`private`)

    val result = transaction(state).left.value
    result mustBe UnableToVerifySignatureError
  }

  it should "fail to apply a link if the signature can not be verified" in {
    val state = IdentityLedgerState(Map("one" -> IdentityData.forKeys(alice.public)))
    val link = bobLinkData("one").toTransaction(bob.`private`, bob.`private`)

    val result = link(state).left.value
    result mustBe UnableToVerifySignatureError
  }

  it should "fail to apply a link if the link identity signature can not be verified" in {
    val state = IdentityLedgerState(Map("one" -> IdentityData.forKeys(alice.public)))
    val link = bobLinkData("one").toTransaction(alice.`private`, alice.`private`)

    val result = link(state).left.value
    result mustBe UnableToVerifyLinkingIdentitySignatureError("one", bob.public)
  }

  it should "fail to apply an unlink if the signature can not be verified" in {
    val state = IdentityLedgerState(Map("one" -> IdentityData.forKeys(alice.public)))
    val transaction = aliceUnlinkData("one").toTransaction(bob.`private`)

    val result = transaction(state).left.value
    result mustBe UnableToVerifySignatureError
  }

  it should "apply an unlink" in {
    val state = IdentityLedgerState(Map("one" -> IdentityData.forKeys(daniel.public, alice.public)))
    val unlink1 = danielUnlinkData("one").toTransaction(daniel.`private`)
    val unlink2 = aliceUnlinkData("one").toTransaction(alice.`private`)
    val stateAfter1 = unlink1(state).right.value
    val stateAfter2 = unlink2(stateAfter1).right.value

    stateAfter1.keys mustBe Set("one")
    stateAfter1.get("one").value mustBe IdentityData.forKeys(alice.public)
    stateAfter1.contains("one") mustBe true
    stateAfter1.contains("two") mustBe false

    stateAfter2.keys mustBe Set()
    stateAfter2.get("one") mustBe None
    stateAfter2.contains("one") mustBe false
    stateAfter2.contains("two") mustBe false
  }

  it should "have the correct keys per tx" in {
    val claim = aliceClaimData("one").toTransaction(alice.`private`)
    val link = bobLinkData("two").toTransaction(bob.`private`, bob.`private`)
    val unlink = bobUnlinkData("two").toTransaction(bob.`private`)
    claim.partitionIds mustBe Set(claim.data.identity)
    link.partitionIds mustBe Set(link.data.identity)
    unlink.partitionIds mustBe Set(unlink.data.identity)
  }

  it should "apply a Endorse" in {
    val state =
      IdentityLedgerState(Map("one" -> IdentityData.forKeys(alice.public), "two" -> IdentityData.forKeys(bob.public)))
    val endorseData = EndorseData("two", "one")
    val endorse = endorseData.toTransaction(bob.`private`)

    val newStateEither = endorse(state)
    val newState = newStateEither.right.value
    newState.keys mustBe Set("one", "two")
    newState.get("one").value.endorsers.size mustBe 1
    newState.get("two").value.endorsers.size mustBe 0
    newState.get("one").value.endorsers.contains("two")
  }

  it should "fail to apply a endorse identity if the identity is not claimed" in {
    val state =
      IdentityLedgerState(Map("two" -> IdentityData.forKeys(bob.public)))
    val endorseData = EndorseData("two", "one")
    val transaction = endorseData.toTransaction(bob.`private`)

    val result = transaction(state).left.value
    result mustBe UnknownEndorsedIdentityError("one")
  }

  it should "fail to endorse identity if the endorser identity is not claimed" in {
    val state =
      IdentityLedgerState(Map("two" -> IdentityData.forKeys(bob.public)))
    val endorseData = EndorseData("three", "two")
    val transaction = endorseData.toTransaction(bob.`private`)

    val result = transaction(state).left.value
    result mustBe UnknownEndorserIdentityError("three")
  }

  it should "fail to endorse identity if the endorser signature is not valid" in {
    val state =
      IdentityLedgerState(Map("one" -> IdentityData.forKeys(alice.public), "two" -> IdentityData.forKeys(bob.public)))
    val endorseData = EndorseData("two", "one")
    val transaction = endorseData.toTransaction(alice.`private`)

    val result = transaction(state).left.value
    result mustBe UnableToVerifyEndorserSignatureError("two", transaction.signature)
  }

  it should "fail to endorse identity if the endorser key is not valid" in {
    val state =
      IdentityLedgerState(Map("one" -> IdentityData.forKeys(alice.public), "two" -> IdentityData.forKeys(bob.public)))
    val endorseData = EndorseData("two", "one")
    val transaction = endorseData.toTransaction(daniel.`private`)

    val result = transaction(state).left.value
    result mustBe UnableToVerifyEndorserSignatureError("two", transaction.signature)
  }

  it should "apply a Revoke" in {
    val state =
      IdentityLedgerState(
        Map(
          "one" -> IdentityData(Set(alice.public), Set("two")),
          "two" -> IdentityData.forKeys(bob.public)))
    val endorse = RevokeEndorsement(
      "two",
      bob.public,
      IdentityTransaction.sign("two", IdentityTransactionType.Revoke, bob.public, bob.`private`),
      "one")

    val newStateEither = endorse(state)
    val newState = newStateEither.right.value
    newState.keys mustBe Set("one", "two")
    newState.get("one").value.endorsers.size mustBe 0
    newState.get("two").value.endorsers.size mustBe 0
  }

  it should "fail to revoke a endorse identity if the identity is not claimed" in {
    val state =
      IdentityLedgerState(Map("two" -> IdentityData.forKeys(bob.public)))
    val transaction = RevokeEndorsement(
      "two",
      bob.public,
      IdentityTransaction.sign("two", IdentityTransactionType.Revoke, bob.public, bob.`private`),
      "one")

    val result = transaction(state).left.value
    result mustBe UnknownEndorsedIdentityError("one")
  }

  it should "fail to revoke a identity if the endorser identity is not claimed" in {
    val state =
      IdentityLedgerState(Map("two" -> IdentityData.forKeys(bob.public)))
    val transaction = Endorse(
      "three",
      bob.public,
      IdentityTransaction.sign("three", IdentityTransactionType.Revoke, bob.public, bob.`private`),
      "two")

    val result = transaction(state).left.value
    result mustBe UnknownEndorserIdentityError("three")
  }

  it should "fail to revoke identity if the endorser signature is not valid" in {
    val state =
      IdentityLedgerState(Map("one" -> IdentityData.forKeys(alice.public), "two" -> IdentityData.forKeys(bob.public)))
    val signature = IdentityTransaction.sign("two", IdentityTransactionType.Revoke, bob.public, alice.`private`)
    val transaction = RevokeEndorsement("two", bob.public, signature, "one")

    val result = transaction(state).left.value
    result mustBe UnableToVerifyEndorserSignatureError("two", signature)
  }

  it should "fail to revoke identity if the endorser key is not valid" in {
    val state =
      IdentityLedgerState(Map("one" -> IdentityData.forKeys(alice.public), "two" -> IdentityData.forKeys(bob.public)))
    val signature = IdentityTransaction.sign("two", IdentityTransactionType.Revoke, daniel.public, daniel.`private`)
    val transaction = RevokeEndorsement("two", daniel.public, signature, "one")

    val result = transaction(state).left.value
    result mustBe PublicKeyNotAssociatedWithIdentity("two", daniel.public)
  }

  it should "fail to revoke identity if the endorser has not endorsed this identity" in {
    val state =
      IdentityLedgerState(
        Map(
          "one" -> IdentityData(Set(alice.public), Set("three")),
          "two" -> IdentityData.forKeys(bob.public)))
    val transaction = RevokeEndorsement(
      "two",
      bob.public,
      IdentityTransaction.sign("two", IdentityTransactionType.Revoke, bob.public, bob.`private`),
      "one")
    val result = transaction(state).left.value
    result mustBe EndorsementNotAssociatedWithIdentityError("two", "one")

  }
}<|MERGE_RESOLUTION|>--- conflicted
+++ resolved
@@ -10,16 +10,12 @@
     with OptionValues
     with MustMatchers {
 
-<<<<<<< HEAD
   private def aliceClaimData(identity: String) = ClaimData(identity, alice.public)
   private def aliceUnlinkData(identity: String) = UnlinkData(identity, alice.public)
   private def bobLinkData(identity: String) = LinkData(identity, bob.public)
   private def bobUnlinkData(identity: String) = UnlinkData(identity, bob.public)
   private def danielUnlinkData(identity: String) = UnlinkData(identity, daniel.public)
-=======
-
-
->>>>>>> d525ff50
+
 
   behavior of "IdentityTransaction"
 
