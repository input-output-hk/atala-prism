package io.iohk.cef.ledger.identity.storage

import io.iohk.cef.builder.RSAKeyGenerator
import io.iohk.cef.ledger.identity.storage.scalike.dao.IdentityLedgerStateStorageDao
import io.iohk.cef.ledger.identity.{IdentityLedgerState, IdentityLedgerStateStorageFixture}
import org.scalatest.{MustMatchers, OptionValues, fixture}
import scalikejdbc.scalatest.AutoRollback

trait IdentityLedgerStateStorageDaoDbTest
    extends fixture.FlatSpec
    with AutoRollback
    with MustMatchers
<<<<<<< HEAD
=======
    with RSAKeyGenerator
    with OptionValues
>>>>>>> b47ace62
    with IdentityLedgerStateStorageFixture {

  behavior of "LedgerStateStorage"

  it should "execute a slice" in { implicit session =>
    val keys = (1 to 4).map(_ => generateKeyPair._1)
    val list = List(
      ("one", keys(0)),
      ("two", keys(1))
    )
    insertPairs(list)

    val storage = new IdentityLedgerStateStorageDao
    val state = storage.slice(Set("one"))
    state.keys mustBe Set("one")
    state.get("one").value mustBe Set(keys(0))
    state.get("two") mustBe None
  }

  it should "update a state" in { implicit session =>
    val keys = (1 to 5).map(_ => generateKeyPair._1)
    val (zero, _) = generateKeyPair
    val (zeroh, _) = generateKeyPair
    val (one, _) = generateKeyPair
    val (two, _) = generateKeyPair
    val (three, _) = generateKeyPair
    val list = List(
      ("zero", zero),
      ("zero", zeroh),
      ("one", one),
      ("two", two)
    )
    insertPairs(list)

    val storage = new IdentityLedgerStateStorageDao
    val state = storage.slice(Set("one", "zero"))
<<<<<<< HEAD
    val newState =
      new IdentityLedgerState(Map(("one", Set(ByteString("one"))), ("three", Set(ByteString("three")))))
=======
    val newState = new IdentityLedgerState(
      Map(
        ("one", Set(one)),
        ("three", Set(three))
      ))
>>>>>>> b47ace62
    storage.update(state, newState)

    val editedState = storage.slice(Set("one", "two", "three", "zero"))
    editedState.keys mustBe Set("one", "two", "three")

    editedState.get("one").value mustEqual Set(one)
    editedState.get("two").value mustEqual Set(two)
    editedState.get("three").value mustEqual Set(three)
  }
}<|MERGE_RESOLUTION|>--- conflicted
+++ resolved
@@ -10,11 +10,8 @@
     extends fixture.FlatSpec
     with AutoRollback
     with MustMatchers
-<<<<<<< HEAD
-=======
     with RSAKeyGenerator
     with OptionValues
->>>>>>> b47ace62
     with IdentityLedgerStateStorageFixture {
 
   behavior of "LedgerStateStorage"
@@ -51,16 +48,11 @@
 
     val storage = new IdentityLedgerStateStorageDao
     val state = storage.slice(Set("one", "zero"))
-<<<<<<< HEAD
-    val newState =
-      new IdentityLedgerState(Map(("one", Set(ByteString("one"))), ("three", Set(ByteString("three")))))
-=======
     val newState = new IdentityLedgerState(
       Map(
         ("one", Set(one)),
         ("three", Set(three))
       ))
->>>>>>> b47ace62
     storage.update(state, newState)
 
     val editedState = storage.slice(Set("one", "two", "three", "zero"))
