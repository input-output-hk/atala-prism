--- conflicted
+++ resolved
@@ -11,11 +11,8 @@
     extends fixture.FlatSpec
     with AutoRollback
     with MustMatchers
-<<<<<<< HEAD
-=======
     with RSAKeyGenerator
     with OptionValues
->>>>>>> b47ace62
     with IdentityLedgerStateStorageFixture {
 
   behavior of "LedgerStateStorage"
@@ -48,11 +45,7 @@
     val storage = new IdentityLedgerStateStorageDao
     val state = storage.slice(Set("one", "zero"))
     val newState =
-<<<<<<< HEAD
-      new IdentityLedgerState(Map(("one", Set(ByteString("one"))), ("three", Set(ByteString("three")))))
-=======
       new IdentityLedgerState(Map(("one", Set(keys(3))), ("three", Set(keys(4)))))
->>>>>>> b47ace62
     storage.update(state, newState)
     val editedState = storage.slice(Set("one", "two", "three", "zero"))
     editedState.keys mustBe Set("one", "two", "three")
