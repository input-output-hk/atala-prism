--- conflicted
+++ resolved
@@ -20,11 +20,6 @@
     with MustMatchers
     with MockitoSugar
     with EitherValues {
-<<<<<<< HEAD
-
-  import io.iohk.cef.test.DummyDataItemImplicits._
-=======
->>>>>>> bed50b2a
 
   behavior of "TableStorageDaoDbTest"
 
@@ -91,7 +86,7 @@
         DataItem(
           dir.dataItemId,
           serializable
-            .decode(dir.dataItem.toByteBuffer)
+            .decode(dir.dataItem)
             .getOrElse(throw new IllegalStateException(s"Could not decode data item: ${dir}")),
           witnesses,
           owners
