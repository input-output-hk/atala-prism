package io.iohk.cef.data.storage.scalike.dao

import io.iohk.cef.crypto._
import io.iohk.cef.data.storage.scalike.{DataItemOwnerTable, DataItemSignatureTable, DataItemTable}
<<<<<<< HEAD
import io.iohk.cef.data.{DataItem, DataItemId, Owner, Witness}
=======
import io.iohk.cef.data._
import io.iohk.cef.test.DummyValidDataItem
>>>>>>> 125f9a2a
import org.scalatest.mockito.MockitoSugar
import org.scalatest.{EitherValues, MustMatchers, fixture}
import scalikejdbc._
import scalikejdbc.scalatest.AutoRollback
import io.iohk.cef.codecs.nio.auto._
import io.iohk.cef.codecs.nio._

import io.iohk.cef.test.{InvalidValidation, ValidValidation}

trait TableStorageDaoDbTest
    extends fixture.FlatSpec
    with AutoRollback
    with MustMatchers
    with MockitoSugar
    with EitherValues {

  behavior of "TableStorageDaoDbTest"

  it should "insert data items" in { implicit s =>
    val tableId: TableId = "TableId"
    val ownerKeyPair = generateSigningKeyPair()
    val ownerKeyPair2 = generateSigningKeyPair()
    val validValidation = new ValidValidation[String]
    val invalidValidation = new InvalidValidation[String](10)
    val dataItems = Seq(
      DataItem("valid", "data", Seq(), Seq(Owner(ownerKeyPair.public))),
      DataItem("valid2", "data2", Seq(), Seq(Owner(ownerKeyPair2.public))))
    val dao = new TableStorageDao

<<<<<<< HEAD
    val itemsBefore = selectAll[String](dataItems.map(_.id))
    itemsBefore mustBe Right(Seq())
    dataItems.foreach(dao.insert(_))

    val itemsAfter = selectAll[String](dataItems.map(_.id))
=======
    val itemsBefore = itemsFromDb(tableId, dataItems.map(_.id))
    itemsBefore mustBe Right(Seq())
    dataItems.foreach(dao.insert(tableId, _))
    val itemsAfter = itemsFromDb(tableId, dataItems.map(_.id))
>>>>>>> 125f9a2a
    itemsAfter.isRight mustBe true
    itemsAfter.right.value.sortBy(_.id) mustBe dataItems.sortBy(_.id)
  }

  it should "delete data items" in { implicit s =>
    val tableId: TableId = "TableId"
    val ownerKeyPair = generateSigningKeyPair()
    val ownerKeyPair2 = generateSigningKeyPair()
    val dataItems = Seq(
      DataItem("valid", "data", Seq(), Seq(Owner(ownerKeyPair.public))),
      DataItem("valid2", "data2", Seq(), Seq(Owner(ownerKeyPair2.public))))
    val dao = new TableStorageDao

<<<<<<< HEAD
    val itemsBefore = selectAll[String](dataItems.map(_.id))
    itemsBefore mustBe Right(Seq())
    dataItems.foreach(dao.insert(_))
    val itemsMiddle = selectAll[String](dataItems.map(_.id))
    itemsMiddle.isRight mustBe true
    itemsMiddle.right.value.sortBy(_.id) mustBe dataItems.sortBy(_.id)
    dataItems.foreach(item => dao.delete(item.id))
    val itemsAfter = selectAll[String](dataItems.map(_.id))
    itemsAfter mustBe Right(Seq())
  }

  private def selectAll[I](ids: Seq[DataItemId])(
=======
    val itemsBefore = itemsFromDb(tableId, dataItems.map(_.id))
    itemsBefore mustBe Right(Seq())
    dataItems.foreach(dao.insert(tableId, _))
    val itemsMiddle = itemsFromDb(tableId, dataItems.map(_.id))
    itemsMiddle.isRight mustBe true
    itemsMiddle.right.value.sortBy(_.id) mustBe dataItems.sortBy(_.id)
    dataItems.foreach(dao.delete(tableId, _))
    val itemsAfter = itemsFromDb(tableId, dataItems.map(_.id))
    itemsAfter mustBe Right(Seq())
  }

  private def selectAll[I](tableId: TableId, ids: Seq[DataItemId], dataItemCreator: (String, I, Seq[Owner], Seq[Witness]) => DataItem[I])(
>>>>>>> 125f9a2a
      implicit session: DBSession,
      serializable: NioEncDec[I]): Either[CodecError, Seq[DataItem[I]]] = {
    import io.iohk.cef.utils.EitherTransforms
    val di = DataItemTable.syntax("di")
    val dataItemRows = sql"""
        select ${di.result.*}
        from ${DataItemTable as di}
        where ${di.dataItemId} in (${ids})
       """.map(rs => DataItemTable(di.resultName)(rs)).list().apply()
    //Inefficient for large tables
    import EitherTransforms._
    val dataItems = dataItemRows.map(dir => {
      val uniqueId = getUniqueId(tableId, dir.dataItemId)
      val ownerEither = selectDataItemOwners(uniqueId).toEitherList
      val witnessEither = selectDataItemWitnesses(uniqueId).toEitherList
      for {
        owners <- ownerEither
        witnesses <- witnessEither
      } yield
        DataItem(
          dir.dataItemId,
          serializable
            .decode(dir.dataItem.toByteBuffer)
            .getOrElse(throw new IllegalStateException(s"Could not decode data item: ${dir}")),
          witnesses,
          owners
        )
    })
    dataItems.toEitherList
  }

  private def getUniqueId(tableId: TableId, dataItemId: DataItemId)(implicit DBSession: DBSession): Long = {
    val it = DataItemTable.syntax("it")

    sql"""
      select ${it.result.id} from ${DataItemTable as it}
       where ${it.dataTableId} = ${tableId} and ${it.dataItemId} = ${dataItemId}
      """.map(rs => rs.long(it.resultName.id)).toOption().apply().getOrElse(
      throw new IllegalStateException(s"Not found: dataItemId ${dataItemId}, tableId ${tableId}")
    )
  }

  private def selectDataItemWitnesses(dataItemUniqueId: Long)(implicit session: DBSession) = {
    val dis = DataItemSignatureTable.syntax("dis")
    sql"""
        select ${dis.result.*}
        from ${DataItemSignatureTable as dis}
        where ${dis.dataItemUniqueId} = ${dataItemUniqueId}
       """
      .map { rs =>
        val row = DataItemSignatureTable(dis.resultName)(rs)
        for {
          key <- SigningPublicKey.decodeFrom(row.signingPublicKey)
          sig <- Signature.decodeFrom(row.signature)
        } yield Witness(key, sig)
      }
      .list()
      .apply()
  }

  private def selectDataItemOwners(dataItemUniqueId: Long)(implicit session: DBSession) = {
    val dio = DataItemOwnerTable.syntax("dio")
    sql"""
        select ${dio.result.*}
        from ${DataItemOwnerTable as dio}
        where ${dio.dataItemUniqueId} = ${dataItemUniqueId}
       """
      .map(rs => SigningPublicKey.decodeFrom(DataItemOwnerTable(dio.resultName)(rs).signingPublicKey).map(Owner))
      .list()
      .apply()
  }

<<<<<<< HEAD
=======
  private def itemsFromDb(tableId: TableId, itemIds: Seq[String])(implicit session: DBSession) =
    selectAll(tableId, itemIds, (s, d, o, w) => DummyValidDataItem(s, d, o, w))

>>>>>>> 125f9a2a
}<|MERGE_RESOLUTION|>--- conflicted
+++ resolved
@@ -2,12 +2,7 @@
 
 import io.iohk.cef.crypto._
 import io.iohk.cef.data.storage.scalike.{DataItemOwnerTable, DataItemSignatureTable, DataItemTable}
-<<<<<<< HEAD
 import io.iohk.cef.data.{DataItem, DataItemId, Owner, Witness}
-=======
-import io.iohk.cef.data._
-import io.iohk.cef.test.DummyValidDataItem
->>>>>>> 125f9a2a
 import org.scalatest.mockito.MockitoSugar
 import org.scalatest.{EitherValues, MustMatchers, fixture}
 import scalikejdbc._
@@ -37,18 +32,11 @@
       DataItem("valid2", "data2", Seq(), Seq(Owner(ownerKeyPair2.public))))
     val dao = new TableStorageDao
 
-<<<<<<< HEAD
     val itemsBefore = selectAll[String](dataItems.map(_.id))
     itemsBefore mustBe Right(Seq())
     dataItems.foreach(dao.insert(_))
 
     val itemsAfter = selectAll[String](dataItems.map(_.id))
-=======
-    val itemsBefore = itemsFromDb(tableId, dataItems.map(_.id))
-    itemsBefore mustBe Right(Seq())
-    dataItems.foreach(dao.insert(tableId, _))
-    val itemsAfter = itemsFromDb(tableId, dataItems.map(_.id))
->>>>>>> 125f9a2a
     itemsAfter.isRight mustBe true
     itemsAfter.right.value.sortBy(_.id) mustBe dataItems.sortBy(_.id)
   }
@@ -62,7 +50,6 @@
       DataItem("valid2", "data2", Seq(), Seq(Owner(ownerKeyPair2.public))))
     val dao = new TableStorageDao
 
-<<<<<<< HEAD
     val itemsBefore = selectAll[String](dataItems.map(_.id))
     itemsBefore mustBe Right(Seq())
     dataItems.foreach(dao.insert(_))
@@ -75,20 +62,6 @@
   }
 
   private def selectAll[I](ids: Seq[DataItemId])(
-=======
-    val itemsBefore = itemsFromDb(tableId, dataItems.map(_.id))
-    itemsBefore mustBe Right(Seq())
-    dataItems.foreach(dao.insert(tableId, _))
-    val itemsMiddle = itemsFromDb(tableId, dataItems.map(_.id))
-    itemsMiddle.isRight mustBe true
-    itemsMiddle.right.value.sortBy(_.id) mustBe dataItems.sortBy(_.id)
-    dataItems.foreach(dao.delete(tableId, _))
-    val itemsAfter = itemsFromDb(tableId, dataItems.map(_.id))
-    itemsAfter mustBe Right(Seq())
-  }
-
-  private def selectAll[I](tableId: TableId, ids: Seq[DataItemId], dataItemCreator: (String, I, Seq[Owner], Seq[Witness]) => DataItem[I])(
->>>>>>> 125f9a2a
       implicit session: DBSession,
       serializable: NioEncDec[I]): Either[CodecError, Seq[DataItem[I]]] = {
     import io.iohk.cef.utils.EitherTransforms
@@ -161,10 +134,4 @@
       .apply()
   }
 
-<<<<<<< HEAD
-=======
-  private def itemsFromDb(tableId: TableId, itemIds: Seq[String])(implicit session: DBSession) =
-    selectAll(tableId, itemIds, (s, d, o, w) => DummyValidDataItem(s, d, o, w))
-
->>>>>>> 125f9a2a
 }