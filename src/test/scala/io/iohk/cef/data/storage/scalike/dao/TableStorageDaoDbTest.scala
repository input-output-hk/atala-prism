package io.iohk.cef.data.storage.scalike.dao

import io.iohk.cef.crypto._
import io.iohk.cef.data.storage.scalike.{DataItemOwnerTable, DataItemSignatureTable, DataItemTable}
<<<<<<< HEAD
import io.iohk.cef.data.{DataItem, DataItemId, Owner, Witness}
=======
import io.iohk.cef.data._
>>>>>>> dbdd4c41
import org.scalatest.mockito.MockitoSugar
import org.scalatest.{EitherValues, MustMatchers, fixture}
import scalikejdbc._
import scalikejdbc.scalatest.AutoRollback
import io.iohk.cef.codecs.nio.auto._
import io.iohk.cef.codecs.nio._
import io.iohk.cef.test.{InvalidValidation, ValidValidation}
import io.iohk.cef.data._

import io.iohk.cef.test.{InvalidValidation, ValidValidation}

trait TableStorageDaoDbTest
    extends fixture.FlatSpec
    with AutoRollback
    with MustMatchers
    with MockitoSugar
    with EitherValues {

  behavior of "TableStorageDaoDbTest"

  it should "insert data items" in { implicit s =>
    val tableId: TableId = "TableId"
    val ownerKeyPair = generateSigningKeyPair()
    val ownerKeyPair2 = generateSigningKeyPair()
    val validValidation = new ValidValidation[String]
    val invalidValidation = new InvalidValidation[String](10)
    val dataItems = Seq(
      DataItem("valid", "data", Seq(), Seq(Owner(ownerKeyPair.public))),
      DataItem("valid2", "data2", Seq(), Seq(Owner(ownerKeyPair2.public))))
    val dao = new TableStorageDao

<<<<<<< HEAD
    val itemsBefore = selectAll[String](dataItems.map(_.id))
    itemsBefore mustBe Right(Seq())
    dataItems.foreach(dao.insert(_))

    val itemsAfter = selectAll[String](dataItems.map(_.id))
=======
    val itemsBefore = selectAll[String](tableId, dataItems.map(_.id))
    itemsBefore mustBe Right(Seq())
    dataItems.foreach(dao.insert(tableId, _))

    val itemsAfter = selectAll[String](tableId, dataItems.map(_.id))
>>>>>>> dbdd4c41
    itemsAfter.isRight mustBe true
    itemsAfter.right.value.sortBy(_.id) mustBe dataItems.sortBy(_.id)
  }

  it should "delete data items" in { implicit s =>
    val tableId: TableId = "TableId"
    val ownerKeyPair = generateSigningKeyPair()
    val ownerKeyPair2 = generateSigningKeyPair()
    val dataItems = Seq(
      DataItem("valid", "data", Seq(), Seq(Owner(ownerKeyPair.public))),
      DataItem("valid2", "data2", Seq(), Seq(Owner(ownerKeyPair2.public))))
    val dao = new TableStorageDao

<<<<<<< HEAD
    val itemsBefore = selectAll[String](dataItems.map(_.id))
    itemsBefore mustBe Right(Seq())
    dataItems.foreach(dao.insert(_))
    val itemsMiddle = selectAll[String](dataItems.map(_.id))
    itemsMiddle.isRight mustBe true
    itemsMiddle.right.value.sortBy(_.id) mustBe dataItems.sortBy(_.id)
    dataItems.foreach(item => dao.delete(item.id))
    val itemsAfter = selectAll[String](dataItems.map(_.id))
    itemsAfter mustBe Right(Seq())
  }

  private def selectAll[I](ids: Seq[DataItemId])(
=======
    val itemsBefore = selectAll[String](tableId, dataItems.map(_.id))
    itemsBefore mustBe Right(Seq())
    dataItems.foreach(dao.insert(tableId, _))
    val itemsMiddle = selectAll[String](tableId, dataItems.map(_.id))
    itemsMiddle.isRight mustBe true
    itemsMiddle.right.value.sortBy(_.id) mustBe dataItems.sortBy(_.id)
    dataItems.foreach(item => dao.delete(tableId, item))
    val itemsAfter = selectAll[String](tableId, dataItems.map(_.id))
    itemsAfter mustBe Right(Seq())
  }

  private def selectAll[I](tableId: TableId, ids: Seq[DataItemId])(
>>>>>>> dbdd4c41
      implicit session: DBSession,
      serializable: NioEncDec[I]): Either[CodecError, Seq[DataItem[I]]] = {
    import io.iohk.cef.utils.EitherTransforms
    val di = DataItemTable.syntax("di")
    val dataItemRows = sql"""
        select ${di.result.*}
        from ${DataItemTable as di}
        where ${di.dataItemId} in (${ids})
       """.map(rs => DataItemTable(di.resultName)(rs)).list().apply()
    //Inefficient for large tables
    import EitherTransforms._
    val dataItems = dataItemRows.map(dir => {
      val uniqueId = getUniqueId(tableId, dir.dataItemId)
      val ownerEither = selectDataItemOwners(uniqueId).toEitherList
      val witnessEither = selectDataItemWitnesses(uniqueId).toEitherList
      for {
        owners <- ownerEither
        witnesses <- witnessEither
      } yield
        DataItem(
          dir.dataItemId,
          serializable
            .decode(dir.dataItem.toByteBuffer)
            .getOrElse(throw new IllegalStateException(s"Could not decode data item: ${dir}")),
          witnesses,
          owners
        )
    })
    dataItems.toEitherList
  }

  private def getUniqueId(tableId: TableId, dataItemId: DataItemId)(implicit DBSession: DBSession): Long = {
    val it = DataItemTable.syntax("it")

    sql"""
      select ${it.result.id} from ${DataItemTable as it}
       where ${it.dataTableId} = ${tableId} and ${it.dataItemId} = ${dataItemId}
      """
      .map(rs => rs.long(it.resultName.id))
      .toOption()
      .apply()
      .getOrElse(
        throw new IllegalStateException(s"Not found: dataItemId ${dataItemId}, tableId ${tableId}")
      )
  }

  private def selectDataItemWitnesses(dataItemUniqueId: Long)(implicit session: DBSession) = {
    val dis = DataItemSignatureTable.syntax("dis")
    sql"""
        select ${dis.result.*}
        from ${DataItemSignatureTable as dis}
        where ${dis.dataItemUniqueId} = ${dataItemUniqueId}
       """
      .map { rs =>
        val row = DataItemSignatureTable(dis.resultName)(rs)
        for {
          key <- SigningPublicKey.decodeFrom(row.signingPublicKey)
          sig <- Signature.decodeFrom(row.signature)
        } yield Witness(key, sig)
      }
      .list()
      .apply()
  }

  private def selectDataItemOwners(dataItemUniqueId: Long)(implicit session: DBSession) = {
    val dio = DataItemOwnerTable.syntax("dio")
    sql"""
        select ${dio.result.*}
        from ${DataItemOwnerTable as dio}
        where ${dio.dataItemUniqueId} = ${dataItemUniqueId}
       """
      .map(rs => SigningPublicKey.decodeFrom(DataItemOwnerTable(dio.resultName)(rs).signingPublicKey).map(Owner))
      .list()
      .apply()
  }

}<|MERGE_RESOLUTION|>--- conflicted
+++ resolved
@@ -2,11 +2,7 @@
 
 import io.iohk.cef.crypto._
 import io.iohk.cef.data.storage.scalike.{DataItemOwnerTable, DataItemSignatureTable, DataItemTable}
-<<<<<<< HEAD
-import io.iohk.cef.data.{DataItem, DataItemId, Owner, Witness}
-=======
 import io.iohk.cef.data._
->>>>>>> dbdd4c41
 import org.scalatest.mockito.MockitoSugar
 import org.scalatest.{EitherValues, MustMatchers, fixture}
 import scalikejdbc._
@@ -38,19 +34,11 @@
       DataItem("valid2", "data2", Seq(), Seq(Owner(ownerKeyPair2.public))))
     val dao = new TableStorageDao
 
-<<<<<<< HEAD
-    val itemsBefore = selectAll[String](dataItems.map(_.id))
-    itemsBefore mustBe Right(Seq())
-    dataItems.foreach(dao.insert(_))
-
-    val itemsAfter = selectAll[String](dataItems.map(_.id))
-=======
     val itemsBefore = selectAll[String](tableId, dataItems.map(_.id))
     itemsBefore mustBe Right(Seq())
     dataItems.foreach(dao.insert(tableId, _))
 
     val itemsAfter = selectAll[String](tableId, dataItems.map(_.id))
->>>>>>> dbdd4c41
     itemsAfter.isRight mustBe true
     itemsAfter.right.value.sortBy(_.id) mustBe dataItems.sortBy(_.id)
   }
@@ -64,20 +52,6 @@
       DataItem("valid2", "data2", Seq(), Seq(Owner(ownerKeyPair2.public))))
     val dao = new TableStorageDao
 
-<<<<<<< HEAD
-    val itemsBefore = selectAll[String](dataItems.map(_.id))
-    itemsBefore mustBe Right(Seq())
-    dataItems.foreach(dao.insert(_))
-    val itemsMiddle = selectAll[String](dataItems.map(_.id))
-    itemsMiddle.isRight mustBe true
-    itemsMiddle.right.value.sortBy(_.id) mustBe dataItems.sortBy(_.id)
-    dataItems.foreach(item => dao.delete(item.id))
-    val itemsAfter = selectAll[String](dataItems.map(_.id))
-    itemsAfter mustBe Right(Seq())
-  }
-
-  private def selectAll[I](ids: Seq[DataItemId])(
-=======
     val itemsBefore = selectAll[String](tableId, dataItems.map(_.id))
     itemsBefore mustBe Right(Seq())
     dataItems.foreach(dao.insert(tableId, _))
@@ -90,7 +64,6 @@
   }
 
   private def selectAll[I](tableId: TableId, ids: Seq[DataItemId])(
->>>>>>> dbdd4c41
       implicit session: DBSession,
       serializable: NioEncDec[I]): Either[CodecError, Seq[DataItem[I]]] = {
     import io.iohk.cef.utils.EitherTransforms
