--- conflicted
+++ resolved
@@ -64,110 +64,5 @@
     conversationalNetwork.messageStream.foreach(msg => messageHandler(msg))
     conversationalNetwork
   }
-<<<<<<< HEAD
-=======
 
-  // Each network node should have a single instance of the Transports and
-  // a single instance of discovery.
-  private class BaseNetwork(val transports: Transports, val networkDiscovery: NetworkDiscovery)
-
-  private def randomBaseNetwork(bootstrap: Option[BaseNetwork]): BaseNetwork = {
-
-    val configuration = NetworkConfiguration(Some(TcpTransportConfiguration(aRandomAddress())))
-
-    val peerInfo = PeerInfo(NodeId(NetUtils.randomBytes(NodeId.nodeIdBytes)), configuration)
-
-    val transports = new Transports(peerInfo)
-
-    val networkDiscovery: NetworkDiscovery = discovery(peerInfo, bootstrap.map(_.transports.peerInfo))
-
-    new BaseNetwork(transports, networkDiscovery)
-  }
-
-  private def discovery(peerInfo: PeerInfo, bootstrapNode: Option[PeerInfo]): NetworkDiscovery = {
-
-    import scala.concurrent.duration._
-
-    val bootstrapNodes = bootstrapNode.map(peerInfo2NodeInfoHack).toSet
-
-    val nodeInfo = peerInfo2NodeInfoHack(peerInfo)
-
-    val discoveryConfig = DiscoveryConfig(
-      discoveryEnabled = true,
-      interface = "localhost",
-      port = nodeInfo.discoveryAddress.getPort,
-      bootstrapNodes = bootstrapNodes,
-      discoveredNodesLimit = 100,
-      scanNodesLimit = 100,
-      concurrencyDegree = 100,
-      scanInitialDelay = 0 millis,
-      scanInterval = 1 minute,
-      messageExpiration = 1 minute,
-      maxSeekResults = 100,
-      multipleConnectionsPerAddress = true,
-      blacklistDefaultDuration = 1 minute
-    )
-
-    val discoveryBehavior: Behavior[DiscoveryRequest] =
-      discoveryManagerBehavior(peerInfo, discoveryConfig)
-
-    new DiscoveryManagerAdapter(discoveryBehavior)
-  }
-
-  private def discoveryManagerBehavior(
-      peerInfo: PeerInfo,
-      discoveryConfig: DiscoveryConfig): Behavior[DiscoveryRequest] = {
-
-    val nodeInfo = peerInfo2NodeInfoHack(peerInfo)
-
-    val nodeState = NodeState(
-      nodeInfo.id,
-      ServerStatus.Listening(nodeInfo.serverAddress),
-      ServerStatus.Listening(nodeInfo.discoveryAddress),
-      Capabilities(0))
-
-    import io.iohk.cef.network.encoding.rlp.RLPEncoders._
-    import io.iohk.cef.network.encoding.rlp.RLPImplicits._
-
-    val encoder = implicitly[Encoder[DiscoveryWireMessage, ByteString]]
-
-    val decoder = implicitly[Decoder[ByteString, DiscoveryWireMessage]]
-
-    val discoveryBehavior = DiscoveryManager.behaviour(
-      discoveryConfig,
-      new DummyKnownNodesStorage(clock()) with InMemoryTelemetry,
-      nodeState,
-      clock(),
-      encoder,
-      decoder,
-      listenerFactory(discoveryConfig, encoder, decoder),
-      new SecureRandom(),
-      InMemoryTelemetry.registry
-    )
-    discoveryBehavior
-  }
-
-  private def listenerFactory(
-      discoveryConfig: DiscoveryConfig,
-      encoder: Encoder[DiscoveryWireMessage, ByteString],
-      decoder: Decoder[ByteString, DiscoveryWireMessage])(
-      context: ActorContext[DiscoveryRequest]): ActorRef[DiscoveryListenerRequest] = {
-
-    context.spawn(
-      DiscoveryListener.behavior(discoveryConfig, UDPBridge.creator(discoveryConfig, encoder, decoder)),
-      "DiscoveryListener")
-  }
-
-  // FIXME Get rid of NodeInfo
-  private def peerInfo2NodeInfoHack(peerInfo: PeerInfo): NodeInfo = {
-    val discoveryAddress =
-      new InetSocketAddress("localhost", peerInfo.configuration.tcpTransportConfiguration.get.bindAddress.getPort + 1)
-
-    val serverAddress = peerInfo.configuration.tcpTransportConfiguration.get.natAddress
-
-    NodeInfo(peerInfo.nodeId.id, discoveryAddress, serverAddress, Capabilities(0))
-  }
-
-  private def clock(): Clock = Clock.systemUTC()
->>>>>>> 2c927539
 }