package io.iohk.cef.core
import akka.util.{ByteString, Timeout}
import io.iohk.cef.LedgerId
import io.iohk.cef.consensus.Consensus
import io.iohk.cef.ledger.{Block, ByteStringSerializable}
import io.iohk.cef.network.{MessageStream, Network, NodeId}
import io.iohk.cef.test.{DummyBlockHeader, DummyTransaction}
import io.iohk.cef.transactionpool.TransactionPoolFutureInterface
import org.mockito.ArgumentMatchers
import org.mockito.Mockito._
import org.scalatest.mockito.MockitoSugar
import org.scalatest.{AsyncFlatSpec, MustMatchers}

import scala.collection.immutable
import scala.concurrent.Future
import scala.concurrent.duration._

<<<<<<< HEAD
class NodeCoreSpec
    extends AsyncFlatSpec
    with MustMatchers
    with MockitoSugar
    with MockingTransactionPoolFutureInterface[String, DummyBlockHeader, DummyTransaction]
    with MockingConsensus[String, DummyBlockHeader, DummyTransaction] {
=======
class NodeCoreSpec extends AsyncFlatSpec with MustMatchers with MockitoSugar {

  def mockConsensus: Consensus[String, DummyTransaction] = mock[Consensus[String, DummyTransaction]]

  def mockTxPoolFutureInterface: TransactionPoolFutureInterface[String, DummyBlockHeader, DummyTransaction] =
    mock[TransactionPoolFutureInterface[String, DummyBlockHeader, DummyTransaction]]
>>>>>>> 8abf0094

  type State = String
  type Header = DummyBlockHeader
  type Tx = DummyTransaction
  type BlockType = Block[State, Header, Tx]

  def mockNetwork[M]: Network[M] = mock[Network[M]]

  def mockByteStringSerializable: ByteStringSerializable[Envelope[Tx]] =
    mock[ByteStringSerializable[Envelope[Tx]]]

  def mockBlockSerializable: ByteStringSerializable[Envelope[BlockType]] =
    mock[ByteStringSerializable[Envelope[BlockType]]]

  val timeout = Timeout(1 minute)

  private def setupTest(ledgerId: LedgerId, me: NodeId = NodeId(ByteString(1)))(
      implicit txSerializable: ByteStringSerializable[Envelope[Tx]],
      blockSerializable: ByteStringSerializable[Envelope[Block[State, Header, Tx]]]) = {
    val consensusMap = Map(ledgerId -> (mockTxPoolFutureInterface, mockConsensus))
    val txDM = mockNetwork[Envelope[DummyTransaction]]
    val blockDM = mockNetwork[Envelope[Block[String, DummyBlockHeader, DummyTransaction]]]
    val txMessageStream = mock[MessageStream[Envelope[DummyTransaction]]]
    val blockMessageStream = mock[MessageStream[Envelope[Block[String, DummyBlockHeader, DummyTransaction]]]]
    when(txDM.messageStream).thenReturn(txMessageStream)
    when(blockDM.messageStream).thenReturn(blockMessageStream)
    when(txMessageStream.foreach(ArgumentMatchers.any())).thenReturn(Future.successful(()))
    when(blockMessageStream.foreach(ArgumentMatchers.any())).thenReturn(Future.successful(()))
    implicit val t = timeout
    (
      new NodeCore(
        consensusMap,
        txDM,
        blockDM,
        me
      ),
      consensusMap,
      txDM,
      blockDM)
  }

  behavior of "NodeSpec"

  it should "receive a transaction" in {
    val testTx = DummyTransaction(10)
    val ledgerId = 1
    val testEnvelope = Envelope(testTx, 1, Everyone)
    implicit val bs1 = mockByteStringSerializable
    implicit val bs2 = mockBlockSerializable
    val (core, consensusMap, txDM, _) = setupTest(ledgerId)
    when(consensusMap(ledgerId)._1.processTransaction(testEnvelope.content))
      .thenReturn(Future.successful(Right(())))
    core
      .receiveTransaction(testEnvelope)
      .map(r => {
        verify(txDM, times(1)).disseminateMessage(testEnvelope)
        verify(consensusMap(ledgerId)._1, times(1)).processTransaction(testEnvelope.content)
        r mustBe Right(())
      })
  }

  it should "receive a block" in {
    val testBlock = Block(DummyBlockHeader(1), immutable.Seq(DummyTransaction(10)))
    val ledgerId = 1
    val testEnvelope = Envelope(testBlock, 1, Everyone)
    implicit val bs1 = mockByteStringSerializable
    implicit val bs2 = mockBlockSerializable
    val (core, consensusMap, _, blockDM) = setupTest(ledgerId)
    when(consensusMap(ledgerId)._2.process(testEnvelope.content))
      .thenReturn(Future.successful(Right(())))
    core
      .receiveBlock(testEnvelope)
      .map(r => {
        verify(blockDM, times(1)).disseminateMessage(testEnvelope)
        verify(consensusMap(ledgerId)._2, times(1)).process(testEnvelope.content)
        r mustBe Right(())
      })
  }

  it should "avoid processing a block if this is not a receiver" in {
    implicit val bs1 = mockByteStringSerializable
    implicit val bs2 = mockBlockSerializable
    val ledgerId = 1
    val me = NodeId(ByteString("Me"))
    val (core, consensusMap, _, blockDM) = setupTest(ledgerId, me)
    val (testBlockEnvelope, _) = setupMissingCapabilitiesTest(ledgerId, core, Not(Everyone), me)
    for {
      rcv <- core.receiveBlock(testBlockEnvelope)
    } yield {
      verify(blockDM, times(1)).disseminateMessage(testBlockEnvelope)
      verify(consensusMap(ledgerId)._2, times(0)).process(testBlockEnvelope.content)
      rcv mustBe Right(())
    }
  }

  it should "avoid processing a tx if this is not a receiver" in {
    implicit val bs1 = mockByteStringSerializable
    implicit val bs2 = mockBlockSerializable
    val ledgerId = 1
    val me = NodeId(ByteString("Me"))
    val (core, consensusMap, txDM, _) = setupTest(ledgerId, me)
    val (_, testTxEnvelope) = setupMissingCapabilitiesTest(ledgerId, core, Not(Everyone), me)
    for {
      rcv <- core.receiveTransaction(testTxEnvelope)
    } yield {
      verify(txDM, times(1)).disseminateMessage(testTxEnvelope)
      verify(consensusMap(ledgerId)._1, times(0)).processTransaction(testTxEnvelope.content)
      rcv mustBe Right(())
    }
  }

  it should "avoid processing a block if the node doesn't participate in consensus" in {
    implicit val bs1 = mockByteStringSerializable
    implicit val bs2 = mockBlockSerializable
    val ledgerId = 1
    val me = NodeId(ByteString("Me"))
    val (core, consensusMap, _, blockDM) = setupTest(ledgerId, me)
    val (testBlockTxEnvelope, _) = setupMissingCapabilitiesTest(ledgerId, core, Everyone, me)
    val newEnvelope = testBlockTxEnvelope.copy(ledgerId = ledgerId + 1)
    for {
      rcv <- core.receiveBlock(newEnvelope)
    } yield {
      verify(blockDM, times(1)).disseminateMessage(newEnvelope)
      verify(consensusMap(ledgerId)._2, times(0)).process(newEnvelope.content)
      rcv mustBe Left(MissingCapabilitiesForTx(me, newEnvelope))
    }
  }

  it should "avoid processing a tx if the node doesn't participate in consensus" in {
    implicit val bs1 = mockByteStringSerializable
    implicit val bs2 = mockBlockSerializable
    val ledgerId = 1
    val me = NodeId(ByteString("Me"))
    val (core, consensusMap, txDM, _) = setupTest(ledgerId, me)
    val (_, testTxEnvelope) = setupMissingCapabilitiesTest(ledgerId, core, Everyone, me)
    val newEnvelope = testTxEnvelope.copy(ledgerId = ledgerId + 1)
    for {
      rcv <- core.receiveTransaction(newEnvelope)
    } yield {
      verify(txDM, times(1)).disseminateMessage(newEnvelope)
      verify(consensusMap(ledgerId)._1, times(0)).processTransaction(newEnvelope.content)
      rcv mustBe Left(MissingCapabilitiesForTx(me, newEnvelope))
    }
  }

  private def setupMissingCapabilitiesTest(
      ledgerId: LedgerId,
      core: NodeCore[String, DummyBlockHeader, DummyTransaction],
      destinationDescriptor: DestinationDescriptor,
      me: NodeId)(
      implicit txSerializable: ByteStringSerializable[Envelope[Tx]],
      blockSerializable: ByteStringSerializable[Envelope[Block[State, Header, Tx]]]) = {
    val testTx = DummyTransaction(10)
    val testBlock = Block(DummyBlockHeader(1), immutable.Seq(testTx))
    val testBlockEnvelope = Envelope(testBlock, 1, destinationDescriptor)
    val testTxEnvelope = Envelope(testTx, 1, destinationDescriptor)
    (testBlockEnvelope, testTxEnvelope)
  }
}<|MERGE_RESOLUTION|>--- conflicted
+++ resolved
@@ -15,21 +15,13 @@
 import scala.concurrent.Future
 import scala.concurrent.duration._
 
-<<<<<<< HEAD
-class NodeCoreSpec
-    extends AsyncFlatSpec
-    with MustMatchers
-    with MockitoSugar
-    with MockingTransactionPoolFutureInterface[String, DummyBlockHeader, DummyTransaction]
-    with MockingConsensus[String, DummyBlockHeader, DummyTransaction] {
-=======
 class NodeCoreSpec extends AsyncFlatSpec with MustMatchers with MockitoSugar {
 
-  def mockConsensus: Consensus[String, DummyTransaction] = mock[Consensus[String, DummyTransaction]]
+  def mockConsensus: Consensus[String, DummyBlockHeader, DummyTransaction] =
+    mock[Consensus[String, DummyBlockHeader, DummyTransaction]]
 
   def mockTxPoolFutureInterface: TransactionPoolFutureInterface[String, DummyBlockHeader, DummyTransaction] =
     mock[TransactionPoolFutureInterface[String, DummyBlockHeader, DummyTransaction]]
->>>>>>> 8abf0094
 
   type State = String
   type Header = DummyBlockHeader
