package io.iohk.cef.crypto

import akka.util.ByteString
import io.iohk.cef.crypto.encoding.TypedByteStringDecodingError.NioDecoderFailedToDecodeTBS
<<<<<<< HEAD
import io.iohk.cef.crypto.EncryptedDataDecodeError.DataExtractionError
import io.iohk.cef.network.encoding.nio._
import org.scalatest.MustMatchers._
import org.scalatest.prop.PropertyChecks._
import org.scalatest.EitherValues._
import org.scalatest.WordSpec
import io.iohk.cef.test.ScalacheckExtensions._

class EncryptionSpec extends WordSpec {
=======
import org.scalatest.Matchers._
import org.scalatest.prop.PropertyChecks
import org.scalatest.{EitherValues, MustMatchers, WordSpec}
import io.iohk.cef.test.ScalacheckExctensions

class EncryptionSpec
    extends WordSpec
    with MustMatchers
    with PropertyChecks
    with EitherValues
    with ScalacheckExctensions {
>>>>>>> d73d0408

  case class User(name: String, age: Int)
  private val keys = generateEncryptionKeyPair()
  private val moreKeys = generateEncryptionKeyPair()

  "generateEncryptionKeyPair" should {
    "generate a different key pair each time" in {
      keys must not be moreKeys
    }
  }

  "encrypt" should {
    "encrypt any Entity input" in {
      forAll { (name: String, age: Int) =>
        val entity = User(name, age)
        val result = encrypt(entity, keys.public)

        result.toByteString mustNot be(empty)
      }
    }
  }

  "encryption / decryption with valid  keypair" should {
    "encrypt any Entity input and decrypt" in {
      forAll { (name: String, age: Int) =>
        val entity = User(name, age)
        val encrypted = encrypt(entity, keys.public)
        val decrypted = decrypt[User](encrypted, keys.`private`)
        decrypted.right.value mustBe entity
      }
    }
  }

  "Decrypting an encrypted input with wrong key" should {
    "fail to decrypt given Entity" in {
      forAll { (name: String, age: Int) =>
        val entity = User(name, age)
        val encrypted = encrypt(entity, keys.public)
        val decrypted = decrypt[User](encrypted, moreKeys.`private`)
        decrypted.left.value.isInstanceOf[DecryptError.UnderlayingDecryptionError] must be(true)
      }
    }
  }

  "EncryptedData" should {

    "decode valid data" in {
      forAll { input: ByteString =>
        val encrypted = encrypt(input, keys.public)
        val result = EncryptedData.decodeFrom(encrypted.toByteString)

        result.right.value.toByteString must be(encrypted.toByteString)
      }
    }

    "fail to decode invalid data" in {
      pending
      forAll { bytes: ByteString =>
        val result = EncryptedData.decodeFrom(bytes)
<<<<<<< HEAD
        val expected = DataExtractionError(NioDecoderFailedToDecodeTBS)
=======
        val expected =
          DecodeError.DataExtractionError[EncryptedData](TypedByteStringDecodingError.NioDecoderFailedToDecodeTBS)

>>>>>>> d73d0408
        result.left.value must be(expected)
      }
    }

    "fail to decode data with unsupported algorithms" in {
      val algorithm = "RSA".flatMap(_.toByte :: 0.toByte :: Nil).toArray
      forAll { input: ByteString =>
        val encrypted = encrypt(input, keys.public)

        val index = encrypted.toByteString.indexOfSlice(algorithm)
        val corruptedBytes = encrypted.toByteString.updated(index, 'X'.toByte)

        val result = EncryptedData.decodeFrom(corruptedBytes)
        val expected = DecodeError.UnsupportedAlgorithm[EncryptedData]("XSA")

        result.left.value must be(expected)
      }
    }
  }

  "Encryption" should {
    "decode valid public key" in {
      val key = keys.public
      val result = EncryptionPublicKey.decodeFrom(key.toByteString)
      result.right.value.toByteString must be(key.toByteString)
    }

    "fail to decode invalid public key" in {
      pending

      forAll { bytes: ByteString =>
        val result = EncryptionPublicKey.decodeFrom(bytes)
        val expected = KeyDecodeError.DataExtractionError[EncryptionPublicKey](NioDecoderFailedToDecodeTBS)

        result.left.value must be(expected)
      }
    }

    "fail to decode public keys with unsupported algorithms" in {
      val algorithm = "RSA".flatMap(_.toByte :: 0.toByte :: Nil).toArray
      val key = keys.public
      val index = key.toByteString.indexOfSlice(algorithm)
      val corruptedBytes = key.toByteString.updated(index, 'X'.toByte)
      val result = EncryptionPublicKey.decodeFrom(corruptedBytes)
      val expected = EncryptionPublicKeyDecodeError.UnsupportedAlgorithm("XSA")

<<<<<<< HEAD
      result.left.value must be(expected)
=======
      forAll { _: Int =>
        val key = generateEncryptionKeyPair().public

        val index = key.toByteString.indexOfSlice(algorithm)
        val corruptedBytes = key.toByteString.updated(index, 'X'.toByte)

        val result = EncryptionPublicKey.decodeFrom(corruptedBytes)
        val expected = KeyDecodeError.UnsupportedAlgorithm[EncryptionPublicKey]("XSA")

        result.left.value must be(expected)
      }
>>>>>>> d73d0408
    }

    "decode valid private key" in {
      val key = keys.`private`
      val result = EncryptionPrivateKey.decodeFrom(key.toByteString)

      result.right.value.toByteString must be(key.toByteString)
    }

    "fail to decode invalid private key" in {
      pending

      forAll { bytes: ByteString =>
        val result = EncryptionPrivateKey.decodeFrom(bytes)
        val expected = KeyDecodeError.DataExtractionError[EncryptionPrivateKey](NioDecoderFailedToDecodeTBS)

        result.left.value must be(expected)
      }
    }
    "fail to decode private keys with unsupported algorithms" in {
      val algorithm = "RSA".flatMap(_.toByte :: 0.toByte :: Nil).toArray

      val key = keys.`private`

      val index = key.toByteString.indexOfSlice(algorithm)
      val corruptedBytes = key.toByteString.updated(index, 'X'.toByte)

<<<<<<< HEAD
      val result = EncryptionPrivateKey.decodeFrom(corruptedBytes)
      val expected = EncryptionPrivateKeyDecodeError.UnsupportedAlgorithm("XSA")

      result.left.value must be(expected)
=======
        val result = EncryptionPrivateKey.decodeFrom(corruptedBytes)
        val expected = KeyDecodeError.UnsupportedAlgorithm[EncryptionPrivateKey]("XSA")
>>>>>>> d73d0408

    }
  }

}<|MERGE_RESOLUTION|>--- conflicted
+++ resolved
@@ -1,10 +1,8 @@
 package io.iohk.cef.crypto
 
 import akka.util.ByteString
+//import io.iohk.cef.crypto.DecodeError._
 import io.iohk.cef.crypto.encoding.TypedByteStringDecodingError.NioDecoderFailedToDecodeTBS
-<<<<<<< HEAD
-import io.iohk.cef.crypto.EncryptedDataDecodeError.DataExtractionError
-import io.iohk.cef.network.encoding.nio._
 import org.scalatest.MustMatchers._
 import org.scalatest.prop.PropertyChecks._
 import org.scalatest.EitherValues._
@@ -12,19 +10,6 @@
 import io.iohk.cef.test.ScalacheckExtensions._
 
 class EncryptionSpec extends WordSpec {
-=======
-import org.scalatest.Matchers._
-import org.scalatest.prop.PropertyChecks
-import org.scalatest.{EitherValues, MustMatchers, WordSpec}
-import io.iohk.cef.test.ScalacheckExctensions
-
-class EncryptionSpec
-    extends WordSpec
-    with MustMatchers
-    with PropertyChecks
-    with EitherValues
-    with ScalacheckExctensions {
->>>>>>> d73d0408
 
   case class User(name: String, age: Int)
   private val keys = generateEncryptionKeyPair()
@@ -84,13 +69,7 @@
       pending
       forAll { bytes: ByteString =>
         val result = EncryptedData.decodeFrom(bytes)
-<<<<<<< HEAD
-        val expected = DataExtractionError(NioDecoderFailedToDecodeTBS)
-=======
-        val expected =
-          DecodeError.DataExtractionError[EncryptedData](TypedByteStringDecodingError.NioDecoderFailedToDecodeTBS)
-
->>>>>>> d73d0408
+        val expected = DecodeError.DataExtractionError(NioDecoderFailedToDecodeTBS)
         result.left.value must be(expected)
       }
     }
@@ -104,7 +83,7 @@
         val corruptedBytes = encrypted.toByteString.updated(index, 'X'.toByte)
 
         val result = EncryptedData.decodeFrom(corruptedBytes)
-        val expected = DecodeError.UnsupportedAlgorithm[EncryptedData]("XSA")
+        val expected = DecodeError.UnsupportedAlgorithm("XSA")
 
         result.left.value must be(expected)
       }
@@ -123,7 +102,7 @@
 
       forAll { bytes: ByteString =>
         val result = EncryptionPublicKey.decodeFrom(bytes)
-        val expected = KeyDecodeError.DataExtractionError[EncryptionPublicKey](NioDecoderFailedToDecodeTBS)
+        val expected = DecodeError.DataExtractionError(NioDecoderFailedToDecodeTBS)
 
         result.left.value must be(expected)
       }
@@ -135,23 +114,9 @@
       val index = key.toByteString.indexOfSlice(algorithm)
       val corruptedBytes = key.toByteString.updated(index, 'X'.toByte)
       val result = EncryptionPublicKey.decodeFrom(corruptedBytes)
-      val expected = EncryptionPublicKeyDecodeError.UnsupportedAlgorithm("XSA")
+      val expected = KeyDecodeError.UnsupportedAlgorithm("XSA")
 
-<<<<<<< HEAD
       result.left.value must be(expected)
-=======
-      forAll { _: Int =>
-        val key = generateEncryptionKeyPair().public
-
-        val index = key.toByteString.indexOfSlice(algorithm)
-        val corruptedBytes = key.toByteString.updated(index, 'X'.toByte)
-
-        val result = EncryptionPublicKey.decodeFrom(corruptedBytes)
-        val expected = KeyDecodeError.UnsupportedAlgorithm[EncryptionPublicKey]("XSA")
-
-        result.left.value must be(expected)
-      }
->>>>>>> d73d0408
     }
 
     "decode valid private key" in {
@@ -166,7 +131,7 @@
 
       forAll { bytes: ByteString =>
         val result = EncryptionPrivateKey.decodeFrom(bytes)
-        val expected = KeyDecodeError.DataExtractionError[EncryptionPrivateKey](NioDecoderFailedToDecodeTBS)
+        val expected = DecodeError.DataExtractionError(NioDecoderFailedToDecodeTBS)
 
         result.left.value must be(expected)
       }
@@ -179,15 +144,10 @@
       val index = key.toByteString.indexOfSlice(algorithm)
       val corruptedBytes = key.toByteString.updated(index, 'X'.toByte)
 
-<<<<<<< HEAD
       val result = EncryptionPrivateKey.decodeFrom(corruptedBytes)
-      val expected = EncryptionPrivateKeyDecodeError.UnsupportedAlgorithm("XSA")
+      val expected = KeyDecodeError.UnsupportedAlgorithm("XSA")
 
       result.left.value must be(expected)
-=======
-        val result = EncryptionPrivateKey.decodeFrom(corruptedBytes)
-        val expected = KeyDecodeError.UnsupportedAlgorithm[EncryptionPrivateKey]("XSA")
->>>>>>> d73d0408
 
     }
   }
