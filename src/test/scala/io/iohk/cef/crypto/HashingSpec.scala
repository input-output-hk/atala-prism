--- conflicted
+++ resolved
@@ -2,8 +2,6 @@
 
 import akka.util.ByteString
 import io.iohk.cef.crypto.encoding.TypedByteStringDecodingError
-<<<<<<< HEAD
-import io.iohk.cef.network.encoding.nio._
 import io.iohk.cef.test.ScalacheckExtensions._
 import org.scalatest.WordSpec
 import org.scalatest.MustMatchers._
@@ -11,12 +9,6 @@
 import org.scalatest.EitherValues._
 import org.scalacheck.Arbitrary._
 import org.scalacheck.Gen
-=======
-import org.scalatest.Matchers._
-import org.scalatest.prop.PropertyChecks
-import org.scalatest.{EitherValues, MustMatchers, WordSpec}
-import io.iohk.cef.test.ScalacheckExctensions
->>>>>>> d73d0408
 
 class HashingSpec extends WordSpec {
 
@@ -75,7 +67,7 @@
       pending
       forAll { bytes: ByteString =>
         val result = Hash.decodeFrom(bytes)
-        val expected = DecodeError.DataExtractionError[Hash](TypedByteStringDecodingError.NioDecoderFailedToDecodeTBS)
+        val expected = DecodeError.DataExtractionError(TypedByteStringDecodingError.NioDecoderFailedToDecodeTBS)
         result.left.value must be(expected)
       }
     }
@@ -89,7 +81,7 @@
         val corruptedHashBytes = hashedValue.toByteString.updated(index, 'X'.toByte)
 
         val result = Hash.decodeFrom(corruptedHashBytes)
-        val expected = DecodeError.UnsupportedAlgorithm[Hash]("XHA256")
+        val expected = DecodeError.UnsupportedAlgorithm("XHA256")
         result.left.value must be(expected)
       }
     }
