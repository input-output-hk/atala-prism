--- conflicted
+++ resolved
@@ -3,19 +3,11 @@
 import akka.util.ByteString
 import io.iohk.cef.crypto.encoding.TypedByteStringDecodingError
 import io.iohk.cef.crypto.encoding.TypedByteStringDecodingError.NioDecoderFailedToDecodeTBS
-<<<<<<< HEAD
-import io.iohk.cef.network.encoding.nio._
 import io.iohk.cef.network.transport.tcp.NetUtils
 import org.scalatest.EitherValues._
 import org.scalatest.MustMatchers._
 import org.scalatest.WordSpec
 import org.scalatest.prop.PropertyChecks._
-=======
-import org.scalatest.Matchers._
-import org.scalatest.prop.PropertyChecks
-import org.scalatest.{EitherValues, MustMatchers, WordSpec}
-import io.iohk.cef.test.ScalacheckExctensions
->>>>>>> d73d0408
 
 class SigningSpec extends WordSpec {
 
@@ -59,23 +51,7 @@
 
       val signature = sign(entity, keypair1.`private`)
 
-<<<<<<< HEAD
       isValidSignature(entity, signature, keypair1.public) must be(true)
-=======
-    "fail to verify the signature of any Entity with the wrong key" in {
-      forAll { (name: String, age: Int) =>
-        val keys: SigningKeyPair = generateSigningKeyPair()
-        val entity = User(name, age)
-        val signature = sign(entity, keys.`private`)
-
-        forAll { _: Int =>
-          val nested = generateSigningKeyPair().public
-          val result = isValidSignature(entity, signature, nested)
-
-          result must be(false)
-        }
-      }
->>>>>>> d73d0408
     }
   }
 
@@ -93,16 +69,9 @@
       pending
       val bytes = ByteString(NetUtils.randomBytes(1024))
       val expected =
-        SignatureDecodeError.DataExtractionError(TypedByteStringDecodingError.NioDecoderFailedToDecodeTBS)
+        DecodeError.DataExtractionError(TypedByteStringDecodingError.NioDecoderFailedToDecodeTBS)
 
-<<<<<<< HEAD
       val result = Signature.decodeFrom(bytes)
-=======
-      forAll { bytes: ByteString =>
-        val result = Signature.decodeFrom(bytes)
-        val expected =
-          DecodeError.DataExtractionError[Signature](TypedByteStringDecodingError.NioDecoderFailedToDecodeTBS)
->>>>>>> d73d0408
 
       result.left.value must be(expected)
     }
@@ -115,14 +84,9 @@
 
       val index = signature.toByteString.indexOfSlice(algorithm)
       val corruptedBytes = signature.toByteString.updated(index, 'X'.toByte)
-      val expected = SignatureDecodeError.UnsupportedAlgorithm("XHA256withRSA")
+      val expected = DecodeError.UnsupportedAlgorithm("XHA256withRSA")
 
-<<<<<<< HEAD
       val result = Signature.decodeFrom(corruptedBytes)
-=======
-        val result = Signature.decodeFrom(corruptedBytes)
-        val expected = DecodeError.UnsupportedAlgorithm[Signature]("XHA256withRSA")
->>>>>>> d73d0408
 
       result.left.value must be(expected)
     }
@@ -139,15 +103,9 @@
 
     "fail to decode invalid public key" in {
       val bytes = ByteString()
-      val expected = SigningPublicKeyDecodeError.DataExtractionError(NioDecoderFailedToDecodeTBS)
+      val expected = KeyDecodeError.DataExtractionError(NioDecoderFailedToDecodeTBS)
 
-<<<<<<< HEAD
       val result = SigningPublicKey.decodeFrom(bytes)
-=======
-      forAll { bytes: ByteString =>
-        val result = SigningPublicKey.decodeFrom(bytes)
-        val expected = KeyDecodeError.DataExtractionError[SigningPublicKey](NioDecoderFailedToDecodeTBS)
->>>>>>> d73d0408
 
       result.left.value must be(expected)
     }
@@ -157,22 +115,11 @@
       val key = keypair1.public
       val index = key.toByteString.indexOfSlice(algorithm)
       val corruptedBytes = key.toByteString.updated(index, 'X'.toByte)
-      val expected = SigningPublicKeyDecodeError.UnsupportedAlgorithm("XHA256withRSA")
+      val expected = KeyDecodeError.UnsupportedAlgorithm("XHA256withRSA")
 
       val result = SigningPublicKey.decodeFrom(corruptedBytes)
 
-<<<<<<< HEAD
       result.left.value must be(expected)
-=======
-        val index = key.toByteString.indexOfSlice(algorithm)
-        val corruptedBytes = key.toByteString.updated(index, 'X'.toByte)
-
-        val result = SigningPublicKey.decodeFrom(corruptedBytes)
-        val expected = KeyDecodeError.UnsupportedAlgorithm[SigningPublicKey]("XHA256withRSA")
-
-        result.left.value must be(expected)
-      }
->>>>>>> d73d0408
     }
   }
 
@@ -188,14 +135,8 @@
     "fail to decode invalid private key" in {
       val bytes = ByteString()
 
-<<<<<<< HEAD
       val result = SigningPrivateKey.decodeFrom(bytes)
-      val expected = SigningPrivateKeyDecodeError.DataExtractionError(NioDecoderFailedToDecodeTBS)
-=======
-      forAll { bytes: ByteString =>
-        val result = SigningPrivateKey.decodeFrom(bytes)
-        val expected = KeyDecodeError.DataExtractionError[SigningPrivateKey](NioDecoderFailedToDecodeTBS)
->>>>>>> d73d0408
+      val expected = KeyDecodeError.DataExtractionError(NioDecoderFailedToDecodeTBS)
 
       result.left.value must be(expected)
     }
@@ -205,19 +146,11 @@
       val key = keypair1.`private`
       val index = key.toByteString.indexOfSlice(algorithm)
       val corruptedBytes = key.toByteString.updated(index, 'X'.toByte)
-      val expected = SigningPrivateKeyDecodeError.UnsupportedAlgorithm("XHA256withRSA")
+      val expected = KeyDecodeError.UnsupportedAlgorithm("XHA256withRSA")
 
       val result = SigningPrivateKey.decodeFrom(corruptedBytes)
 
-<<<<<<< HEAD
       result.left.value must be(expected)
-=======
-        val result = SigningPrivateKey.decodeFrom(corruptedBytes)
-        val expected = KeyDecodeError.UnsupportedAlgorithm[SigningPrivateKey]("XHA256withRSA")
-
-        result.left.value must be(expected)
-      }
->>>>>>> d73d0408
     }
   }
 }