package io.iohk.cef.test
import io.iohk.cef.data._
import io.iohk.cef.error.ApplicationError
<<<<<<< HEAD
import io.iohk.cef.codecs.nio._
=======

>>>>>>> dbdd4c41
case class TestDataItemError(something: Int) extends DataItemError

class InvalidValidation[T](something: Int) extends CanValidate[T] {
  override def validate(t: T): Either[ApplicationError, Unit] = Right(TestDataItemError(something))
}

class ValidValidation[T] extends CanValidate[T] {
  override def validate(t: T): Either[ApplicationError, Unit] = Right(())
<<<<<<< HEAD
}

object DummyDataItemImplicits {
//  private val encoder = implicitly[NioEncoder[String]]
//  private val decoder = implicitly[NioDecoder[String]]
  implicit val serializable: NioEncDec[String] = NioEncDec[String]
=======
>>>>>>> dbdd4c41
}<|MERGE_RESOLUTION|>--- conflicted
+++ resolved
@@ -1,26 +1,13 @@
 package io.iohk.cef.test
 import io.iohk.cef.data._
 import io.iohk.cef.error.ApplicationError
-<<<<<<< HEAD
-import io.iohk.cef.codecs.nio._
-=======
 
->>>>>>> dbdd4c41
 case class TestDataItemError(something: Int) extends DataItemError
 
 class InvalidValidation[T](something: Int) extends CanValidate[T] {
-  override def validate(t: T): Either[ApplicationError, Unit] = Right(TestDataItemError(something))
+  override def validate(t: T): Either[ApplicationError, Unit] = Left(TestDataItemError(something))
 }
 
 class ValidValidation[T] extends CanValidate[T] {
   override def validate(t: T): Either[ApplicationError, Unit] = Right(())
-<<<<<<< HEAD
-}
-
-object DummyDataItemImplicits {
-//  private val encoder = implicitly[NioEncoder[String]]
-//  private val decoder = implicitly[NioDecoder[String]]
-  implicit val serializable: NioEncDec[String] = NioEncDec[String]
-=======
->>>>>>> dbdd4c41
 }