package io.iohk.cef.test

<<<<<<< HEAD
import akka.util.ByteString
import io.iohk.cef.codecs.nio.NioDecoder
import io.iohk.cef.crypto._
import io.iohk.cef.data._
import io.iohk.cef.error.ApplicationError
import io.iohk.cef.ledger.ByteStringSerializable
=======
import io.iohk.cef.data.{DataItem, DataItemError, Owner, Witness}
>>>>>>> 0112193b

case class TestDataItemError(something: Int) extends DataItemError

class InvalidValidation[T](something: Int) extends CanValidate[T] {
  override def validate(t: T): Either[ApplicationError, Unit] = Right(TestDataItemError(something))
}

class ValidValidation[T] extends CanValidate[T] {
  override def validate(t: T): Either[ApplicationError, Unit] = Right(())
}

<<<<<<< HEAD
object DummyDataItemImplicits {
  private val encoder = implicitly[NioEncoder[String]]
  private val decoder = implicitly[NioDecoder[String]]
  implicit val serializable: ByteStringSerializable[String] = new ByteStringSerializable[String] {
    override def encode(t: String): ByteString = ByteString(encoder.encode(t))
    override def decode(u: ByteString): Option[String] = decoder.decode(ByteBuffer.wrap(u.toArray))
  }
=======
case class DummyValidDataItem(id: String, data: String, owners: Seq[Owner], witnesses: Seq[Witness])
    extends DataItem[String] {

  override def apply(): Either[DataItemError, Unit] = Right(())
>>>>>>> 0112193b
}<|MERGE_RESOLUTION|>--- conflicted
+++ resolved
@@ -1,16 +1,7 @@
 package io.iohk.cef.test
-
-<<<<<<< HEAD
-import akka.util.ByteString
-import io.iohk.cef.codecs.nio.NioDecoder
-import io.iohk.cef.crypto._
 import io.iohk.cef.data._
 import io.iohk.cef.error.ApplicationError
-import io.iohk.cef.ledger.ByteStringSerializable
-=======
-import io.iohk.cef.data.{DataItem, DataItemError, Owner, Witness}
->>>>>>> 0112193b
-
+import io.iohk.cef.codecs.nio._
 case class TestDataItemError(something: Int) extends DataItemError
 
 class InvalidValidation[T](something: Int) extends CanValidate[T] {
@@ -21,18 +12,8 @@
   override def validate(t: T): Either[ApplicationError, Unit] = Right(())
 }
 
-<<<<<<< HEAD
 object DummyDataItemImplicits {
-  private val encoder = implicitly[NioEncoder[String]]
-  private val decoder = implicitly[NioDecoder[String]]
-  implicit val serializable: ByteStringSerializable[String] = new ByteStringSerializable[String] {
-    override def encode(t: String): ByteString = ByteString(encoder.encode(t))
-    override def decode(u: ByteString): Option[String] = decoder.decode(ByteBuffer.wrap(u.toArray))
-  }
-=======
-case class DummyValidDataItem(id: String, data: String, owners: Seq[Owner], witnesses: Seq[Witness])
-    extends DataItem[String] {
-
-  override def apply(): Either[DataItemError, Unit] = Right(())
->>>>>>> 0112193b
+//  private val encoder = implicitly[NioEncoder[String]]
+//  private val decoder = implicitly[NioDecoder[String]]
+  implicit val serializable: NioEncDec[String] = NioEncDec[String]
 }