package io.iohk.cef.test
import java.nio.ByteBuffer

import akka.util.ByteString
import io.iohk.cef.codecs.nio.NioDecoder
import io.iohk.cef.crypto._
import io.iohk.cef.data.{DataItem, DataItemError, Owner, Witness}
import io.iohk.cef.ledger.ByteStringSerializable

case class TestDataItemError(something: Int) extends DataItemError

<<<<<<< HEAD
case class DummyInvalidDataItem(id: String, error: TestDataItemError, owners: Seq[Owner], witnesses: Seq[Witness])
    extends DataItem {
=======
case class DummyInvalidDataItem(
    id: String,
    data: String,
    error: TestDataItemError,
    owners: Seq[Owner],
    witnesses: Seq[Witness])
    extends DataItem[String] {
>>>>>>> 6c4612ec

  override def apply(): Either[DataItemError, Unit] = Left(error)
}

<<<<<<< HEAD
object DummyInvalidDataItem {
  private val encoder = implicitly[NioEncoder[DummyInvalidDataItem]]
  private val decoder = implicitly[NioDecoder[DummyInvalidDataItem]]
  implicit val serializable: ByteStringSerializable[DummyInvalidDataItem] =
    new ByteStringSerializable[DummyInvalidDataItem] {
      override def encode(t: DummyInvalidDataItem): ByteString = ByteString(encoder.encode(t))
      override def decode(u: ByteString): Option[DummyInvalidDataItem] = decoder.decode(ByteBuffer.wrap(u.toArray))
    }
=======
object DummyDataItemImplicits {
  private val encoder = implicitly[NioEncoder[String]]
  private val decoder = implicitly[NioDecoder[String]]
  implicit val serializable: ByteStringSerializable[String] = new ByteStringSerializable[String] {
    override def encode(t: String): ByteString = ByteString(encoder.encode(t))
    override def decode(u: ByteString): Option[String] = decoder.decode(ByteBuffer.wrap(u.toArray))
  }
>>>>>>> 6c4612ec
}

case class DummyValidDataItem(id: String, data: String, owners: Seq[Owner], witnesses: Seq[Witness])
    extends DataItem[String] {

  override def apply(): Either[DataItemError, Unit] = Right(())
}<|MERGE_RESOLUTION|>--- conflicted
+++ resolved
@@ -9,10 +9,6 @@
 
 case class TestDataItemError(something: Int) extends DataItemError
 
-<<<<<<< HEAD
-case class DummyInvalidDataItem(id: String, error: TestDataItemError, owners: Seq[Owner], witnesses: Seq[Witness])
-    extends DataItem {
-=======
 case class DummyInvalidDataItem(
     id: String,
     data: String,
@@ -20,21 +16,10 @@
     owners: Seq[Owner],
     witnesses: Seq[Witness])
     extends DataItem[String] {
->>>>>>> 6c4612ec
 
   override def apply(): Either[DataItemError, Unit] = Left(error)
 }
 
-<<<<<<< HEAD
-object DummyInvalidDataItem {
-  private val encoder = implicitly[NioEncoder[DummyInvalidDataItem]]
-  private val decoder = implicitly[NioDecoder[DummyInvalidDataItem]]
-  implicit val serializable: ByteStringSerializable[DummyInvalidDataItem] =
-    new ByteStringSerializable[DummyInvalidDataItem] {
-      override def encode(t: DummyInvalidDataItem): ByteString = ByteString(encoder.encode(t))
-      override def decode(u: ByteString): Option[DummyInvalidDataItem] = decoder.decode(ByteBuffer.wrap(u.toArray))
-    }
-=======
 object DummyDataItemImplicits {
   private val encoder = implicitly[NioEncoder[String]]
   private val decoder = implicitly[NioDecoder[String]]
@@ -42,7 +27,6 @@
     override def encode(t: String): ByteString = ByteString(encoder.encode(t))
     override def decode(u: ByteString): Option[String] = decoder.decode(ByteBuffer.wrap(u.toArray))
   }
->>>>>>> 6c4612ec
 }
 
 case class DummyValidDataItem(id: String, data: String, owners: Seq[Owner], witnesses: Seq[Witness])
