package io.iohk.cef.consensus.raft

import io.iohk.cef.consensus.raft.node._
import org.mockito.Mockito.{times, verify}
import org.scalatest.Matchers._
import org.scalatest.WordSpec
import org.scalatest.concurrent.ScalaFutures.convertScalaFuture
import org.scalatest.mockito.MockitoSugar

class RaftConsensusItSpec extends WordSpec with MockitoSugar {

  "In an integrated cluster" when {
    "servers are started" should {
<<<<<<< HEAD
      "elect a leader" in new RealRaftNode[String] {
        override def machineCallback: String => Unit = _ => ()
        override def clusterIds: Seq[String] = Seq("i1", "i2", "i3")
        val storages = clusterIds.map(_ => new InMemoryPersistentStorage[String](Vector(), 1, ""))
=======
      "elect a leader" in new RealRaftNodeFixture[String] {
        val s1 = new InMemoryPersistentStorage[String](Vector(), 1, "")
        val s2 = new InMemoryPersistentStorage[String](Vector(), 1, "")
        val s3 = new InMemoryPersistentStorage[String](Vector(), 1, "")
>>>>>>> 3f440f8d

        val Seq(t1, t2, t3) = anIntegratedCluster(storages.zip(clusterIds))
        t1.raftNode.electionTimeout().futureValue
        t1.raftNode.getRole shouldBe Leader
      }
<<<<<<< HEAD
      "replicate logs" in new RealRaftNode[String] {
        override def machineCallback: String => Unit = mock[String => Unit]
        override def clusterIds: Seq[String] = Seq("i1", "i2", "i3")
        val storages = clusterIds.map(_ => new InMemoryPersistentStorage[String](Vector(), 1, ""))
        val Seq(s1, s2, s3) = storages
=======

      "replicate logs" in new RealRaftNodeFixture[String] {
        val s1 = new InMemoryPersistentStorage[String](Vector(), 1, "")
        val s2 = new InMemoryPersistentStorage[String](Vector(), 1, "")
        val s3 = new InMemoryPersistentStorage[String](Vector(), 1, "")
>>>>>>> 3f440f8d

        val Seq(t1, t2, t3) = anIntegratedCluster(storages.zip(clusterIds))
        t1.raftNode.electionTimeout().futureValue

        t1.raftNode.getRole shouldBe Leader

        val appendResult = t1.raftNode.clientAppendEntries(Seq("A", "B", "C", "D", "E")).futureValue

        appendResult shouldBe Right(())

        val expectedEntries = Vector(
          LogEntry("A", 2, 0),
          LogEntry("B", 2, 1),
          LogEntry("C", 2, 2),
          LogEntry("D", 2, 3),
          LogEntry("E", 2, 4))
        s1.log shouldBe expectedEntries
        s2.log shouldBe expectedEntries
        s3.log shouldBe expectedEntries

        t1.raftNode.getLeaderVolatileState shouldBe LeaderVolatileState(Seq(5, 5), Seq(4, 4))
        t2.raftNode.getLeaderVolatileState shouldBe LeaderVolatileState(Seq(0, 0), Seq(-1, -1))
        t3.raftNode.getLeaderVolatileState shouldBe LeaderVolatileState(Seq(0, 0), Seq(-1, -1))

        t1.raftNode.getCommonVolatileState shouldBe CommonVolatileState(4, 4)
        t2.raftNode.getCommonVolatileState shouldBe CommonVolatileState(-1, -1)
        t3.raftNode.getCommonVolatileState shouldBe CommonVolatileState(-1, -1)

        Seq("A", "B", "C", "D", "E").foreach(command => {
          verify(t1.machine).apply(command)
          verify(t2.machine, times(0)).apply(command)
          verify(t3.machine, times(0)).apply(command)
        })

        t1.raftNode.heartbeatTimeout().futureValue

        Seq("A", "B", "C", "D", "E").foreach(command => {
          verify(t2.machine).apply(command)
          verify(t3.machine).apply(command)
        })

        t2.raftNode.getCommonVolatileState shouldBe CommonVolatileState(4, 4)
        t3.raftNode.getCommonVolatileState shouldBe CommonVolatileState(4, 4)

        t1.raftNode.clientAppendEntries(Seq("F", "G", "H")).futureValue
        t1.raftNode.heartbeatTimeout().futureValue

        Seq("F", "G", "H").foreach(command => {
          verify(t1.machine).apply(command)
          verify(t2.machine).apply(command)
          verify(t3.machine).apply(command)
        })

        val expectedEntries2 = Vector(
          LogEntry("A", 2, 0),
          LogEntry("B", 2, 1),
          LogEntry("C", 2, 2),
          LogEntry("D", 2, 3),
          LogEntry("E", 2, 4),
          LogEntry("F", 2, 5),
          LogEntry("G", 2, 6),
          LogEntry("H", 2, 7))

        s1.log shouldBe expectedEntries2
        s2.log shouldBe expectedEntries2
        s3.log shouldBe expectedEntries2
      }
    }
  }
}<|MERGE_RESOLUTION|>--- conflicted
+++ resolved
@@ -11,35 +11,20 @@
 
   "In an integrated cluster" when {
     "servers are started" should {
-<<<<<<< HEAD
-      "elect a leader" in new RealRaftNode[String] {
+      "elect a leader" in new RealRaftNodeFixture[String] {
         override def machineCallback: String => Unit = _ => ()
         override def clusterIds: Seq[String] = Seq("i1", "i2", "i3")
         val storages = clusterIds.map(_ => new InMemoryPersistentStorage[String](Vector(), 1, ""))
-=======
-      "elect a leader" in new RealRaftNodeFixture[String] {
-        val s1 = new InMemoryPersistentStorage[String](Vector(), 1, "")
-        val s2 = new InMemoryPersistentStorage[String](Vector(), 1, "")
-        val s3 = new InMemoryPersistentStorage[String](Vector(), 1, "")
->>>>>>> 3f440f8d
 
         val Seq(t1, t2, t3) = anIntegratedCluster(storages.zip(clusterIds))
         t1.raftNode.electionTimeout().futureValue
         t1.raftNode.getRole shouldBe Leader
       }
-<<<<<<< HEAD
-      "replicate logs" in new RealRaftNode[String] {
+      "replicate logs" in new RealRaftNodeFixture[String] {
         override def machineCallback: String => Unit = mock[String => Unit]
         override def clusterIds: Seq[String] = Seq("i1", "i2", "i3")
         val storages = clusterIds.map(_ => new InMemoryPersistentStorage[String](Vector(), 1, ""))
         val Seq(s1, s2, s3) = storages
-=======
-
-      "replicate logs" in new RealRaftNodeFixture[String] {
-        val s1 = new InMemoryPersistentStorage[String](Vector(), 1, "")
-        val s2 = new InMemoryPersistentStorage[String](Vector(), 1, "")
-        val s3 = new InMemoryPersistentStorage[String](Vector(), 1, "")
->>>>>>> 3f440f8d
 
         val Seq(t1, t2, t3) = anIntegratedCluster(storages.zip(clusterIds))
         t1.raftNode.electionTimeout().futureValue
