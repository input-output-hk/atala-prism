package io.iohk.cef.consensus.raft

import io.iohk.cef.consensus.raft.node._
import org.mockito.ArgumentMatchers.any
import org.mockito.Mockito.{inOrder, times, verify, when}
import org.scalatest.Matchers._
import org.scalatest.WordSpec
import org.scalatest.concurrent.ScalaFutures.{convertScalaFuture, whenReady}
import org.scalatest.mockito.MockitoSugar._

import scala.concurrent.Future

class RaftConsensusSpec extends WordSpec {
  "Concurrency model" should {
    "prevent multiple votes for the same candidate" in new MockedRaftNodeFixture[String] {
      val persistentStorage =
        new InMemoryPersistentStorage[String](Vector(), currentTerm = 2, votedFor = "")

      val _ = aRaftNode(persistentStorage)

      val nRequests = 25

      val voteRequests =
        Range(0, nRequests).map(i => VoteRequested(term = 3, candidateId = s"i$i", lastLogIndex = 0, lastLogTerm = 2))

      // spin up 100 very closely spaced requestVote RPCs
      val voteResultFs = Range(0, nRequests).map(i => Future(voteCallback(voteRequests(i))))

      whenReady(Future.sequence(voteResultFs)) { voteResults =>
        // only one vote should be granted.
        voteResults.count(result => result.voteGranted) shouldBe 1
      }
    }
    "provide sequencing of side effecting functions withRaftContext" in new MockedRaftNodeFixture[String] {
      val raftNode = aRaftNode(new InMemoryPersistentStorage[String](Vector(), currentTerm = 2, votedFor = ""))
      val nRequests = 10
      val sideEffect = mock[Int => Unit]

      def fnWithSideEffect(): Int = raftNode.withState { rs =>
        val currentState = rs.commonVolatileState
        val rs2 = rs.copy(commonVolatileState = currentState.copy(commitIndex = currentState.commitIndex + 1))
        sideEffect(rs2.commonVolatileState.commitIndex)
        (rs2, currentState.commitIndex + 1)
      }

      // spin up very closely spaced requests
      val resultsF = Range(0, nRequests).map(_ => Future(fnWithSideEffect()))

      whenReady(Future.sequence(resultsF)) { results =>
        Range(0, nRequests).foreach(i => verify(sideEffect, times(1)).apply(i))
        results.sorted shouldBe Range(0, nRequests) // sorted since we don't know which of the test Futures 'hit' the node first.
      }
    }
    "provide sequencing of side effecting Future functions with futureRaftContext" in new MockedRaftNodeFixture[String] {

      val raftNode = aRaftNode(new InMemoryPersistentStorage[String](Vector(), currentTerm = 0, votedFor = ""))
      val nRequests = 25
      val sideEffect = mock[Int => Unit]

      // a raft leader updates its commit index 'in the future' based on the responses of followers to log replication
      // RPCs. We create a simplified version of this op, which just increments the commitIndex by 1 on every invocation.
      // If invocations are correctly pipelined, the final commitIndex will equal the number of invocations.
      def futureFnWithSideEffects(): Future[Int] = raftNode.withFutureState { rs =>
        Future {
          val currentState = rs.commonVolatileState
          val rs2 = rs.copy(commonVolatileState = currentState.copy(commitIndex = currentState.commitIndex + 1))
          sideEffect(rs2.commonVolatileState.commitIndex)
          (rs2, currentState.commitIndex + 1)
        }
      }

      val incrementFs = Range(0, nRequests).map(_ => futureFnWithSideEffects())

      whenReady(Future.sequence(incrementFs)) { commitIndices =>
        Range(0, nRequests).foreach(i => verify(sideEffect, times(1)).apply(i))
        commitIndices shouldBe Range(0, nRequests)
      }
    }
  }
  "Consensus module" should {
    "Handle all client requests" when {
      "a client contacts a follower" should {
        "redirect to the leader" in new MockedRaftNodeFixture[String] {
          val raftNode = mock[RaftNode[String]]
          val apparentLeaderRpc = mock[RPC[String]]
          val realLeaderRpc = mock[RPC[String]]

          when(raftNode.getLeader).thenReturn("my-apparent-leader")
          when(raftNode.getRPC("my-apparent-leader")).thenReturn(apparentLeaderRpc)
          when(apparentLeaderRpc.clientAppendEntries(any[Seq[String]]))
            .thenReturn(Future[Either[Redirect[String], Unit]](Left(Redirect("my-real-leader"))))
          when(raftNode.getRPC("my-real-leader")).thenReturn(realLeaderRpc)
          when(realLeaderRpc.clientAppendEntries(any[Seq[String]])).thenReturn(Future(Right(())))

          val consensusModule = new RaftConsensus(raftNode)

          val responseF = consensusModule.appendEntries(Seq("A", "B", "C"))

          whenReady(responseF) { response =>
            verify(realLeaderRpc).clientAppendEntries(Seq("A", "B", "C"))
          }
        }
      }
      "a client contacts the leader" should {
        "handle the request" in new MockedRaftNodeFixture[String] {
          val raftNode = mock[RaftNode[String]]
          val leaderRpc = mock[RPC[String]]
          when(raftNode.getLeader).thenReturn("my-leader")
          when(raftNode.getRPC("my-leader")).thenReturn(leaderRpc)
          when(leaderRpc.clientAppendEntries(any[Seq[String]])).thenReturn(Future(Right(())))

          val consensusModule = new RaftConsensus(raftNode)

          val responseF = consensusModule.appendEntries(Seq("A", "B", "C"))

          whenReady(responseF) { response =>
            verify(leaderRpc).clientAppendEntries(Seq("A", "B", "C"))
          }
        }
      }
    }
  }
  "AppendEntries RPC" when {
    "implemented by a Follower" should {
      "implement rule #1" should {
        "reply false if term < currentTerm)" in new MockedRaftNodeFixture[String] {

          val persistentStorage =
            new InMemoryPersistentStorage[String](Vector(), currentTerm = 1, votedFor = "anyone")

          val _ = aRaftNode(persistentStorage)
          val appendResult = appendCallback(EntriesToAppend(term = 0, leaderId = "anyone", 0, 0, List(), 1))

          appendResult shouldBe AppendEntriesResult(term = 1, success = false)
        }
      }
      "implement rule #2" should {
        "reply false if log doesn't contain an entry at prevLogIndex" in new MockedRaftNodeFixture[String] {

          val persistentStorage =
            new InMemoryPersistentStorage[String](
              Vector(LogEntry("A", 1, 0), LogEntry("B", 1, 1), LogEntry("C", 2, 2)),
              currentTerm = 1,
              votedFor = "anyone")

          val _ = aRaftNode(persistentStorage)

          val appendResult = appendCallback(
            EntriesToAppend(
              term = 1,
              leaderId = "anyone",
              prevLogIndex = 3,
              prevLogTerm = 1,
              entries = List(),
              leaderCommitIndex = 1))

          appendResult shouldBe AppendEntriesResult(term = 1, success = false)
        }
      }
      "implement rule #3" should {

        "if an existing entry conflicts with a new one (same index but different term), " +
          "delete the existing entry and those that follow it" in new MockedRaftNodeFixture[String] {

          val persistentStorage =
            new InMemoryPersistentStorage[String](
              Vector(LogEntry("A", 1, 0), LogEntry("B", term = 1, 1), LogEntry("C", term = 1, 2)),
              currentTerm = 1,
              votedFor = "anyone")

          val raftNode = aRaftNode(persistentStorage)

          val appendResult = appendCallback(
            EntriesToAppend(
              term = 1,
              leaderId = "anyone",
              prevLogIndex = 1,
              prevLogTerm = 1,
              entries = List(LogEntry("B", term = 2, 1), LogEntry("C", term = 2, 2)),
              leaderCommitIndex = 4))

          appendResult shouldBe AppendEntriesResult(term = 1, success = false)
          persistentStorage.log shouldBe Vector(LogEntry("A", 1, 0))
        }
      }
      "implement rule #4" should {
        "append new entries not already in the log" in new MockedRaftNodeFixture[String] {

          val persistentStorage =
            new InMemoryPersistentStorage[String](
              Vector(LogEntry("A", 1, index = 0), LogEntry("B", 1, index = 1), LogEntry("C", 1, index = 2)),
              currentTerm = 1,
              votedFor = "anyone")

          val raftNode = aRaftNode(persistentStorage)

          val appendResult = appendCallback(
            EntriesToAppend(
              term = 1,
              leaderId = "anyone",
              prevLogIndex = 1,
              prevLogTerm = 1,
              entries = List(LogEntry("C", 1, index = 2), LogEntry("D", 1, index = 3)),
              leaderCommitIndex = 3))

          appendResult shouldBe AppendEntriesResult(term = 1, success = true)

          persistentStorage.log shouldBe Vector(
            LogEntry("A", 1, index = 0),
            LogEntry("B", 1, index = 1),
            LogEntry("C", 1, index = 2),
            LogEntry("D", 1, index = 3))
        }
      }
      "implement rule #5" should {
<<<<<<< HEAD
        "if leaderCommit > commitIndex set commitIndex = min(leaderCommit, index of last new entry)" in new FakeRaftNode[
=======
        "if leaderCommit > commitIndex set commitIndex = min(leaderCommit, index of last new entry)" in new MockedRaftNodeFixture[
>>>>>>> 3f440f8d
          String] {
          // by 'Rules for servers', note for all servers,
          // if commitIndex > lastApplied, apply log[lastApplied] to state machine,
          // and
          // by 'state', 'volatile state on all servers' the commitIndex is initialized to zero
          // so
          // we expect successive append entries calls to apply successive entries to the state machine
          // until commitIndex = lastApplied

          val persistentStorage =
            new InMemoryPersistentStorage[String](
              Vector(LogEntry("A", 1, index = 0), LogEntry("B", 1, index = 1), LogEntry("C", 1, index = 2)),
              currentTerm = 1,
              votedFor = "anyone")

          val _ = aRaftNode(persistentStorage)

          val appendResult = appendCallback(
            EntriesToAppend(
              term = 1,
              leaderId = "anyone",
              prevLogIndex = 2,
              prevLogTerm = 1,
              entries = List(LogEntry("D", 1, index = 3)),
              leaderCommitIndex = 4))

          appendResult shouldBe AppendEntriesResult(term = 1, success = true)

          val orderVerify = inOrder(stateMachine)
          orderVerify.verify(stateMachine).apply("A")
          orderVerify.verify(stateMachine).apply("B")
          orderVerify.verify(stateMachine).apply("C")
          orderVerify.verify(stateMachine).apply("D")
        }
      }
      "implement rules for servers" should {
        "handle rule #1" in new MockedRaftNodeFixture[String] {
          // verified in the rule #5 test above
        }

        "handle rule #2 - if RPC request contains term T > currentTerm, set currentTerm = T" in new MockedRaftNodeFixture[
          String] {
          val persistentStorage =
            new InMemoryPersistentStorage[String](Vector(), currentTerm = 1, votedFor = "anyone")

          val raftNode = aRaftNode(persistentStorage)

          val appendResult = appendCallback(
            EntriesToAppend(
              term = 2,
              leaderId = "anyone",
              prevLogIndex = -1,
              prevLogTerm = 1,
              entries = List(),
              leaderCommitIndex = -1))

          raftNode.getPersistentState shouldBe (2, "anyone")
          appendResult shouldBe AppendEntriesResult(term = 2, success = true)
        }
      }
    }
    "implemented by a Candidate" should {
      "stand down to follower if AppendEntries received from new leader" in new MockedRaftNodeFixture[String] {
        val persistentStorage =
          new InMemoryPersistentStorage[String](Vector(), currentTerm = 1, votedFor = "anyone")

        val raftNode = aCandidate(persistentStorage)

        val appendResult = appendCallback(
          EntriesToAppend(
            term = 2,
            leaderId = "i2",
            prevLogIndex = -1,
            prevLogTerm = 1,
            entries = List(),
            leaderCommitIndex = -1))

        appendResult shouldBe AppendEntriesResult(term = 2, success = true)
        raftNode.getRole shouldBe Follower
      }
      "reject leader append entries calls from a leader with a lower term" in new MockedRaftNodeFixture[String] {
        val persistentStorage =
          new InMemoryPersistentStorage[String](Vector(), currentTerm = 2, votedFor = "anyone")

        val _ = aCandidate(persistentStorage)

        val appendResult = appendCallback( // another server advises term 2
          EntriesToAppend(
            term = 2,
            leaderId = "i2",
            prevLogIndex = -1,
            prevLogTerm = 1,
            entries = List(),
            leaderCommitIndex = -1))

        appendResult shouldBe AppendEntriesResult(term = 3, success = false)
      }
    }
    "implemented by a Leader" should {
      "stand down if append entries received from a new leader" in new MockedRaftNodeFixture[String] {
        val persistentStorage =
          new InMemoryPersistentStorage[String](Vector(), currentTerm = 2, votedFor = "anyone")

        val raftNode = aLeader(persistentStorage)

        val appendResult = appendCallback( // another server advises term 3
          EntriesToAppend(
            term = 3,
            leaderId = "i2",
            prevLogIndex = -1,
            prevLogTerm = 1,
            entries = List(),
            leaderCommitIndex = -1))

        raftNode.getRole shouldBe Follower
        appendResult shouldBe AppendEntriesResult(term = 3, success = true)
      }
      "reject leader append entries calls from a candidate with a lower term" in new MockedRaftNodeFixture[String] {
        val persistentStorage =
          new InMemoryPersistentStorage[String](Vector(), currentTerm = 2, votedFor = "anyone")

        val raftNode = aLeader(persistentStorage) // promotion to leader increments term to 3.

        val appendResult = appendCallback( // another server advises term 2
          EntriesToAppend(
            term = 1,
            leaderId = "i2",
            prevLogIndex = -1,
            prevLogTerm = 1,
            entries = List(),
            leaderCommitIndex = -1))

        raftNode.getRole shouldBe Leader
        appendResult shouldBe AppendEntriesResult(term = 3, success = false)
      }
    }
  }
  "RequestVote RPC" when {
    "implemented by any role" should {
      // NB: making use of the 'whitebox' knowledge that the RequestVote impl is common to all roles.
      "implement rule #1, reply false if term < currentTerm (sec 5.1)" in new MockedRaftNodeFixture[String] {
        val persistentStorage =
          new InMemoryPersistentStorage[String](Vector(), currentTerm = 2, votedFor = "i2")

        val _ = aRaftNode(persistentStorage)

        val voteResult = voteCallback(VoteRequested(term = 1, candidateId = "i2", lastLogIndex = 0, lastLogTerm = 1))

        voteResult shouldBe RequestVoteResult(term = 2, voteGranted = false)
      }
      "implement rule #2" when {

        "votedFor is null and candidate's log is as up to date as the receiver's log" should {
          "grant vote" in new MockedRaftNodeFixture[String] {
            val persistentStorage =
              new InMemoryPersistentStorage[String](Vector(), currentTerm = 2, votedFor = "")

            val _ = aRaftNode(persistentStorage)

            val voteResult =
              voteCallback(VoteRequested(term = 3, candidateId = "i2", lastLogIndex = 0, lastLogTerm = 2))

            voteResult shouldBe RequestVoteResult(term = 3, voteGranted = true)
          }
        }
        "votedFor is candidateId and candidate's log is as up to date as the receiver's log" should {
          "grant vote" in new MockedRaftNodeFixture[String] {
            val persistentStorage =
              new InMemoryPersistentStorage[String](Vector(), currentTerm = 2, votedFor = "i2")

            val _ = aRaftNode(persistentStorage)

            val voteResult =
              voteCallback(VoteRequested(term = 3, candidateId = "i2", lastLogIndex = 0, lastLogTerm = 2))

            voteResult shouldBe RequestVoteResult(term = 3, voteGranted = true)
          }
        }
        /*
        Sec 5.4.1
        If the logs have last entries with different terms, then
        the log with the later term is more up-to-date. If the logs
        end with the same term, then whichever log is longer is
        more up-to-date
         */
        "candidate's log has lower term than the receiver's log" should {
          "deny vote" in new MockedRaftNodeFixture[String] {
            val persistentStorage =
              new InMemoryPersistentStorage[String](
                Vector(LogEntry("A", 1, 0), LogEntry("B", 1, 1), LogEntry("C", 2, 2)),
                currentTerm = 2,
                votedFor = "i2")

            val _ = aRaftNode(persistentStorage)

            val voteResult =
              voteCallback(VoteRequested(term = 3, candidateId = "i2", lastLogIndex = 2, lastLogTerm = 1))

            voteResult shouldBe RequestVoteResult(term = 3, voteGranted = false)
          }
        }
        "candidate's log has lower lastLogLogIndex than the receiver's log" should {
          "deny vote" in new MockedRaftNodeFixture[String] {
            val persistentStorage =
              new InMemoryPersistentStorage[String](
                Vector(LogEntry("A", 1, 0), LogEntry("B", 1, 1), LogEntry("C", 2, 2)),
                currentTerm = 2,
                votedFor = "i2")

            val _ = aRaftNode(persistentStorage)

            val voteResult =
              voteCallback(VoteRequested(term = 3, candidateId = "i2", lastLogIndex = 1, lastLogTerm = 2))

            voteResult shouldBe RequestVoteResult(term = 3, voteGranted = false)
          }
        }
        "votedFor is NOT candidateId" should {
          "deny vote" in new MockedRaftNodeFixture[String] {
            val persistentStorage =
              new InMemoryPersistentStorage[String](Vector(), currentTerm = 2, votedFor = "i3")

            val _ = aRaftNode(persistentStorage)

            val voteResult =
              voteCallback(VoteRequested(term = 3, candidateId = "i2", lastLogIndex = 0, lastLogTerm = 2))

            voteResult shouldBe RequestVoteResult(term = 3, voteGranted = false)
          }
        }
      }
    }
  }
  // Rules for servers, followers, sec 5.2
  "Followers" when {
    "Receiving RPC requests" should {
      "Respond" in new MockedRaftNodeFixture[String] {
        // verified elsewhere
      }
    }

    "Election timeouts occur" should {
      "Implement Rules for Servers, Candidates conversion rules" in new MockedRaftNodeFixture[String] {
        val persistentStorage =
          new InMemoryPersistentStorage[String](Vector(), currentTerm = 1, votedFor = "anyone")

        val raftNode = aRaftNode(persistentStorage)
        when(rpc2.requestVote(any[VoteRequested]))
          .thenReturn(Future(RequestVoteResult(term = 2, voteGranted = false)))
        when(rpc3.requestVote(any[VoteRequested]))
          .thenReturn(Future(RequestVoteResult(term = 2, voteGranted = false)))

        raftNode.electionTimeout().futureValue

        raftNode.getRole shouldBe Candidate

        // On conversion to candidate
        raftNode.getPersistentState shouldBe (2, raftNode.nodeId) // 1. increment current term and 2. vote for self

        // 3. reset election timer. Done by inspection of the code:(

        val expectedVoteRequest = VoteRequested(2, "i1", -1, -1) // 4. send request vote RPCs to other servers
        verify(rpc2).requestVote(expectedVoteRequest)
        verify(rpc3).requestVote(expectedVoteRequest)
      }
    }
  }
  "Candidates" when {
    "votes received from a majority" should {
      "Implement Candidates note #2, become leader" in new MockedRaftNodeFixture[String] {
        val persistentStorage =
          new InMemoryPersistentStorage[String](Vector(), currentTerm = 1, votedFor = "anyone")

        val raftNode = aRaftNode(persistentStorage)

        // gets 2 out of 3 votes
        when(rpc2.requestVote(any[VoteRequested])).thenReturn(Future(RequestVoteResult(term = 2, voteGranted = true)))
        when(rpc3.requestVote(any[VoteRequested]))
          .thenReturn(Future(RequestVoteResult(term = 2, voteGranted = false)))

        when(rpc2.appendEntries(any[EntriesToAppend[String]]))
          .thenReturn(Future(AppendEntriesResult(2, success = true)))
        when(rpc3.appendEntries(any[EntriesToAppend[String]]))
          .thenReturn(Future(AppendEntriesResult(2, success = true)))

        raftNode.electionTimeout().futureValue

        raftNode.getRole shouldBe Leader
      }
    }
    "votes received from a minority" should {
      "Remain a candidate" in new MockedRaftNodeFixture[String] { // TODO is this correct?
        val persistentStorage =
          new InMemoryPersistentStorage[String](Vector(), currentTerm = 1, votedFor = "anyone")

        val raftNode = aRaftNode(persistentStorage)

        // gets 1 out of 3 votes
        when(rpc2.requestVote(any[VoteRequested]))
          .thenReturn(Future(RequestVoteResult(term = 2, voteGranted = false)))
        when(rpc3.requestVote(any[VoteRequested]))
          .thenReturn(Future(RequestVoteResult(term = 2, voteGranted = false)))

        raftNode.electionTimeout()

        after(500) {
          raftNode.getRole shouldBe Candidate
        }
      }
    }
    // See AppendEntries RPC candidate tests for tests of note #3
  }
  "Leaders" when {
    "Winning an election" should {
<<<<<<< HEAD
      "Implement Leaders note #1, send initial empty AppendEntries RPCs to each server and repeat during idle periods" in new FakeRaftNode[
=======
      "Implement Leaders note #1, send initial empty AppendEntries RPCs to each server and repeat during idle periods" in new MockedRaftNodeFixture[
>>>>>>> 3f440f8d
        String] {
        val persistentStorage =
          new InMemoryPersistentStorage[String](Vector(), currentTerm = 2, votedFor = "i1")

        val raftNode = aLeader(persistentStorage)

        val expectedHeartbeat = EntriesToAppend(
          term = 3,
          leaderId = "i1",
          prevLogIndex = -1,
          prevLogTerm = -1,
          entries = Seq[LogEntry[String]](),
          leaderCommitIndex = -1)

        raftNode.heartbeatTimeout().futureValue
        raftNode.heartbeatTimeout().futureValue
        verify(rpc2, times(3)).appendEntries(expectedHeartbeat)
        verify(rpc3, times(3)).appendEntries(expectedHeartbeat)
      }
    }
    "Receiving commands from a client" should {
<<<<<<< HEAD
      "Implement Leaders note #2, append entry to local log, apply to state machine and respond to client" in new FakeRaftNode[
=======
      "Implement Leaders note #2, append entry to local log, apply to state machine and respond to client" in new MockedRaftNodeFixture[
>>>>>>> 3f440f8d
        String] {
        val persistentStorage =
          new InMemoryPersistentStorage[String](Vector(), currentTerm = 2, votedFor = "i1")

        val raftNode = aLeader(persistentStorage)

        when(rpc2.appendEntries(any[EntriesToAppend[String]]))
          .thenReturn(Future(AppendEntriesResult(3, success = true)))
        when(rpc3.appendEntries(any[EntriesToAppend[String]]))
          .thenReturn(Future(AppendEntriesResult(3, success = true)))

        val response = raftNode.clientAppendEntries(Seq("A")).futureValue
        response shouldBe Right(())
        persistentStorage.log.last.command shouldBe "A"
        verify(stateMachine).apply("A")
        raftNode.getCommonVolatileState shouldBe CommonVolatileState(0, 0)
      }
      "Implement Leaders note #3 and #4" when {
        "last log index >= nextIndex for a follower" should {
          "send AppendEntries RPC with entries starting at nextIndex" in new MockedRaftNodeFixture[String] {
            val persistentStorage =
              new InMemoryPersistentStorage[String](
                Vector(LogEntry[String]("A", 2, 0)),
                currentTerm = 2,
                votedFor = "i1")

            val raftNode = aLeader(persistentStorage)
            val heartbeat = EntriesToAppend[String](3, "i1", 0, 2, Seq(), -1)

            verify(rpc2).appendEntries(heartbeat) // the initial heartbeat
            verify(rpc3).appendEntries(heartbeat)

            val expectedAppendEntries =
              EntriesToAppend(3, "i1", 0, 2, Seq(LogEntry[String]("B", 3, 1), LogEntry[String]("C", 3, 2)), -1)

            when(rpc2.appendEntries(expectedAppendEntries)).thenReturn(Future(AppendEntriesResult(3, success = true)))
            when(rpc3.appendEntries(expectedAppendEntries))
              .thenReturn(Future(AppendEntriesResult(3, success = false)))

            // the adjusted call to node i3.
            val expectedAdjustedAppendEntries =
              EntriesToAppend(
                3,
                "i1",
                -1,
                -1,
                Seq(LogEntry[String]("A", 2, 0), LogEntry[String]("B", 3, 1), LogEntry[String]("C", 3, 2)),
                -1)

            when(rpc3.appendEntries(expectedAdjustedAppendEntries))
              .thenReturn(Future(AppendEntriesResult(3, success = true)))

            val response: Either[Redirect[String], Unit] = raftNode.clientAppendEntries(Seq("B", "C")).futureValue

            response shouldNot be(a[Redirect[_]])

            // the initial rpc following the client request
            verify(rpc2).appendEntries(expectedAppendEntries)
            verify(rpc3).appendEntries(expectedAppendEntries)
            verify(rpc3).appendEntries(expectedAdjustedAppendEntries)

            val leaderVolatileState = raftNode.getLeaderVolatileState
            leaderVolatileState.nextIndex shouldBe Seq(3, 3)
            leaderVolatileState.matchIndex shouldBe Seq(2, 2)
          }
        }
      }
    }
  }
}<|MERGE_RESOLUTION|>--- conflicted
+++ resolved
@@ -213,11 +213,7 @@
         }
       }
       "implement rule #5" should {
-<<<<<<< HEAD
-        "if leaderCommit > commitIndex set commitIndex = min(leaderCommit, index of last new entry)" in new FakeRaftNode[
-=======
         "if leaderCommit > commitIndex set commitIndex = min(leaderCommit, index of last new entry)" in new MockedRaftNodeFixture[
->>>>>>> 3f440f8d
           String] {
           // by 'Rules for servers', note for all servers,
           // if commitIndex > lastApplied, apply log[lastApplied] to state machine,
@@ -532,11 +528,7 @@
   }
   "Leaders" when {
     "Winning an election" should {
-<<<<<<< HEAD
-      "Implement Leaders note #1, send initial empty AppendEntries RPCs to each server and repeat during idle periods" in new FakeRaftNode[
-=======
       "Implement Leaders note #1, send initial empty AppendEntries RPCs to each server and repeat during idle periods" in new MockedRaftNodeFixture[
->>>>>>> 3f440f8d
         String] {
         val persistentStorage =
           new InMemoryPersistentStorage[String](Vector(), currentTerm = 2, votedFor = "i1")
@@ -558,11 +550,7 @@
       }
     }
     "Receiving commands from a client" should {
-<<<<<<< HEAD
-      "Implement Leaders note #2, append entry to local log, apply to state machine and respond to client" in new FakeRaftNode[
-=======
       "Implement Leaders note #2, append entry to local log, apply to state machine and respond to client" in new MockedRaftNodeFixture[
->>>>>>> 3f440f8d
         String] {
         val persistentStorage =
           new InMemoryPersistentStorage[String](Vector(), currentTerm = 2, votedFor = "i1")
