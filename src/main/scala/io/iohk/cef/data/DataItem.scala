package io.iohk.cef.data
import java.nio.ByteBuffer

import io.iohk.cef.crypto._

<<<<<<< HEAD
trait DataItem[T] {

  def data: T

  def id: String

  /**
    * Users/entities that witnessed this item and signed it
    *
    * @return
    */
  def witnesses: Seq[Witness]

  /**
    * Users/entities with permission to eliminate this data item
    *
    * @return
    */
  //TODO we will need to replace Seq with a simple boolean AST to better express ownership
  def owners: Seq[Owner]

  /**
    * Validates the data item and returns a specific error or nothing.
    * Does it make sense to return something else?
    *
    * @return
    */
  def apply(): Either[DataItemError, Unit]
}

object DataItem {
  import io.iohk.cef.codecs.nio.{NioEncoder, NioDecoder, NioEncDec}

  // TOOD enable automatic codec derivation.
  implicit def dataItemNioEncoder[T]: NioEncoder[DataItem[T]] = (dataItem: DataItem[T]) => ???

  implicit def dataItemNioDecoder[T]: NioDecoder[DataItem[T]] = (b: ByteBuffer) => ???

  implicit def nioCodec[T]: NioEncDec[DataItem[T]] = new NioEncDec[DataItem[T]] {
    override def encode(dataItem: DataItem[T]): ByteBuffer = dataItemNioEncoder[T].encode(dataItem)
    override def decode(b: ByteBuffer): Option[DataItem[T]] = dataItemNioDecoder[T].decode(b)
  }

  def validate[I](dataItem: DataItem[I])(implicit enc: NioEncoder[I]): Boolean =
    validateSignatures(dataItem).forall(_._2)

  def validateSignatures[I](dataItem: DataItem[I])(implicit enc: CryptoEncoder[I]): Seq[(Signature, Boolean)] = {
    dataItem.witnesses.map {
      case Witness(key, signature) =>
        (signature, isValidSignature(dataItem, signature, key))
    }
  }
}
=======
/**
  *
  * @param id
  * @param data
  * @param witnesses Users/entities that witnessed this item and signed it
  * @param owners Users/entities with permission to eliminate this data item
  * @tparam T
  */
//TODO we will need to replace Seq with a simple boolean AST to better express ownership
case class DataItem[T](id: String, data: T, witnesses: Seq[Witness], owners: Seq[Owner])
>>>>>>> 54c267e6
<|MERGE_RESOLUTION|>--- conflicted
+++ resolved
@@ -1,63 +1,6 @@
 package io.iohk.cef.data
 import java.nio.ByteBuffer
 
-import io.iohk.cef.crypto._
-
-<<<<<<< HEAD
-trait DataItem[T] {
-
-  def data: T
-
-  def id: String
-
-  /**
-    * Users/entities that witnessed this item and signed it
-    *
-    * @return
-    */
-  def witnesses: Seq[Witness]
-
-  /**
-    * Users/entities with permission to eliminate this data item
-    *
-    * @return
-    */
-  //TODO we will need to replace Seq with a simple boolean AST to better express ownership
-  def owners: Seq[Owner]
-
-  /**
-    * Validates the data item and returns a specific error or nothing.
-    * Does it make sense to return something else?
-    *
-    * @return
-    */
-  def apply(): Either[DataItemError, Unit]
-}
-
-object DataItem {
-  import io.iohk.cef.codecs.nio.{NioEncoder, NioDecoder, NioEncDec}
-
-  // TOOD enable automatic codec derivation.
-  implicit def dataItemNioEncoder[T]: NioEncoder[DataItem[T]] = (dataItem: DataItem[T]) => ???
-
-  implicit def dataItemNioDecoder[T]: NioDecoder[DataItem[T]] = (b: ByteBuffer) => ???
-
-  implicit def nioCodec[T]: NioEncDec[DataItem[T]] = new NioEncDec[DataItem[T]] {
-    override def encode(dataItem: DataItem[T]): ByteBuffer = dataItemNioEncoder[T].encode(dataItem)
-    override def decode(b: ByteBuffer): Option[DataItem[T]] = dataItemNioDecoder[T].decode(b)
-  }
-
-  def validate[I](dataItem: DataItem[I])(implicit enc: NioEncoder[I]): Boolean =
-    validateSignatures(dataItem).forall(_._2)
-
-  def validateSignatures[I](dataItem: DataItem[I])(implicit enc: CryptoEncoder[I]): Seq[(Signature, Boolean)] = {
-    dataItem.witnesses.map {
-      case Witness(key, signature) =>
-        (signature, isValidSignature(dataItem, signature, key))
-    }
-  }
-}
-=======
 /**
   *
   * @param id
@@ -67,5 +10,4 @@
   * @tparam T
   */
 //TODO we will need to replace Seq with a simple boolean AST to better express ownership
-case class DataItem[T](id: String, data: T, witnesses: Seq[Witness], owners: Seq[Owner])
->>>>>>> 54c267e6
+case class DataItem[T](id: String, data: T, witnesses: Seq[Witness], owners: Seq[Owner])