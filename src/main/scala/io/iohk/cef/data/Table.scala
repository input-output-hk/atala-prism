package io.iohk.cef.data
import io.iohk.cef.data.storage.TableStorage
import io.iohk.cef.crypto._
import io.iohk.cef.error.ApplicationError
import io.iohk.cef.codecs.nio._

// TODO will probably want to type Table[T] since tableStorage should be typed.
class Table(tableStorage: TableStorage) {

  def validate[I](dataItem: DataItem[I])(
      implicit itemSerializable: NioEncDec[I],
      canValidate: CanValidate[DataItem[I]]): Boolean = {
    val signatureValidation = validateSignatures(dataItem)
    canValidate.validate(dataItem).isRight && signatureValidation.forall(_._2)
  }

<<<<<<< HEAD
  def insert[I](dataItem: DataItem[I])(implicit itemSerializable: NioEncDec[I]): Either[ApplicationError, Unit] = {
    dataItem().flatMap { _ =>
      val signatureValidation = DataItem.validateSignatures(dataItem)
=======
  def insert[I](dataItem: DataItem[I])(
      implicit itemSerializable: NioEncDec[I],
      canValidate: CanValidate[DataItem[I]]): Either[ApplicationError, Unit] = {
    canValidate.validate(dataItem).flatMap { _ =>
      val signatureValidation = validateSignatures(dataItem)
>>>>>>> 54c267e6
      val validationErrors = signatureValidation.filter(!_._2).map(_._1)
      if (validationErrors.nonEmpty) {
        val error = new InvalidSignaturesError(dataItem, validationErrors)
        Left(error)
      } else {
        Right(tableStorage.insert(dataItem))
      }
    }
  }

  def delete[I](dataItem: DataItem[I], deleteSignature: Signature)(
      implicit itemSerializable: NioEncDec[I],
      actionSerializable: NioEncDec[DataItemAction[I]],
      canValidate: CanValidate[DataItem[I]]): Either[ApplicationError, Unit] = {
    canValidate.validate(dataItem).flatMap { _ =>
      import io.iohk.cef.codecs.nio.auto._

      val serializedAction = actionSerializable.encode(DataItemAction.Delete(dataItem))
      val signatureValidation =
        dataItem.owners.map(owner => isValidSignature(dataItem, deleteSignature, owner.key))

      val validSignature = signatureValidation.find(identity)

      if (dataItem.owners.nonEmpty && validSignature.isEmpty) {
        val error = new OwnerMustSignDelete(dataItem)
        Left(error)
      } else {
        Right(tableStorage.delete(dataItem.id))
      }
    }
  }

  private def validateSignatures[I](dataItem: DataItem[I])(
      implicit itemSerializable: NioEncDec[I]): Seq[(Signature, Boolean)] = {
    val serializedDataItemData = itemSerializable.encode(dataItem.data)
    val signatureValidation = dataItem.witnesses.map {
      case Witness(key, signature) =>
        import io.iohk.cef.codecs.nio.auto._
        (signature, isValidSignature(serializedDataItemData, signature, key))
    }
    signatureValidation
  }
}<|MERGE_RESOLUTION|>--- conflicted
+++ resolved
@@ -14,17 +14,9 @@
     canValidate.validate(dataItem).isRight && signatureValidation.forall(_._2)
   }
 
-<<<<<<< HEAD
-  def insert[I](dataItem: DataItem[I])(implicit itemSerializable: NioEncDec[I]): Either[ApplicationError, Unit] = {
+  def insert[I](dataItem: DataItem[I])(implicit itemSerializable: NioEncDec[I], canValidate: CanValidate[DataItem[I]]): Either[ApplicationError, Unit] = {
     dataItem().flatMap { _ =>
       val signatureValidation = DataItem.validateSignatures(dataItem)
-=======
-  def insert[I](dataItem: DataItem[I])(
-      implicit itemSerializable: NioEncDec[I],
-      canValidate: CanValidate[DataItem[I]]): Either[ApplicationError, Unit] = {
-    canValidate.validate(dataItem).flatMap { _ =>
-      val signatureValidation = validateSignatures(dataItem)
->>>>>>> 54c267e6
       val validationErrors = signatureValidation.filter(!_._2).map(_._1)
       if (validationErrors.nonEmpty) {
         val error = new InvalidSignaturesError(dataItem, validationErrors)
