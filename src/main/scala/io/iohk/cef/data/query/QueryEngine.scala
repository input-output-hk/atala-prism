package io.iohk.cef.data.query
import io.iohk.cef.codecs.nio._
import io.iohk.cef.data.{DataItem, Table}
import io.iohk.cef.error.ApplicationError
import io.iohk.cef.network.{MessageStream, Network, NodeId}
import io.iohk.cef.transactionservice.{Envelope, Everyone}
import io.iohk.cef.utils.Logger

class QueryEngine[I](
    nodeId: NodeId,
    table: Table[I],
    requestNetwork: Network[Envelope[QueryRequest]],
    responseNetwork: Network[Envelope[QueryResponse[I]]],
    queryIdGenerator: () => String)(implicit itemSerializable: NioCodec[I])
    extends Logger {

  requestNetwork.messageStream.foreach(processFromNetwork)

  def process(query: Query)(
      implicit itemSerializable: NioCodec[I]): MessageStream[Either[ApplicationError, Seq[DataItem[I]]]] = {
    val responseStream = networkProcessing(query)
    val localProcessingEither = localProcessing(query)
    responseStream.prepend(localProcessingEither)
  }

  private def networkProcessing(query: Query): MessageStream[Either[ApplicationError, Seq[DataItem[I]]]] = {
    val queryId = queryIdGenerator()
    requestNetwork.disseminateMessage(Envelope(QueryRequest(queryId, query, nodeId), table.tableId, Everyone))
    responseNetwork.messageStream
      .filter(_.content.queryId == queryId)
      .map(_.content.result)
  }

  private def localProcessing(query: Query)(
<<<<<<< HEAD
      implicit itemSerializable: NioEncDec[I]): Either[QueryError, Seq[DataItem[I]]] = {
=======
      implicit itemSerializable: NioCodec[I]): Either[ApplicationError, Seq[DataItem[I]]] = {
>>>>>>> c618c3f8
    table.select(query)
  }

  private def processFromNetwork(envelope: Envelope[QueryRequest]): Unit = {
    val localQueryResult = localProcessing(envelope.content.query)
    responseNetwork.sendMessage(
      envelope.content.replyTo,
      Envelope(QueryResponse[I](envelope.content.id, localQueryResult), envelope.containerId, Everyone))
  }
}<|MERGE_RESOLUTION|>--- conflicted
+++ resolved
@@ -32,11 +32,7 @@
   }
 
   private def localProcessing(query: Query)(
-<<<<<<< HEAD
-      implicit itemSerializable: NioEncDec[I]): Either[QueryError, Seq[DataItem[I]]] = {
-=======
-      implicit itemSerializable: NioCodec[I]): Either[ApplicationError, Seq[DataItem[I]]] = {
->>>>>>> c618c3f8
+      implicit itemSerializable: NioCodec[I]): Either[QueryError, Seq[DataItem[I]]] = {
     table.select(query)
   }
 
