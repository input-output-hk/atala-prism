package io.iohk.cef.data

import io.iohk.cef.crypto._
import io.iohk.cef.error.ApplicationError
import io.iohk.cef.codecs.nio._

class DataItemService(table: Table) {
<<<<<<< HEAD
  def validate[I](dataItem: DataItem[I])(
      implicit itemSerializable: ByteStringSerializable[I],
      canValidate: CanValidate[DataItem[I]]): Boolean =
    table.validate(dataItem)

  def insert[I](dataItem: DataItem[I])(
      implicit itemSerializable: ByteStringSerializable[I],
      canValidate: CanValidate[DataItem[I]]): Either[ApplicationError, Unit] =
    table.insert(dataItem)

  def delete[I](dataItem: DataItem[I], deleteSignature: Signature)(
      implicit itemSerializable: ByteStringSerializable[I],
      actionSerializable: ByteStringSerializable[DataItemAction[I]],
      canValidate: CanValidate[DataItem[I]]): Either[ApplicationError, Unit] =
=======
  def validate[I](dataItem: DataItem[I])(implicit itemSerializable: NioEncDec[I]): Boolean =
    table.validate(dataItem)

  def insert[I](dataItem: DataItem[I])(implicit itemSerializable: NioEncDec[I]): Either[ApplicationError, Unit] =
    table.insert(dataItem)

  def delete[I](dataItem: DataItem[I], deleteSignature: Signature)(
      implicit itemSerializable: NioEncDec[I],
      actionSerializable: NioEncDec[DataItemAction[I]]): Either[ApplicationError, Unit] =
>>>>>>> 0112193b
    table.delete(dataItem, deleteSignature)
}<|MERGE_RESOLUTION|>--- conflicted
+++ resolved
@@ -1,35 +1,21 @@
 package io.iohk.cef.data
-
-import io.iohk.cef.crypto._
+import io.iohk.cef.crypto.Signature
 import io.iohk.cef.error.ApplicationError
 import io.iohk.cef.codecs.nio._
 
 class DataItemService(table: Table) {
-<<<<<<< HEAD
-  def validate[I](dataItem: DataItem[I])(
-      implicit itemSerializable: ByteStringSerializable[I],
-      canValidate: CanValidate[DataItem[I]]): Boolean =
+  def validate[I](
+      dataItem: DataItem[I])(implicit itemSerializable: NioEncDec[I], canValidate: CanValidate[DataItem[I]]): Boolean =
     table.validate(dataItem)
 
   def insert[I](dataItem: DataItem[I])(
-      implicit itemSerializable: ByteStringSerializable[I],
+      implicit itemSerializable: NioEncDec[I],
       canValidate: CanValidate[DataItem[I]]): Either[ApplicationError, Unit] =
     table.insert(dataItem)
 
   def delete[I](dataItem: DataItem[I], deleteSignature: Signature)(
-      implicit itemSerializable: ByteStringSerializable[I],
-      actionSerializable: ByteStringSerializable[DataItemAction[I]],
+      implicit itemSerializable: NioEncDec[I],
+      actionSerializable: NioEncDec[DataItemAction[I]],
       canValidate: CanValidate[DataItem[I]]): Either[ApplicationError, Unit] =
-=======
-  def validate[I](dataItem: DataItem[I])(implicit itemSerializable: NioEncDec[I]): Boolean =
-    table.validate(dataItem)
-
-  def insert[I](dataItem: DataItem[I])(implicit itemSerializable: NioEncDec[I]): Either[ApplicationError, Unit] =
-    table.insert(dataItem)
-
-  def delete[I](dataItem: DataItem[I], deleteSignature: Signature)(
-      implicit itemSerializable: NioEncDec[I],
-      actionSerializable: NioEncDec[DataItemAction[I]]): Either[ApplicationError, Unit] =
->>>>>>> 0112193b
     table.delete(dataItem, deleteSignature)
 }