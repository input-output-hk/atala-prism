package io.iohk.cef.data.business.entity
import java.time.LocalDate
import io.iohk.cef.codecs.nio._
import io.iohk.cef.crypto._
import io.iohk.cef.data.{DataItem, DataItemError, _}
case class UniversityDegreeData(universityName: String, degree: String, studentName: String, date: LocalDate)

object UniversityDegreeData {
<<<<<<< HEAD
  //import scala.language.implicitConversions
  //implicit def localDateToInstant(date: LocalDate): Instant = date.atStartOfDay().toInstant(ZoneOffset.UTC)
=======
>>>>>>> dbdd4c41

  implicit def universityDegreeValidation(
      implicit publicKeyStore: Map[String, SigningPublicKey],
      serializable: NioEncDec[UniversityDegreeData]): CanValidate[DataItem[UniversityDegreeData]] = {
    dataItem: DataItem[UniversityDegreeData] =>
<<<<<<< HEAD
      mandatoryCheck(dataItem).map { d =>
        getSigningPublicKey(d).map { key =>
=======
      mandatoryCheck(dataItem).flatMap { d =>
        getSigningPublicKey(d).flatMap { key =>
>>>>>>> dbdd4c41
          if (isValidSignature(d.data, d.witnesses.head.signature, key)) {
            Right(Unit)
          } else {
            Left(InvalidUniversitySignatureError(d.data.universityName, d.id))
          }
        }
<<<<<<< HEAD
=======

>>>>>>> dbdd4c41
      }

  }

  private def getSigningPublicKey(dataItem: DataItem[UniversityDegreeData])(
      implicit publicKeyStore: Map[String, SigningPublicKey]): Either[DataItemError, SigningPublicKey] = {
    publicKeyStore.get(dataItem.data.universityName) match {
      case Some(key) => Right(key)
      case _ => Left(UniversityPublicKeyIsUnknown(dataItem.data.universityName, dataItem.witnesses.head, dataItem.id))
    }
  }
  private def mandatoryCheck(
      dataItem: DataItem[UniversityDegreeData]): Either[DataItemError, DataItem[UniversityDegreeData]] = {
    if (dataItem.witnesses.isEmpty) Left(NoWitnessProvided(dataItem.data.universityName, dataItem.id))
    else if (dataItem.owners.isEmpty) Left(NoOwnerProvided(dataItem.data.universityName, dataItem.id))
    else Right(dataItem)
  }
}

case class InvalidUniversitySignatureError(universityName: String, id: String) extends DataItemError {
  override def toString: String = s"Invalid signature was provided for university ${universityName} and data item ${id}"
}

case class NoWitnessProvided(universityName: String, id: String) extends DataItemError {
  override def toString: String = s"Invalid signature was provided for university ${universityName} and data item ${id}"
}

case class NoOwnerProvided(universityName: String, id: String) extends DataItemError {
  override def toString: String = s"Invalid signature was provided for university ${universityName} and data item ${id}"
}

case class UniversityPublicKeyIsUnknown(universityName: String, witness: Witness, id: String) extends DataItemError {
  override def toString: String =
    s"Expected the university's public key to match ${witness.key},but the public key provided is not from the university ${universityName} in data item ${id} "
}<|MERGE_RESOLUTION|>--- conflicted
+++ resolved
@@ -6,33 +6,20 @@
 case class UniversityDegreeData(universityName: String, degree: String, studentName: String, date: LocalDate)
 
 object UniversityDegreeData {
-<<<<<<< HEAD
-  //import scala.language.implicitConversions
-  //implicit def localDateToInstant(date: LocalDate): Instant = date.atStartOfDay().toInstant(ZoneOffset.UTC)
-=======
->>>>>>> dbdd4c41
 
   implicit def universityDegreeValidation(
       implicit publicKeyStore: Map[String, SigningPublicKey],
       serializable: NioEncDec[UniversityDegreeData]): CanValidate[DataItem[UniversityDegreeData]] = {
     dataItem: DataItem[UniversityDegreeData] =>
-<<<<<<< HEAD
-      mandatoryCheck(dataItem).map { d =>
-        getSigningPublicKey(d).map { key =>
-=======
       mandatoryCheck(dataItem).flatMap { d =>
         getSigningPublicKey(d).flatMap { key =>
->>>>>>> dbdd4c41
           if (isValidSignature(d.data, d.witnesses.head.signature, key)) {
             Right(Unit)
           } else {
             Left(InvalidUniversitySignatureError(d.data.universityName, d.id))
           }
         }
-<<<<<<< HEAD
-=======
 
->>>>>>> dbdd4c41
       }
 
   }
