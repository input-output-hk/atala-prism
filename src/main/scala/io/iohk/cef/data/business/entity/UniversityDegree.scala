--- conflicted
+++ resolved
@@ -1,21 +1,17 @@
 package io.iohk.cef.data.business.entity
 import java.time.LocalDate
-
+import io.iohk.cef.codecs.nio._
 import io.iohk.cef.crypto._
-<<<<<<< HEAD
 import io.iohk.cef.data.{DataItem, DataItemError, _}
-=======
-import io.iohk.cef.data.{DataItem, DataItemError, Owner, Witness}
-import io.iohk.cef.codecs.nio._
->>>>>>> 0112193b
-
 case class UniversityDegreeData(universityName: String, degree: String, studentName: String, date: LocalDate)
 
 object UniversityDegreeData {
+  //import scala.language.implicitConversions
+  //implicit def localDateToInstant(date: LocalDate): Instant = date.atStartOfDay().toInstant(ZoneOffset.UTC)
 
   implicit def universityDegreeValidation(
       implicit publicKeyStore: Map[String, SigningPublicKey],
-      serializable: NioEncoder[UniversityDegreeData]): CanValidate[DataItem[UniversityDegreeData]] = {
+      serializable: NioEncDec[UniversityDegreeData]): CanValidate[DataItem[UniversityDegreeData]] = {
     dataItem: DataItem[UniversityDegreeData] =>
       mandatoryCheck(dataItem).map { d =>
         getSigningPublicKey(d).map { key =>
