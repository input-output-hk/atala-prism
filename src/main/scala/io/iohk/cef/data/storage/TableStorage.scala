--- conflicted
+++ resolved
@@ -1,10 +1,6 @@
 package io.iohk.cef.data.storage
 import io.iohk.cef.codecs.nio._
-<<<<<<< HEAD
-import io.iohk.cef.data.{DataItem, DataItemFactory, TableId}
-=======
 import io.iohk.cef.data.{DataItem, DataItemId, TableId}
->>>>>>> 188d26a2
 import io.iohk.cef.error.ApplicationError
 
 trait TableStorage {
@@ -13,12 +9,9 @@
 
   def delete[I](tableId: TableId, dataItem: DataItem[I]): Unit
 
-<<<<<<< HEAD
-  def selectAll[I](tableId: TableId)(
-      implicit diFactory: DataItemFactory[I],
-      itemSerializable: NioEncDec[I]): Either[ApplicationError, Seq[DataItem[I]]]
-=======
   def selectSingle[I](tableId: TableId, dataItemId: DataItemId)(
       implicit itemSerializable: NioEncDec[I]): Either[ApplicationError, DataItem[I]]
->>>>>>> 188d26a2
+
+  def selectAll[I](tableId: TableId)(implicit
+      itemSerializable: NioEncDec[I]): Either[ApplicationError, Seq[DataItem[I]]]
 }