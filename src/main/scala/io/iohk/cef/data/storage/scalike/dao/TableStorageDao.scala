--- conflicted
+++ resolved
@@ -1,27 +1,21 @@
 package io.iohk.cef.data.storage.scalike.dao
+import akka.util.ByteString
+import io.iohk.cef.crypto._
 import io.iohk.cef.data.storage.scalike.{DataItemOwnerTable, DataItemSignatureTable, DataItemTable, Schema}
-<<<<<<< HEAD
-import io.iohk.cef.data.{DataItem, Owner, TableId, Witness}
+import io.iohk.cef.data.{DataItem, DataItemId, Owner, Witness}
 import io.iohk.cef.ledger.ByteStringSerializable
-import io.iohk.cef.crypto._
-import io.iohk.cef.ledger.storage.scalike.DataLayerException
-=======
-import io.iohk.cef.data.{DataItem, Witness}
-import io.iohk.cef.ledger.ByteStringSerializable
->>>>>>> 26f1799e
 import scalikejdbc.{DBSession, _}
 
 class TableStorageDao {
 
-<<<<<<< HEAD
-  def selectAll[I <: DataItem](tableId: TableId, dataItemCreator: (Seq[Owner], Seq[Witness], ByteString) => I)(
+  def selectAll[I <: DataItem](ids: Seq[DataItemId], dataItemCreator: (Seq[Owner], Seq[Witness], ByteString) => I)(
       implicit session: DBSession): Either[CodecError, Seq[I]] = {
     import io.iohk.cef.utils.EitherTransforms
     val di = DataItemTable.syntax("di")
     val dataItemRows = sql"""
         select ${di.result.*}
         from ${DataItemTable as di}
-        where ${di.tableId} = ${tableId}
+        where ${di.dataItemId} in ${ids}
        """.map(rs => DataItemTable(di.resultName)(rs)).list().apply()
     //Inefficient for large tables
     import EitherTransforms._
@@ -36,10 +30,7 @@
     dataItems.toEitherList
   }
 
-  def insert[I <: DataItem](tableId: TableId, dataItem: I)(
-=======
   def insert[I <: DataItem](dataItem: I)(
->>>>>>> 26f1799e
       implicit itemSerializable: ByteStringSerializable[I],
       session: DBSession): Unit = {
     val itemColumn = DataItemTable.column
@@ -56,9 +47,8 @@
     insertDataItemOwners(dataItem)
   }
 
-  def delete[I <: DataItem](dataItem: I)(
-      implicit itemSerializable: ByteStringSerializable[I],
-      session: DBSession): Unit = {
+  def delete[I <: DataItem](
+      dataItem: I)(implicit itemSerializable: ByteStringSerializable[I], session: DBSession): Unit = {
     val itemColumn = DataItemTable.column
     val sigColumn = DataItemSignatureTable.column
     val owColumn = DataItemOwnerTable.column
@@ -82,20 +72,14 @@
            ${ownerColumn.dataItemId},
            ${ownerColumn.signingPublicKey}
            ) values (
-<<<<<<< HEAD
-            ${dataItemId},
-            ${owner.publicKey.toByteString.toArray}
-=======
             ${dataItem.id},
-            ${ownerKey.key.toByteString.toArray}
->>>>>>> 26f1799e
+            ${owner.key.toByteString.toArray}
            )
          """.executeUpdate().apply()
     })
   }
 
-<<<<<<< HEAD
-  private def selectDataItemOwners[I <: DataItem](dataItemId: Long)(implicit session: DBSession) = {
+  private def selectDataItemOwners[I <: DataItem](dataItemId: DataItemId)(implicit session: DBSession) = {
     val dio = DataItemOwnerTable.syntax("dio")
     sql"""
         select ${dio.result.*}
@@ -107,20 +91,7 @@
       .apply()
   }
 
-  private def getDataItemId(tableId: TableId, dataItem: ByteString)(implicit session: DBSession): Option[Long] = {
-    val dt = DataItemTable.syntax("dt")
-
-    sql"""
-         select ${dt.result.dataItemId}
-         from ${DataItemTable as dt}
-         where ${dt.tableId} = ${tableId} and ${dt.dataItem} = ${dataItem.toArray}
-       """.map(rs => rs.long(dt.resultName.dataItemId)).toOption().apply()
-  }
-
-  private def insertDataItemSignatures[I <: DataItem](dataItem: I, dataItemId: Long)(implicit session: DBSession) = {
-=======
   private def insertDataItemSignatures[I <: DataItem](dataItem: I)(implicit session: DBSession) = {
->>>>>>> 26f1799e
     val sigColumn = DataItemSignatureTable.column
     dataItem.witnesses.foreach {
       case Witness(signature, key) =>
@@ -137,7 +108,7 @@
     }
   }
 
-  private def selectDataItemWitnesses[I <: DataItem](dataItemId: Long)(implicit session: DBSession) = {
+  private def selectDataItemWitnesses[I <: DataItem](dataItemId: DataItemId)(implicit session: DBSession) = {
     val dis = DataItemSignatureTable.syntax("dis")
     sql"""
         select ${dis.result.*}
