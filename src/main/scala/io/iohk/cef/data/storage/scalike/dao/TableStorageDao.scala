package io.iohk.cef.data.storage.scalike.dao
import io.iohk.cef.data.storage.scalike.{DataItemOwnerTable, DataItemSignatureTable, DataItemTable}
import io.iohk.cef.data.{DataItem, Witness}
import io.iohk.cef.ledger.ByteStringSerializable
import scalikejdbc.{DBSession, _}

class TableStorageDao {
<<<<<<< HEAD

=======
>>>>>>> 87c2b458
  def insert[I <: DataItem](
      dataItem: I)(implicit itemSerializable: ByteStringSerializable[I], session: DBSession): Unit = {
    val itemColumn = DataItemTable.column

    val serializedItem = itemSerializable.encode(dataItem)
    sql"""insert into ${DataItemTable.table} (
          ${itemColumn.dataItemId},
          ${itemColumn.dataItem}
    ) values (
      ${dataItem.id},
      ${serializedItem.toArray}
    )""".executeUpdate().apply()
    insertDataItemSignatures(dataItem)
    insertDataItemOwners(dataItem)
  }

  def delete[I <: DataItem](
      dataItem: I)(implicit itemSerializable: ByteStringSerializable[I], session: DBSession): Unit = {
    val itemColumn = DataItemTable.column
    val sigColumn = DataItemSignatureTable.column
    val owColumn = DataItemOwnerTable.column

    val serializedItem = itemSerializable.encode(dataItem)
    sql"""delete from ${DataItemSignatureTable.table} where ${sigColumn.dataItemId} = ${dataItem.id}"""
      .executeUpdate()
      .apply()
    sql"""delete from ${DataItemOwnerTable.table} where ${owColumn.dataItemId} = ${dataItem.id}"""
      .executeUpdate()
      .apply()
    sql"""delete from ${DataItemTable.table} where ${itemColumn.dataItemId} = ${dataItem.id}"""
      .executeUpdate()
      .apply()
  }

  private def insertDataItemOwners[I <: DataItem](dataItem: I)(implicit session: DBSession) = {
    val ownerColumn = DataItemOwnerTable.column

    dataItem.owners.foreach(owner => {
      sql"""
           insert into ${DataItemOwnerTable.table} (
           ${ownerColumn.dataItemId},
           ${ownerColumn.signingPublicKey}
           ) values (
            ${dataItem.id},
            ${owner.key.toByteString.toArray}
           )
         """.executeUpdate().apply()
    })
  }

  private def insertDataItemSignatures[I <: DataItem](dataItem: I)(implicit session: DBSession) = {
    val sigColumn = DataItemSignatureTable.column
    dataItem.witnesses.foreach {
      case Witness(signature, key) =>
        sql"""insert into ${DataItemSignatureTable.table}
              (${sigColumn.dataItemId},
              ${sigColumn.signature},
              ${sigColumn.signingPublicKey})
              values (
              ${dataItem.id},
              ${signature.toByteString.toArray},
              ${key.toByteString.toArray}
              )
           """.executeUpdate().apply()
    }
  }
}<|MERGE_RESOLUTION|>--- conflicted
+++ resolved
@@ -5,10 +5,6 @@
 import scalikejdbc.{DBSession, _}
 
 class TableStorageDao {
-<<<<<<< HEAD
-
-=======
->>>>>>> 87c2b458
   def insert[I <: DataItem](
       dataItem: I)(implicit itemSerializable: ByteStringSerializable[I], session: DBSession): Unit = {
     val itemColumn = DataItemTable.column
