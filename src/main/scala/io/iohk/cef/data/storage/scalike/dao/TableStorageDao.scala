--- conflicted
+++ resolved
@@ -6,13 +6,7 @@
 import scalikejdbc.{DBSession, _}
 
 class TableStorageDao {
-<<<<<<< HEAD
   def insert[I](tableId: TableId, dataItem: DataItem[I])(implicit session: DBSession, enc: NioEncoder[I]): Unit = {
-=======
-  def insert[I](tableId: TableId, dataItem: DataItem[I])(
-      implicit itemSerializable: NioEncDec[I],
-      session: DBSession): Unit = {
->>>>>>> bb75d61d
     val itemColumn = DataItemTable.column
 
     val serializedItem = ByteString(enc.encode(dataItem.data))
