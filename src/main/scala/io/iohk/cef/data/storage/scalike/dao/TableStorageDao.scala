package io.iohk.cef.data.storage.scalike.dao
import akka.util.ByteString
import io.iohk.cef.codecs.nio._
import io.iohk.cef.crypto._
import io.iohk.cef.data.storage.scalike.{DataItemOwnerTable, DataItemSignatureTable, DataItemTable}
<<<<<<< HEAD
import io.iohk.cef.data.{DataItem, DataItemId, TableId, Witness, _}
=======
import io.iohk.cef.data._
import io.iohk.cef.data.error.DataItemNotFound
>>>>>>> 188d26a2
import io.iohk.cef.error.ApplicationError
import scalikejdbc.{DBSession, _}

class TableStorageDao {
  def insert[I](tableId: TableId, dataItem: DataItem[I])(implicit session: DBSession, enc: NioEncoder[I]): Unit = {
    val itemColumn = DataItemTable.column

    val serializedItem = ByteString(enc.encode(dataItem.data))
    sql"""insert into ${DataItemTable.table} (
          ${itemColumn.dataTableId},
          ${itemColumn.dataItemId},
          ${itemColumn.dataItem}
    ) values (
      ${tableId},
      ${dataItem.id},
      ${serializedItem.toArray}
    )""".executeUpdate().apply()
    val uniqueId = getUniqueId(tableId, dataItem.id)
    insertDataItemSignatures(uniqueId, dataItem)
    insertDataItemOwners(uniqueId, dataItem)
  }

  def delete[I](tableId: TableId, dataItem: DataItem[I])(implicit session: DBSession): Unit = {
    val itemColumn = DataItemTable.column
    val sigColumn = DataItemSignatureTable.column
    val owColumn = DataItemOwnerTable.column

    val uniqueId = getUniqueId(tableId, dataItem.id)

    sql"""delete from ${DataItemSignatureTable.table} where ${sigColumn.dataItemUniqueId} = ${uniqueId}"""
      .executeUpdate()
      .apply()
    sql"""delete from ${DataItemOwnerTable.table} where ${owColumn.dataItemUniqueId} = ${uniqueId}"""
      .executeUpdate()
      .apply()
    sql"""delete from ${DataItemTable.table} where ${itemColumn.id} = ${uniqueId}"""
      .executeUpdate()
      .apply()
  }

  private def getUniqueId(tableId: TableId, dataItemId: DataItemId)(implicit DBSession: DBSession): Long = {
    val it = DataItemTable.syntax("it")

    sql"""
      select ${it.result.id} from ${DataItemTable as it}
       where ${it.dataTableId} = ${tableId} and ${it.dataItemId} = ${dataItemId}
      """
      .map(rs => rs.long(it.resultName.id))
      .toOption()
      .apply()
      .getOrElse(
        throw new IllegalStateException(s"Not found: dataItemId ${dataItemId}, tableId ${tableId}")
      )
  }

  def selectAll[I](tableId: TableId)(
      implicit diFactory: DataItemFactory[I],
      session: DBSession,
      serializable: NioEncDec[I]): Either[ApplicationError, Seq[DataItem[I]]] = {
    val di = DataItemTable.syntax("di")
    val dataItemRows = sql"""
        select ${di.result.*}
        from ${DataItemTable as di}
        where ${di.dataTableId} = ${tableId}
       """.map(rs => DataItemTable(di.resultName)(rs)).list().apply()
    //Inefficient for large tables
    val dataItems: Either[ApplicationError, Seq[DataItem[I]]] = transformListEither(dataItemRows.map { dir =>
      for {
        owners <- transformListEither(selectDataItemOwners(dir.id))
        witnesses <- transformListEither(selectDataItemWitnesses(dir.id))
        data <- serializable
          .decode(dir.dataItem)
          .map[Either[ApplicationError, I]](Right.apply)
          .getOrElse(Left(UnexpectedDecodingError()))
      } yield {
        diFactory(dir.dataItemId, data, owners, witnesses)
      }
    })
    dataItems
  }

  private def selectDataItemWitnesses(dataItemUniqueId: Long)(
      implicit session: DBSession): List[Either[CodecError, Witness]] = {
    val dis = DataItemSignatureTable.syntax("dis")
    sql"""
        select ${dis.result.*}
        from ${DataItemSignatureTable as dis}
        where ${dis.dataItemUniqueId} = ${dataItemUniqueId}
       """
      .map { rs =>
        val row = DataItemSignatureTable(dis.resultName)(rs)
        for {
          key <- SigningPublicKey.decodeFrom(row.signingPublicKey)
          sig <- Signature.decodeFrom(row.signature)
        } yield Witness(key, sig)
      }
      .list()
      .apply()
  }

  private def selectDataItemOwners(dataItemUniqueId: Long)(
      implicit session: DBSession): List[Either[CodecError, Owner]] = {
    val dio = DataItemOwnerTable.syntax("dio")
    sql"""
        select ${dio.result.*}
        from ${DataItemOwnerTable as dio}
        where ${dio.dataItemUniqueId} = ${dataItemUniqueId}
       """
      .map(rs => SigningPublicKey.decodeFrom(DataItemOwnerTable(dio.resultName)(rs).signingPublicKey).map(Owner))
      .list()
      .apply()
  }

  private def transformListEither[A, B](list: Seq[Either[A, B]]): Either[A, Seq[B]] = {
    list.foldLeft[Either[A, Seq[B]]](Right(Seq()))((state, curr) => {
      for {
        s <- state
        c <- curr
      } yield c +: s
    })
  }

  private def insertDataItemOwners[I](dataItemUniqueId: Long, dataItem: DataItem[I])(implicit session: DBSession) = {
    val ownerColumn = DataItemOwnerTable.column

    dataItem.owners.foreach(owner => {
      sql"""
           insert into ${DataItemOwnerTable.table} (
           ${ownerColumn.dataItemUniqueId},
           ${ownerColumn.signingPublicKey}
           ) values (
            ${dataItemUniqueId},
            ${owner.key.toByteString.toArray}
           )
         """.executeUpdate().apply()
    })
  }

  private def insertDataItemSignatures[I](dataItemUniqueId: Long, dataItem: DataItem[I])(
      implicit session: DBSession) = {
    val sigColumn = DataItemSignatureTable.column
    dataItem.witnesses.foreach {
      case Witness(signature, key) =>
        sql"""insert into ${DataItemSignatureTable.table}
              (${sigColumn.dataItemUniqueId},
              ${sigColumn.signature},
              ${sigColumn.signingPublicKey})
              values (
              ${dataItemUniqueId},
              ${signature.toByteString.toArray},
              ${key.toByteString.toArray}
              )
           """.executeUpdate().apply()
    }
  }

<<<<<<< HEAD
=======
  def selectSingle[I](tableId: TableId, dataItemId: DataItemId)(
      implicit session: DBSession,
      serializable: NioEncDec[I]): Either[ApplicationError, DataItem[I]] =
    selectAll[I](tableId, Seq(dataItemId)).flatMap(_.headOption.toRight(new DataItemNotFound(tableId, dataItemId)))

  def selectAll[I](tableId: TableId, ids: Seq[DataItemId])(
      implicit session: DBSession,
      serializable: NioEncDec[I]): Either[CodecError, Seq[DataItem[I]]] = {
    import io.iohk.cef.utils.EitherTransforms
    val di = DataItemTable.syntax("di")
    val dataItemRows = sql"""
        select ${di.result.*}
        from ${DataItemTable as di}
        where ${di.dataItemId} in (${ids}) and ${di.dataTableId} = ${tableId}
       """.map(rs => DataItemTable(di.resultName)(rs)).list().apply()
    //Inefficient for large tables
    import EitherTransforms._
    val dataItems = dataItemRows.map(dir => {
      val uniqueId = getUniqueId(tableId, dir.dataItemId)
      val ownerEither = selectDataItemOwners(uniqueId).toEitherList
      val witnessEither = selectDataItemWitnesses(uniqueId).toEitherList
      for {
        owners <- ownerEither
        witnesses <- witnessEither
      } yield
        DataItem(
          dir.dataItemId,
          serializable
            .decode(dir.dataItem.toByteBuffer)
            .getOrElse(throw new IllegalStateException(s"Could not decode data item: ${dir}")),
          witnesses,
          owners
        )
    })
    dataItems.toEitherList
  }

  private def selectDataItemWitnesses(dataItemUniqueId: Long)(implicit session: DBSession) = {
    val dis = DataItemSignatureTable.syntax("dis")
    sql"""
        select ${dis.result.*}
        from ${DataItemSignatureTable as dis}
        where ${dis.dataItemUniqueId} = ${dataItemUniqueId}
       """
      .map { rs =>
        val row = DataItemSignatureTable(dis.resultName)(rs)
        for {
          key <- SigningPublicKey.decodeFrom(row.signingPublicKey)
          sig <- Signature.decodeFrom(row.signature)
        } yield Witness(key, sig)
      }
      .list()
      .apply()
  }

  private def selectDataItemOwners(dataItemUniqueId: Long)(implicit session: DBSession) = {
    val dio = DataItemOwnerTable.syntax("dio")
    sql"""
        select ${dio.result.*}
        from ${DataItemOwnerTable as dio}
        where ${dio.dataItemUniqueId} = ${dataItemUniqueId}
       """
      .map(rs => SigningPublicKey.decodeFrom(DataItemOwnerTable(dio.resultName)(rs).signingPublicKey).map(Owner))
      .list()
      .apply()
  }
>>>>>>> 188d26a2
}<|MERGE_RESOLUTION|>--- conflicted
+++ resolved
@@ -3,12 +3,8 @@
 import io.iohk.cef.codecs.nio._
 import io.iohk.cef.crypto._
 import io.iohk.cef.data.storage.scalike.{DataItemOwnerTable, DataItemSignatureTable, DataItemTable}
-<<<<<<< HEAD
-import io.iohk.cef.data.{DataItem, DataItemId, TableId, Witness, _}
-=======
 import io.iohk.cef.data._
 import io.iohk.cef.data.error.DataItemNotFound
->>>>>>> 188d26a2
 import io.iohk.cef.error.ApplicationError
 import scalikejdbc.{DBSession, _}
 
@@ -65,8 +61,7 @@
   }
 
   def selectAll[I](tableId: TableId)(
-      implicit diFactory: DataItemFactory[I],
-      session: DBSession,
+      implicit session: DBSession,
       serializable: NioEncDec[I]): Either[ApplicationError, Seq[DataItem[I]]] = {
     val di = DataItemTable.syntax("di")
     val dataItemRows = sql"""
@@ -84,7 +79,7 @@
           .map[Either[ApplicationError, I]](Right.apply)
           .getOrElse(Left(UnexpectedDecodingError()))
       } yield {
-        diFactory(dir.dataItemId, data, owners, witnesses)
+        DataItem(dir.dataItemId, data, witnesses, owners)
       }
     })
     dataItems
@@ -165,8 +160,6 @@
     }
   }
 
-<<<<<<< HEAD
-=======
   def selectSingle[I](tableId: TableId, dataItemId: DataItemId)(
       implicit session: DBSession,
       serializable: NioEncDec[I]): Either[ApplicationError, DataItem[I]] =
@@ -195,7 +188,7 @@
         DataItem(
           dir.dataItemId,
           serializable
-            .decode(dir.dataItem.toByteBuffer)
+            .decode(dir.dataItem)
             .getOrElse(throw new IllegalStateException(s"Could not decode data item: ${dir}")),
           witnesses,
           owners
@@ -203,35 +196,4 @@
     })
     dataItems.toEitherList
   }
-
-  private def selectDataItemWitnesses(dataItemUniqueId: Long)(implicit session: DBSession) = {
-    val dis = DataItemSignatureTable.syntax("dis")
-    sql"""
-        select ${dis.result.*}
-        from ${DataItemSignatureTable as dis}
-        where ${dis.dataItemUniqueId} = ${dataItemUniqueId}
-       """
-      .map { rs =>
-        val row = DataItemSignatureTable(dis.resultName)(rs)
-        for {
-          key <- SigningPublicKey.decodeFrom(row.signingPublicKey)
-          sig <- Signature.decodeFrom(row.signature)
-        } yield Witness(key, sig)
-      }
-      .list()
-      .apply()
-  }
-
-  private def selectDataItemOwners(dataItemUniqueId: Long)(implicit session: DBSession) = {
-    val dio = DataItemOwnerTable.syntax("dio")
-    sql"""
-        select ${dio.result.*}
-        from ${DataItemOwnerTable as dio}
-        where ${dio.dataItemUniqueId} = ${dataItemUniqueId}
-       """
-      .map(rs => SigningPublicKey.decodeFrom(DataItemOwnerTable(dio.resultName)(rs).signingPublicKey).map(Owner))
-      .list()
-      .apply()
-  }
->>>>>>> 188d26a2
 }