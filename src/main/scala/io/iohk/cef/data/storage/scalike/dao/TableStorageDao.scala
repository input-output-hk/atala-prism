--- conflicted
+++ resolved
@@ -2,12 +2,8 @@
 import io.iohk.cef.TableId
 import io.iohk.cef.crypto._
 import io.iohk.cef.data.storage.scalike.{DataItemOwnerTable, DataItemSignatureTable, DataItemTable}
-<<<<<<< HEAD
 import io.iohk.cef.data._
 import io.iohk.cef.error.ApplicationError
-=======
-import io.iohk.cef.data.{DataItem, DataItemId, TableId, Witness}
->>>>>>> 33186a72
 import io.iohk.cef.ledger.ByteStringSerializable
 import scalikejdbc.{DBSession, _}
 
@@ -49,7 +45,17 @@
       .apply()
   }
 
-<<<<<<< HEAD
+  private def getUniqueId(tableId: TableId, dataItemId: DataItemId)(implicit DBSession: DBSession): Long = {
+    val it = DataItemTable.syntax("it")
+
+    sql"""
+      select ${it.result.id} from ${DataItemTable as it}
+       where ${it.dataTableId} = ${tableId} and ${it.dataItemId} = ${dataItemId}
+      """.map(rs => rs.long(it.resultName.id)).toOption().apply().getOrElse(
+      throw new IllegalStateException(s"Not found: dataItemId ${dataItemId}, tableId ${tableId}")
+    )
+  }
+
   def selectAll[I](tableId: TableId)(
       implicit diFactory: DataItemFactory[I],
       session: DBSession,
@@ -58,13 +64,13 @@
     val dataItemRows = sql"""
         select ${di.result.*}
         from ${DataItemTable as di}
-        where ${di.tableId} = ${tableId}
+        where ${di.dataTableId} = ${tableId}
        """.map(rs => DataItemTable(di.resultName)(rs)).list().apply()
     //Inefficient for large tables
     val dataItems: Either[ApplicationError, Seq[DataItem[I]]] = transformListEither(dataItemRows.map { dir =>
       for {
-        owners <- transformListEither(selectDataItemOwners(dir.dataItemId))
-        witnesses <- transformListEither(selectDataItemWitnesses(dir.dataItemId))
+        owners <- transformListEither(selectDataItemOwners(dir.id))
+        witnesses <- transformListEither(selectDataItemWitnesses(dir.id))
         data <- serializable
           .decode(dir.dataItem)
           .map[Either[ApplicationError, I]](Right.apply)
@@ -76,13 +82,13 @@
     dataItems
   }
 
-  private def selectDataItemWitnesses(dataItemId: DataItemId)(
+  private def selectDataItemWitnesses(dataItemUniqueId: Long)(
       implicit session: DBSession): List[Either[CodecError, Witness]] = {
     val dis = DataItemSignatureTable.syntax("dis")
     sql"""
         select ${dis.result.*}
         from ${DataItemSignatureTable as dis}
-        where ${dis.dataItemId} = ${dataItemId}
+        where ${dis.dataItemUniqueId} = ${dataItemUniqueId}
        """
       .map { rs =>
         val row = DataItemSignatureTable(dis.resultName)(rs)
@@ -95,13 +101,13 @@
       .apply()
   }
 
-  private def selectDataItemOwners(dataItemId: DataItemId)(
+  private def selectDataItemOwners(dataItemUniqueId: Long)(
       implicit session: DBSession): List[Either[CodecError, Owner]] = {
     val dio = DataItemOwnerTable.syntax("dio")
     sql"""
         select ${dio.result.*}
         from ${DataItemOwnerTable as dio}
-        where ${dio.dataItemId} = ${dataItemId}
+        where ${dio.dataItemUniqueId} = ${dataItemUniqueId}
        """
       .map(rs => SigningPublicKey.decodeFrom(DataItemOwnerTable(dio.resultName)(rs).signingPublicKey).map(Owner))
       .list()
@@ -117,21 +123,7 @@
     })
   }
 
-  private def insertDataItemOwners[I](dataItem: DataItem[I])(implicit session: DBSession) = {
-=======
-  private def getUniqueId(tableId: TableId, dataItemId: DataItemId)(implicit DBSession: DBSession): Long = {
-    val it = DataItemTable.syntax("it")
-
-    sql"""
-      select ${it.result.id} from ${DataItemTable as it}
-       where ${it.dataTableId} = ${tableId} and ${it.dataItemId} = ${dataItemId}
-      """.map(rs => rs.long(it.resultName.id)).toOption().apply().getOrElse(
-      throw new IllegalStateException(s"Not found: dataItemId ${dataItemId}, tableId ${tableId}")
-    )
-  }
-
   private def insertDataItemOwners[I](dataItemUniqueId: Long, dataItem: DataItem[I])(implicit session: DBSession) = {
->>>>>>> 33186a72
     val ownerColumn = DataItemOwnerTable.column
 
     dataItem.owners.foreach(owner => {
