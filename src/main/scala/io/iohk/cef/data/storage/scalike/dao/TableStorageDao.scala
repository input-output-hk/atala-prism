--- conflicted
+++ resolved
@@ -1,17 +1,10 @@
 package io.iohk.cef.data.storage.scalike.dao
-<<<<<<< HEAD
-import io.iohk.cef.TableId
+import akka.util.ByteString
+import io.iohk.cef.codecs.nio._
 import io.iohk.cef.crypto._
 import io.iohk.cef.data.storage.scalike.{DataItemOwnerTable, DataItemSignatureTable, DataItemTable}
-import io.iohk.cef.data._
+import io.iohk.cef.data.{DataItem, DataItemId, TableId, Witness, _}
 import io.iohk.cef.error.ApplicationError
-import io.iohk.cef.ledger.ByteStringSerializable
-=======
-import akka.util.ByteString
-import io.iohk.cef.codecs.nio._
-import io.iohk.cef.data.storage.scalike.{DataItemOwnerTable, DataItemSignatureTable, DataItemTable}
-import io.iohk.cef.data.{DataItem, DataItemId, TableId, Witness}
->>>>>>> bed50b2a
 import scalikejdbc.{DBSession, _}
 
 class TableStorageDao {
@@ -69,7 +62,7 @@
   def selectAll[I](tableId: TableId)(
       implicit diFactory: DataItemFactory[I],
       session: DBSession,
-      serializable: ByteStringSerializable[I]): Either[ApplicationError, Seq[DataItem[I]]] = {
+      serializable: NioEncDec[I]): Either[ApplicationError, Seq[DataItem[I]]] = {
     val di = DataItemTable.syntax("di")
     val dataItemRows = sql"""
         select ${di.result.*}
