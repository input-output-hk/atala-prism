package io.iohk.cef.data.storage.scalike.dao
import io.iohk.cef.data.storage.scalike.{DataItemOwnerTable, DataItemSignatureTable, DataItemTable}
<<<<<<< HEAD
import io.iohk.cef.data.{DataItem, DataItemId, TableId, Witness}
import io.iohk.cef.ledger.ByteStringSerializable
=======
import io.iohk.cef.data.{DataItem, Witness}
>>>>>>> 0112193b
import scalikejdbc.{DBSession, _}
import io.iohk.cef.codecs.nio.NioEncDec
import io.iohk.cef.utils._

class TableStorageDao {
<<<<<<< HEAD
  def insert[I](tableId: TableId,
                dataItem: DataItem[I])(implicit itemSerializable: ByteStringSerializable[I], session: DBSession): Unit = {
=======
  def insert[I](dataItem: DataItem[I])(implicit itemSerializable: NioEncDec[I], session: DBSession): Unit = {
>>>>>>> 0112193b
    val itemColumn = DataItemTable.column

    val serializedItem = itemSerializable.encode(dataItem.data)
    sql"""insert into ${DataItemTable.table} (
          ${itemColumn.dataTableId},
          ${itemColumn.dataItemId},
          ${itemColumn.dataItem}
    ) values (
      ${tableId},
      ${dataItem.id},
      ${serializedItem.toArray}
    )""".executeUpdate().apply()
    val uniqueId = getUniqueId(tableId, dataItem.id)
    insertDataItemSignatures(uniqueId, dataItem)
    insertDataItemOwners(uniqueId, dataItem)
  }

<<<<<<< HEAD
  def delete[I](tableId: TableId, dataItem: DataItem[I])(implicit session: DBSession): Unit = {
=======
  def delete(dataItemId: String)(implicit session: DBSession): Unit = {
>>>>>>> 0112193b
    val itemColumn = DataItemTable.column
    val sigColumn = DataItemSignatureTable.column
    val owColumn = DataItemOwnerTable.column

<<<<<<< HEAD
    val uniqueId = getUniqueId(tableId, dataItem.id)

    sql"""delete from ${DataItemSignatureTable.table} where ${sigColumn.dataItemUniqueId} = ${uniqueId}"""
      .executeUpdate()
      .apply()
    sql"""delete from ${DataItemOwnerTable.table} where ${owColumn.dataItemUniqueId} = ${uniqueId}"""
      .executeUpdate()
      .apply()
    sql"""delete from ${DataItemTable.table} where ${itemColumn.id} = ${uniqueId}"""
=======
    sql"""delete from ${DataItemSignatureTable.table} where ${sigColumn.dataItemId} = $dataItemId"""
      .executeUpdate()
      .apply()
    sql"""delete from ${DataItemOwnerTable.table} where ${owColumn.dataItemId} = $dataItemId"""
      .executeUpdate()
      .apply()
    sql"""delete from ${DataItemTable.table} where ${itemColumn.dataItemId} = $dataItemId"""
>>>>>>> 0112193b
      .executeUpdate()
      .apply()
  }

  private def getUniqueId(tableId: TableId, dataItemId: DataItemId)(implicit DBSession: DBSession): Long = {
    val it = DataItemTable.syntax("it")

    sql"""
      select ${it.result.id} from ${DataItemTable as it}
       where ${it.dataTableId} = ${tableId} and ${it.dataItemId} = ${dataItemId}
      """.map(rs => rs.long(it.resultName.id)).toOption().apply().getOrElse(
      throw new IllegalStateException(s"Not found: dataItemId ${dataItemId}, tableId ${tableId}")
    )
  }

  private def insertDataItemOwners[I](dataItemUniqueId: Long, dataItem: DataItem[I])(implicit session: DBSession) = {
    val ownerColumn = DataItemOwnerTable.column

    dataItem.owners.foreach(owner => {
      sql"""
           insert into ${DataItemOwnerTable.table} (
           ${ownerColumn.dataItemUniqueId},
           ${ownerColumn.signingPublicKey}
           ) values (
            ${dataItemUniqueId},
            ${owner.key.toByteString.toArray}
           )
         """.executeUpdate().apply()
    })
  }

  private def insertDataItemSignatures[I](dataItemUniqueId: Long, dataItem: DataItem[I])(implicit session: DBSession) = {
    val sigColumn = DataItemSignatureTable.column
    dataItem.witnesses.foreach {
      case Witness(signature, key) =>
        sql"""insert into ${DataItemSignatureTable.table}
              (${sigColumn.dataItemUniqueId},
              ${sigColumn.signature},
              ${sigColumn.signingPublicKey})
              values (
              ${dataItemUniqueId},
              ${signature.toByteString.toArray},
              ${key.toByteString.toArray}
              )
           """.executeUpdate().apply()
    }
  }
}<|MERGE_RESOLUTION|>--- conflicted
+++ resolved
@@ -1,22 +1,13 @@
 package io.iohk.cef.data.storage.scalike.dao
+import io.iohk.cef.codecs.nio.NioEncDec
 import io.iohk.cef.data.storage.scalike.{DataItemOwnerTable, DataItemSignatureTable, DataItemTable}
-<<<<<<< HEAD
 import io.iohk.cef.data.{DataItem, DataItemId, TableId, Witness}
-import io.iohk.cef.ledger.ByteStringSerializable
-=======
-import io.iohk.cef.data.{DataItem, Witness}
->>>>>>> 0112193b
+import io.iohk.cef.utils._
 import scalikejdbc.{DBSession, _}
-import io.iohk.cef.codecs.nio.NioEncDec
-import io.iohk.cef.utils._
 
 class TableStorageDao {
-<<<<<<< HEAD
   def insert[I](tableId: TableId,
-                dataItem: DataItem[I])(implicit itemSerializable: ByteStringSerializable[I], session: DBSession): Unit = {
-=======
-  def insert[I](dataItem: DataItem[I])(implicit itemSerializable: NioEncDec[I], session: DBSession): Unit = {
->>>>>>> 0112193b
+                dataItem: DataItem[I])(implicit itemSerializable: NioEncDec[I], session: DBSession): Unit = {
     val itemColumn = DataItemTable.column
 
     val serializedItem = itemSerializable.encode(dataItem.data)
@@ -34,16 +25,11 @@
     insertDataItemOwners(uniqueId, dataItem)
   }
 
-<<<<<<< HEAD
   def delete[I](tableId: TableId, dataItem: DataItem[I])(implicit session: DBSession): Unit = {
-=======
-  def delete(dataItemId: String)(implicit session: DBSession): Unit = {
->>>>>>> 0112193b
     val itemColumn = DataItemTable.column
     val sigColumn = DataItemSignatureTable.column
     val owColumn = DataItemOwnerTable.column
 
-<<<<<<< HEAD
     val uniqueId = getUniqueId(tableId, dataItem.id)
 
     sql"""delete from ${DataItemSignatureTable.table} where ${sigColumn.dataItemUniqueId} = ${uniqueId}"""
@@ -53,15 +39,6 @@
       .executeUpdate()
       .apply()
     sql"""delete from ${DataItemTable.table} where ${itemColumn.id} = ${uniqueId}"""
-=======
-    sql"""delete from ${DataItemSignatureTable.table} where ${sigColumn.dataItemId} = $dataItemId"""
-      .executeUpdate()
-      .apply()
-    sql"""delete from ${DataItemOwnerTable.table} where ${owColumn.dataItemId} = $dataItemId"""
-      .executeUpdate()
-      .apply()
-    sql"""delete from ${DataItemTable.table} where ${itemColumn.dataItemId} = $dataItemId"""
->>>>>>> 0112193b
       .executeUpdate()
       .apply()
   }
