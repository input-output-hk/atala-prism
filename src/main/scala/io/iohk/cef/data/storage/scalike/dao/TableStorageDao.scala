package io.iohk.cef.data.storage.scalike.dao
<<<<<<< HEAD
import akka.util.ByteString
import io.iohk.cef.data.storage.scalike.{DataItemOwnerTable, DataItemSignatureTable, DataItemTable}
import io.iohk.cef.data.{DataItem, Witness}
import scalikejdbc.{DBSession, _}
import io.iohk.cef.codecs.nio._

class TableStorageDao {
  def insert[I](dataItem: DataItem[I])(implicit session: DBSession, enc: NioEncoder[I]): Unit = {
=======
import io.iohk.cef.codecs.nio.NioEncDec
import io.iohk.cef.data.storage.scalike.{DataItemOwnerTable, DataItemSignatureTable, DataItemTable}
import io.iohk.cef.data.{DataItem, DataItemId, TableId, Witness}
import io.iohk.cef.utils._
import scalikejdbc.{DBSession, _}

class TableStorageDao {
  def insert[I](tableId: TableId,
                dataItem: DataItem[I])(implicit itemSerializable: NioEncDec[I], session: DBSession): Unit = {
>>>>>>> 125f9a2a
    val itemColumn = DataItemTable.column

    val serializedItem = ByteString(enc.encode(dataItem.data))
    sql"""insert into ${DataItemTable.table} (
          ${itemColumn.dataTableId},
          ${itemColumn.dataItemId},
          ${itemColumn.dataItem}
    ) values (
      ${tableId},
      ${dataItem.id},
      ${serializedItem.toArray}
    )""".executeUpdate().apply()
    val uniqueId = getUniqueId(tableId, dataItem.id)
    insertDataItemSignatures(uniqueId, dataItem)
    insertDataItemOwners(uniqueId, dataItem)
  }

  def delete[I](tableId: TableId, dataItem: DataItem[I])(implicit session: DBSession): Unit = {
    val itemColumn = DataItemTable.column
    val sigColumn = DataItemSignatureTable.column
    val owColumn = DataItemOwnerTable.column

    val uniqueId = getUniqueId(tableId, dataItem.id)

    sql"""delete from ${DataItemSignatureTable.table} where ${sigColumn.dataItemUniqueId} = ${uniqueId}"""
      .executeUpdate()
      .apply()
    sql"""delete from ${DataItemOwnerTable.table} where ${owColumn.dataItemUniqueId} = ${uniqueId}"""
      .executeUpdate()
      .apply()
    sql"""delete from ${DataItemTable.table} where ${itemColumn.id} = ${uniqueId}"""
      .executeUpdate()
      .apply()
  }

  private def getUniqueId(tableId: TableId, dataItemId: DataItemId)(implicit DBSession: DBSession): Long = {
    val it = DataItemTable.syntax("it")

    sql"""
      select ${it.result.id} from ${DataItemTable as it}
       where ${it.dataTableId} = ${tableId} and ${it.dataItemId} = ${dataItemId}
      """.map(rs => rs.long(it.resultName.id)).toOption().apply().getOrElse(
      throw new IllegalStateException(s"Not found: dataItemId ${dataItemId}, tableId ${tableId}")
    )
  }

  private def insertDataItemOwners[I](dataItemUniqueId: Long, dataItem: DataItem[I])(implicit session: DBSession) = {
    val ownerColumn = DataItemOwnerTable.column

    dataItem.owners.foreach(owner => {
      sql"""
           insert into ${DataItemOwnerTable.table} (
           ${ownerColumn.dataItemUniqueId},
           ${ownerColumn.signingPublicKey}
           ) values (
            ${dataItemUniqueId},
            ${owner.key.toByteString.toArray}
           )
         """.executeUpdate().apply()
    })
  }

  private def insertDataItemSignatures[I](dataItemUniqueId: Long, dataItem: DataItem[I])(implicit session: DBSession) = {
    val sigColumn = DataItemSignatureTable.column
    dataItem.witnesses.foreach {
      case Witness(signature, key) =>
        sql"""insert into ${DataItemSignatureTable.table}
              (${sigColumn.dataItemUniqueId},
              ${sigColumn.signature},
              ${sigColumn.signingPublicKey})
              values (
              ${dataItemUniqueId},
              ${signature.toByteString.toArray},
              ${key.toByteString.toArray}
              )
           """.executeUpdate().apply()
    }
  }
}<|MERGE_RESOLUTION|>--- conflicted
+++ resolved
@@ -1,24 +1,12 @@
 package io.iohk.cef.data.storage.scalike.dao
-<<<<<<< HEAD
 import akka.util.ByteString
-import io.iohk.cef.data.storage.scalike.{DataItemOwnerTable, DataItemSignatureTable, DataItemTable}
-import io.iohk.cef.data.{DataItem, Witness}
-import scalikejdbc.{DBSession, _}
 import io.iohk.cef.codecs.nio._
-
-class TableStorageDao {
-  def insert[I](dataItem: DataItem[I])(implicit session: DBSession, enc: NioEncoder[I]): Unit = {
-=======
-import io.iohk.cef.codecs.nio.NioEncDec
 import io.iohk.cef.data.storage.scalike.{DataItemOwnerTable, DataItemSignatureTable, DataItemTable}
 import io.iohk.cef.data.{DataItem, DataItemId, TableId, Witness}
-import io.iohk.cef.utils._
 import scalikejdbc.{DBSession, _}
 
 class TableStorageDao {
-  def insert[I](tableId: TableId,
-                dataItem: DataItem[I])(implicit itemSerializable: NioEncDec[I], session: DBSession): Unit = {
->>>>>>> 125f9a2a
+  def insert[I](tableId: TableId, dataItem: DataItem[I])(implicit session: DBSession, enc: NioEncoder[I]): Unit = {
     val itemColumn = DataItemTable.column
 
     val serializedItem = ByteString(enc.encode(dataItem.data))
