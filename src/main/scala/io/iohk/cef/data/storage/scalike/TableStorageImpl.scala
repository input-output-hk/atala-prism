--- conflicted
+++ resolved
@@ -1,14 +1,10 @@
 package io.iohk.cef.data.storage.scalike
-import io.iohk.cef.data.{DataItem, DataItemFactory, TableId}
+import io.iohk.cef.codecs.nio.NioEncDec
 import io.iohk.cef.data.storage.TableStorage
 import io.iohk.cef.data.storage.scalike.dao.TableStorageDao
-<<<<<<< HEAD
+import io.iohk.cef.data.{DataItem, DataItemFactory, TableId}
 import io.iohk.cef.error.ApplicationError
-import io.iohk.cef.ledger.ByteStringSerializable
-=======
->>>>>>> bed50b2a
 import scalikejdbc.{ConnectionPool, DB, DBSession, using}
-import io.iohk.cef.codecs.nio.NioEncDec
 
 class TableStorageImpl(tableStorageDao: TableStorageDao) extends TableStorage {
 
@@ -26,7 +22,7 @@
 
   override def selectAll[I](tableId: TableId)(
       implicit diFactory: DataItemFactory[I],
-      itemSerializable: ByteStringSerializable[I]): Either[ApplicationError, Seq[DataItem[I]]] = {
+      itemSerializable: NioEncDec[I]): Either[ApplicationError, Seq[DataItem[I]]] = {
     execInSession { implicit session =>
       tableStorageDao.selectAll(tableId)
     }
