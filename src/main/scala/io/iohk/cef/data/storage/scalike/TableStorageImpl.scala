--- conflicted
+++ resolved
@@ -7,25 +7,15 @@
 
 class TableStorageImpl(tableStorageDao: TableStorageDao) extends TableStorage {
 
-<<<<<<< HEAD
-  override def insert[I](tableId: TableId, dataItem: DataItem[I])(implicit itemSerializable: ByteStringSerializable[I]): Unit = {
-=======
-  override def insert[I](dataItem: DataItem[I])(implicit itemSerializable: NioEncDec[I]): Unit = {
->>>>>>> 0112193b
+  override def insert[I](tableId: TableId, dataItem: DataItem[I])(implicit itemSerializable: NioEncDec[I]): Unit = {
     execInSession { implicit session =>
       tableStorageDao.insert(tableId, dataItem)
     }
   }
 
-<<<<<<< HEAD
   override def delete[I](tableId: TableId, dataItem: DataItem[I]): Unit = {
     execInSession { implicit session =>
       tableStorageDao.delete(tableId, dataItem)
-=======
-  override def delete(dataItemId: String): Unit = {
-    execInSession { implicit session =>
-      tableStorageDao.delete(dataItemId)
->>>>>>> 0112193b
     }
   }
 
