package io.iohk.cef.data.storage.scalike
<<<<<<< HEAD
import io.iohk.cef.codecs.nio.NioEncDec
=======
import io.iohk.cef.data.{DataItem, DataItemId, TableId}
>>>>>>> 188d26a2
import io.iohk.cef.data.storage.TableStorage
import io.iohk.cef.data.storage.scalike.dao.TableStorageDao
import io.iohk.cef.data.{DataItem, DataItemFactory, TableId}
import io.iohk.cef.error.ApplicationError
import scalikejdbc.{ConnectionPool, DB, DBSession, using}
<<<<<<< HEAD
=======
import io.iohk.cef.codecs.nio._
import io.iohk.cef.error.ApplicationError
>>>>>>> 188d26a2

class TableStorageImpl(tableStorageDao: TableStorageDao) extends TableStorage {

  override def insert[I](tableId: TableId, dataItem: DataItem[I])(implicit itemSerializable: NioEncDec[I]): Unit = {
    execInSession { implicit session =>
      tableStorageDao.insert(tableId, dataItem)
    }
  }

  override def delete[I](tableId: TableId, dataItem: DataItem[I]): Unit = {
    execInSession { implicit session =>
      tableStorageDao.delete(tableId, dataItem)
    }
  }

<<<<<<< HEAD
  override def selectAll[I](tableId: TableId)(
      implicit diFactory: DataItemFactory[I],
      itemSerializable: NioEncDec[I]): Either[ApplicationError, Seq[DataItem[I]]] = {
    execInSession { implicit session =>
      tableStorageDao.selectAll(tableId)
=======
  override def selectSingle[I](tableId: TableId, dataItemId: DataItemId)(
      implicit itemSerializable: NioEncDec[I]): Either[ApplicationError, DataItem[I]] = {
    execInSession { implicit session =>
      tableStorageDao.selectSingle[I](tableId, dataItemId)
>>>>>>> 188d26a2
    }
  }

  protected def execInSession[T](block: DBSession => T): T = {
    using(ConnectionPool.borrow()) { conn =>
      DB(conn).localTx(block)
    }
  }
}<|MERGE_RESOLUTION|>--- conflicted
+++ resolved
@@ -1,19 +1,10 @@
 package io.iohk.cef.data.storage.scalike
-<<<<<<< HEAD
-import io.iohk.cef.codecs.nio.NioEncDec
-=======
-import io.iohk.cef.data.{DataItem, DataItemId, TableId}
->>>>>>> 188d26a2
+import io.iohk.cef.codecs.nio._
 import io.iohk.cef.data.storage.TableStorage
 import io.iohk.cef.data.storage.scalike.dao.TableStorageDao
-import io.iohk.cef.data.{DataItem, DataItemFactory, TableId}
+import io.iohk.cef.data.{DataItem, DataItemId, TableId}
 import io.iohk.cef.error.ApplicationError
 import scalikejdbc.{ConnectionPool, DB, DBSession, using}
-<<<<<<< HEAD
-=======
-import io.iohk.cef.codecs.nio._
-import io.iohk.cef.error.ApplicationError
->>>>>>> 188d26a2
 
 class TableStorageImpl(tableStorageDao: TableStorageDao) extends TableStorage {
 
@@ -29,18 +20,17 @@
     }
   }
 
-<<<<<<< HEAD
-  override def selectAll[I](tableId: TableId)(
-      implicit diFactory: DataItemFactory[I],
-      itemSerializable: NioEncDec[I]): Either[ApplicationError, Seq[DataItem[I]]] = {
-    execInSession { implicit session =>
-      tableStorageDao.selectAll(tableId)
-=======
   override def selectSingle[I](tableId: TableId, dataItemId: DataItemId)(
       implicit itemSerializable: NioEncDec[I]): Either[ApplicationError, DataItem[I]] = {
     execInSession { implicit session =>
       tableStorageDao.selectSingle[I](tableId, dataItemId)
->>>>>>> 188d26a2
+    }
+  }
+
+  override def selectAll[I](tableId: TableId)(implicit
+      itemSerializable: NioEncDec[I]): Either[ApplicationError, Seq[DataItem[I]]] = {
+    execInSession { implicit session =>
+      tableStorageDao.selectAll(tableId)
     }
   }
 
