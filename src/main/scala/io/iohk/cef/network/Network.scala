--- conflicted
+++ resolved
@@ -1,19 +1,16 @@
 package io.iohk.cef.network
 import io.iohk.cef.network.discovery.NetworkDiscovery
-import io.iohk.cef.codecs.nio.NioCodec
+import io.iohk.cef.codecs.nio._
+import io.iohk.cef.codecs.nio.auto._
 import io.iohk.cef.network.transport.Transports
+
 import scala.reflect.runtime.universe._
-import io.iohk.cef.network.transport.Frame
 
 /**
   * Represents a (lightweight) resource for type-safe sending, receiving and disseminating messages.
   * @param transports an application wide instance that holds the actual network resources.
   * @tparam Message the user message type.
   */
-<<<<<<< HEAD
-class Network[Message: TypeTag](networkDiscovery: NetworkDiscovery, transports: Transports)(
-    implicit enc: NioCodec[Frame[Message]]) {
-=======
 trait Network[Message] {
 
   def sendMessage(nodeId: NodeId, message: Message): Unit
@@ -24,16 +21,12 @@
 }
 
 object Network {
-  def apply[Message: WeakTypeTag](networkDiscovery: NetworkDiscovery, transports: Transports)(
-      implicit enc: NioEncDec[Frame[Message]]
-  ): Network[Message] =
+  def apply[Message: NioCodec: TypeTag](networkDiscovery: NetworkDiscovery, transports: Transports): Network[Message] =
     new NetworkImpl[Message](networkDiscovery, transports)
 }
 
-class NetworkImpl[Message: WeakTypeTag](networkDiscovery: NetworkDiscovery, transports: Transports)(
-    implicit enc: NioEncDec[Frame[Message]])
+class NetworkImpl[Message: NioCodec: TypeTag](networkDiscovery: NetworkDiscovery, transports: Transports)
     extends Network[Message] {
->>>>>>> d525ff50
 
   private val conversationalNetwork = new ConversationalNetwork[Message](networkDiscovery, transports)
   private val disseminationalNetwork = new DisseminationalNetwork[Message](networkDiscovery, transports)
