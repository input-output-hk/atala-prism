--- conflicted
+++ resolved
@@ -29,11 +29,7 @@
 
     discoveredNodes.nodes
       .find(knownNode => NodeId(knownNode.node.id) == nodeId)
-<<<<<<< HEAD
       .map(_.node.toPeerInfo)
-=======
-      .map(adaptToPeerInfo)
->>>>>>> c867f150
   }
 
   override def nearestNPeersTo(nodeId: NodeId, n: Int): Seq[PeerInfo] = {
@@ -46,11 +42,4 @@
 
   override def shutdown(): Unit =
     discoveryActorSystem.terminate()
-
-  private def adaptToPeerInfo(knownNode: KnownNode): PeerInfo = {
-    val itsNodeId = NodeId(knownNode.node.id)
-    val itsConfiguration =
-      NetworkConfiguration(Some(TcpTransportConfiguration(knownNode.node.serverAddress)), FrameHeader.defaultTtl)
-    PeerInfo(itsNodeId, itsConfiguration)
-  }
 }