--- conflicted
+++ resolved
@@ -1,12 +1,9 @@
 package io.iohk.cef.network.encoding
+
 import scala.reflect.ClassTag
 import scala.reflect.runtime.universe._
 
-<<<<<<< HEAD
 package object nio extends NioCodecs {
   private[encoding] def typeToClassTag[T](implicit tt: WeakTypeTag[T]): ClassTag[T] =
     ClassTag[T](tt.mirror.runtimeClass(tt.tpe))
-}
-=======
-package object nio extends NioCodecs
->>>>>>> 66ca814a
+}