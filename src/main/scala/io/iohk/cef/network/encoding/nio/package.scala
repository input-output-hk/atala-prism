--- conflicted
+++ resolved
@@ -1,34 +1,3 @@
 package io.iohk.cef.network.encoding
 
-<<<<<<< HEAD
-import java.nio.ByteBuffer
-
-package object nio extends NativeCodecs with GenericCodecs with StreamCodecs {
-
-  type NioEncoder[T] = Encoder[T, ByteBuffer]
-
-  type NioDecoder[T] = Decoder[ByteBuffer, T]
-
-  type NioStreamDecoder[T] = StreamDecoder[ByteBuffer, T]
-
-  type NioCodec[T] = Codec[T, ByteBuffer]
-
-  type NioStreamCodec[T] = StreamCodec[T, ByteBuffer]
-
-  object NioEncoder {
-    def apply[T](implicit enc: NioEncoder[T]): NioEncoder[T] = enc
-  }
-
-  object NioDecoder {
-    def apply[T](implicit dec: NioDecoder[T]): NioDecoder[T] = dec
-  }
-
-  implicit def nioStreamCodec[T](implicit enc: NioEncoder[T], dec: NioStreamDecoder[T]): NioStreamCodec[T] =
-    new NioStreamCodec[T](enc, dec)
-
-  implicit def nioCodec[T](implicit enc: NioEncoder[T], dec: NioDecoder[T]): NioCodec[T] =
-    new NioCodec[T](enc, dec)
-}
-=======
-package object nio extends NioCodecs
->>>>>>> 0f24f28f
+package object nio extends NioCodecs