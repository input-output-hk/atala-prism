package io.iohk.cef.crypto.low

import java.security.{KeyPairGenerator, PrivateKey, PublicKey, SecureRandom}
import javax.crypto.Cipher

import akka.util.ByteString

/**
  * The contract that all encryption / decryption implementations should follow.
  *
  * Designed for asymmetric encryption only.
  */
sealed trait CryptoAlgorithm {

  type DecryptError

  /**
    * Encrypts the provided `source` bytes with the provided `key`
    *
    * @param source     the bytes to be encrypted
    * @param key        the key used to encrypt `source`
    *
    * @return an encrypted version of the `source` bytes
    */
  def encrypt(source: ByteString, key: PublicKey): EncryptedData

  /**
    * Decrypts the provided `source` bytes with the provided `key`
    *
    * @param source  the encrypted string of bytes to be decrypted
    * @param key     the key to decrypt the `source`
    *
    * @return a decrypted version of the encrypted `source` if the `key` is able to decrypt it
    */
  def decrypt(source: EncryptedData, key: PrivateKey): Either[DecryptError, ByteString]

  /**
    * Generates a new asymmetric key pair.
    *
    * @return the generated key pair (public and private key)
    */
  def generateKeyPair: (PublicKey, PrivateKey)
}

/**
  * Companion object to CryptoAlgorithm, containing all the implemented `CryptoAlgorithm`
  */
object CryptoAlgorithm {

  class RSA(secureRandom: SecureRandom) extends CryptoAlgorithm {

    // TODO: use a meaningful error
    type DecryptError = Throwable

<<<<<<< HEAD
    override def encrypt(source: ByteString, key: PublicKey): ByteString = {
      val engine = new RSAEngine()
      engine.init(true, key)
=======
    override def encrypt(source: ByteString, key: PublicKey): EncryptedData = {
      val cipher = Cipher.getInstance("RSA")
      cipher.init(Cipher.ENCRYPT_MODE, key)
>>>>>>> b47ace62

      // TODO: Find a way to use buffers in order to not crash on huge inputs
      val data = cipher.doFinal(source.toArray)
      new EncryptedData(ByteString(data))
    }

    override def decrypt(source: EncryptedData, key: PrivateKey): Either[DecryptError, ByteString] = {
      try {
        val cipher = Cipher.getInstance("RSA")
        cipher.init(Cipher.DECRYPT_MODE, key)

<<<<<<< HEAD
        // TODO: This could be problematic if source is huge. Should be addressed in safe way
        val encryptedBytes = source.toArray
        val result = ByteString(engine.processBlock(encryptedBytes, 0, encryptedBytes.length))
        Right(result)
=======
        // TODO: Find a way to use buffers in order to not crash on huge inputs
        val result = cipher.doFinal(source.value.toArray)
        Right(ByteString(result))
>>>>>>> b47ace62
      } catch {
        case t: Throwable => Left(t)
      }
    }

    override def generateKeyPair: (PublicKey, PrivateKey) = {
<<<<<<< HEAD
      val generator = new RSAKeyPairGenerator()

      // TODO: Verify that this is secure
      val parameters = new RSAKeyGenerationParameters(
        new BigInteger("10001", 16), //publicExponent
        secureRandom,
        4096, //strength
        80 //certainty
      )
      generator.init(parameters)
      val pair = generator.generateKeyPair()
      (pair.getPublic, pair.getPrivate)
    }
  }

=======
      val generator = KeyPairGenerator.getInstance("RSA")
      generator.initialize(2048)
      val keyPair = generator.genKeyPair()

      (keyPair.getPublic, keyPair.getPrivate)
    }
  }
>>>>>>> b47ace62
}<|MERGE_RESOLUTION|>--- conflicted
+++ resolved
@@ -52,15 +52,9 @@
     // TODO: use a meaningful error
     type DecryptError = Throwable
 
-<<<<<<< HEAD
-    override def encrypt(source: ByteString, key: PublicKey): ByteString = {
-      val engine = new RSAEngine()
-      engine.init(true, key)
-=======
     override def encrypt(source: ByteString, key: PublicKey): EncryptedData = {
       val cipher = Cipher.getInstance("RSA")
       cipher.init(Cipher.ENCRYPT_MODE, key)
->>>>>>> b47ace62
 
       // TODO: Find a way to use buffers in order to not crash on huge inputs
       val data = cipher.doFinal(source.toArray)
@@ -72,39 +66,15 @@
         val cipher = Cipher.getInstance("RSA")
         cipher.init(Cipher.DECRYPT_MODE, key)
 
-<<<<<<< HEAD
-        // TODO: This could be problematic if source is huge. Should be addressed in safe way
-        val encryptedBytes = source.toArray
-        val result = ByteString(engine.processBlock(encryptedBytes, 0, encryptedBytes.length))
-        Right(result)
-=======
         // TODO: Find a way to use buffers in order to not crash on huge inputs
         val result = cipher.doFinal(source.value.toArray)
         Right(ByteString(result))
->>>>>>> b47ace62
       } catch {
         case t: Throwable => Left(t)
       }
     }
 
     override def generateKeyPair: (PublicKey, PrivateKey) = {
-<<<<<<< HEAD
-      val generator = new RSAKeyPairGenerator()
-
-      // TODO: Verify that this is secure
-      val parameters = new RSAKeyGenerationParameters(
-        new BigInteger("10001", 16), //publicExponent
-        secureRandom,
-        4096, //strength
-        80 //certainty
-      )
-      generator.init(parameters)
-      val pair = generator.generateKeyPair()
-      (pair.getPublic, pair.getPrivate)
-    }
-  }
-
-=======
       val generator = KeyPairGenerator.getInstance("RSA")
       generator.initialize(2048)
       val keyPair = generator.genKeyPair()
@@ -112,5 +82,4 @@
       (keyPair.getPublic, keyPair.getPrivate)
     }
   }
->>>>>>> b47ace62
 }