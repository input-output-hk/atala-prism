--- conflicted
+++ resolved
@@ -19,25 +19,15 @@
 object ForExpressionsEnabler {
   def futureEnabler(implicit executionContext: ExecutionContext): ForExpressionsEnabler[Future] =
     new ForExpressionsEnabler[Future] {
-<<<<<<< HEAD
-      override def enableForExp[Value](future: Future[Value]): ForExpressionsCapable[Future] =
-        new ForExpressionsCapable[Future] {
-          override type A = Value
-=======
       override def enableForExp[A](future: Future[A]): ForExpressionsCapable[Future, A] =
         new ForExpressionsCapable[Future, A] {
->>>>>>> b47ace62
 
           override def flatMap[B](f: A => Future[B]): Future[B] = future.flatMap(f)
 
           override def map[B](f: A => B): Future[B] = future.map(f)
         }
 
-<<<<<<< HEAD
-      override def enableForExp[A](f: A)(implicit dummyImplicit: DummyImplicit): ForExpressionsCapable[Future] =
-=======
       override def enableForExp[A](f: => A)(implicit dummyImplicit: DummyImplicit): ForExpressionsCapable[Future, A] =
->>>>>>> b47ace62
         enableForExp(Future(f))
     }
 
@@ -49,11 +39,7 @@
       override def map[B](f: A => B): Try[B] = tryObj.map(f)
     }
 
-<<<<<<< HEAD
-    override def enableForExp[A](f: A)(implicit dummyImplicit: DummyImplicit): ForExpressionsCapable[Try] =
-=======
     override def enableForExp[A](f: => A)(implicit dummyImplicit: DummyImplicit): ForExpressionsCapable[Try, A] =
->>>>>>> b47ace62
       enableForExp(Try(f))
   }
 }