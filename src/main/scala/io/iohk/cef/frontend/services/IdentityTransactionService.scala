package io.iohk.cef.frontend.services

import io.iohk.cef.crypto._
import io.iohk.cef.error.ApplicationError
import io.iohk.cef.frontend.client.Response
import io.iohk.cef.frontend.models._
import io.iohk.cef.ledger.identity.{Claim, IdentityData, IdentityTransaction, Link, Unlink, _}
import io.iohk.cef.transactionservice._

import scala.concurrent.{ExecutionContext, Future}

class IdentityTransactionService(nodeTransactionService: NodeTransactionService[IdentityData, IdentityTransaction])(
    implicit ec: ExecutionContext) {

  type IdentityTransactionConstructor = (String, SigningPublicKey, Signature) => IdentityTransaction

  def createIdentityTransaction(req: CreateIdentityTransactionRequest): Response[IdentityTransaction] = {

    val identityTransaction = req.data match {
      case data: ClaimData => Right(data.toTransaction(req.privateKey))
      case data: LinkData =>
        req.linkingIdentityPrivateKey
          .map(pk => data.toTransaction(req.privateKey, pk))
          .toRight(CorrespondingPrivateKeyRequiredForLinkingIdentityError)
      case data: UnlinkData => Right(data.toTransaction(req.privateKey))
      case data: EndorseData => Right(data.toTransaction(req.privateKey))
      case data: RevokeEndorsementData => Right(data.toTransaction(req.privateKey))
      case data: GrantData =>
        req.linkingIdentityPrivateKey
          .map(pk => data.toTransaction(req.privateKey, pk))
          .toRight(CorrespondingPrivateKeyRequiredForLinkingIdentityError)
    }
    Future(identityTransaction)
  }

  def submitIdentityTransaction(req: SubmitIdentityTransactionRequest): Response[Unit] = {

    val identityTransaction: Either[ApplicationError, IdentityTransaction] = req.data match {
      case data: ClaimData => Right(Claim(data, req.signature))
      case data: LinkData =>
        req.linkingIdentitySignature
          .map(sig => Link(data, req.signature, sig))
          .toRight(CorrespondingPrivateKeyRequiredForLinkingIdentityError)
      case data: UnlinkData => Right(Unlink(data, req.signature))
      case data: EndorseData => Right(Endorse(data, req.signature))
<<<<<<< HEAD
      case data: GrantData =>
        (for {
          claimSignature <- req.claimSignature
          endorseSignature <- req.endorseSignature
        } yield
          Right[ApplicationError, IdentityTransaction](Grant(data, req.signature, claimSignature, endorseSignature)))
          .getOrElse(Left(CorrespondingPrivateKeyRequiredForLinkingIdentityError))
=======
      case data: RevokeEndorsementData => Right(RevokeEndorsement(data, req.signature))
>>>>>>> c618c3f8
      case _ => Left(UnsupportedDataTypeError(req.data))
    }

    identityTransaction match {
      case Right(tx) => {
        val envelope =
          Envelope(content = tx, containerId = req.ledgerId, Not(Everyone))
        nodeTransactionService.receiveTransaction(envelope)
      }
      case Left(error) => Future(Left(error))

    }

  }
  case object CorrespondingPrivateKeyRequiredForLinkingIdentityError extends ApplicationError {
    override def toString: String = s"Corresponding private key for the associated Public key is required:"
  }
  case class UnsupportedDataTypeError(data: IdentityTransactionData) extends ApplicationError {
    override def toString: Identity = s"The data type $data is not supported"
  }
}<|MERGE_RESOLUTION|>--- conflicted
+++ resolved
@@ -43,7 +43,7 @@
           .toRight(CorrespondingPrivateKeyRequiredForLinkingIdentityError)
       case data: UnlinkData => Right(Unlink(data, req.signature))
       case data: EndorseData => Right(Endorse(data, req.signature))
-<<<<<<< HEAD
+      case data: RevokeEndorsementData => Right(RevokeEndorsement(data, req.signature))
       case data: GrantData =>
         (for {
           claimSignature <- req.claimSignature
@@ -51,9 +51,6 @@
         } yield
           Right[ApplicationError, IdentityTransaction](Grant(data, req.signature, claimSignature, endorseSignature)))
           .getOrElse(Left(CorrespondingPrivateKeyRequiredForLinkingIdentityError))
-=======
-      case data: RevokeEndorsementData => Right(RevokeEndorsement(data, req.signature))
->>>>>>> c618c3f8
       case _ => Left(UnsupportedDataTypeError(req.data))
     }
 
