--- conflicted
+++ resolved
@@ -24,14 +24,11 @@
           .toRight(CorrespondingPrivateKeyRequiredForLinkingIdentityError)
       case data: UnlinkData => Right(data.toTransaction(req.privateKey))
       case data: EndorseData => Right(data.toTransaction(req.privateKey))
-<<<<<<< HEAD
+      case data: RevokeEndorsementData => Right(data.toTransaction(req.privateKey))
       case data: GrantData =>
         req.linkingIdentityPrivateKey
           .map(pk => data.toTransaction(req.privateKey, pk))
           .toRight(CorrespondingPrivateKeyRequiredForLinkingIdentityError)
-=======
-      case data: RevokeEndorsementData => Right(data.toTransaction(req.privateKey))
->>>>>>> d553a720
     }
     Future(identityTransaction)
   }
