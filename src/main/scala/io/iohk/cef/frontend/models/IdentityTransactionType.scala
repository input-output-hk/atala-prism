package io.iohk.cef.frontend.models

import enumeratum._
import enumeratum.EnumEntry._
import io.iohk.cef.ledger.identity
import io.iohk.cef.ledger.identity._

/**
  * {{{
  *
  *   # Some setup
  *   >>> import spray.json._
  *
  *   # Convert a value into json
  *   >>> IdentityTransactionType.Link.toJson
  *   "link"
  *
  *   # Recover a value from a json
  *   >>> """"link"""".parseJson.convertTo[IdentityTransactionType]
  *   Link
  *
  *   # something goes wrong
  *   >>> try {
  *   ...   """"Link"""".parseJson.convertTo[IdentityTransactionType]
  *   ... } catch {
  *   ...   case t: Throwable => t.getMessage
  *   ... }
<<<<<<< HEAD
  *   Expected one of 'claim, link, unlink, endorse, grant', but got 'Link' instead
=======
  *   Expected one of 'claim, link, unlink, endorse, revoke', but got 'Link' instead
>>>>>>> d553a720
  * }}}
  */
sealed abstract class IdentityTransactionType extends EnumEntry with Lowercase

object IdentityTransactionType extends Enum[IdentityTransactionType] with SprayJsonEnum[IdentityTransactionType] {

  val values = findValues

  case object Claim extends IdentityTransactionType
  case object Link extends IdentityTransactionType
  case object Unlink extends IdentityTransactionType
  case object Endorse extends IdentityTransactionType
<<<<<<< HEAD
  case object Grant extends IdentityTransactionType
=======
  case object Revoke extends IdentityTransactionType
>>>>>>> d553a720

  def of(it: IdentityTransaction): IdentityTransactionType =
    it match {
      case _: identity.Claim => Claim
      case _: identity.Link => Link
      case _: identity.Unlink => Unlink
      case _: identity.Endorse => Endorse
<<<<<<< HEAD
      case _: identity.Grant => Grant
=======
      case _: identity.RevokeEndorsement => Revoke

>>>>>>> d553a720
    }
}<|MERGE_RESOLUTION|>--- conflicted
+++ resolved
@@ -25,11 +25,7 @@
   *   ... } catch {
   *   ...   case t: Throwable => t.getMessage
   *   ... }
-<<<<<<< HEAD
-  *   Expected one of 'claim, link, unlink, endorse, grant', but got 'Link' instead
-=======
-  *   Expected one of 'claim, link, unlink, endorse, revoke', but got 'Link' instead
->>>>>>> d553a720
+  *   Expected one of 'claim, link, unlink, endorse, revoke, grant', but got 'Link' instead
   * }}}
   */
 sealed abstract class IdentityTransactionType extends EnumEntry with Lowercase
@@ -42,11 +38,8 @@
   case object Link extends IdentityTransactionType
   case object Unlink extends IdentityTransactionType
   case object Endorse extends IdentityTransactionType
-<<<<<<< HEAD
+  case object Revoke extends IdentityTransactionType
   case object Grant extends IdentityTransactionType
-=======
-  case object Revoke extends IdentityTransactionType
->>>>>>> d553a720
 
   def of(it: IdentityTransaction): IdentityTransactionType =
     it match {
@@ -54,11 +47,7 @@
       case _: identity.Link => Link
       case _: identity.Unlink => Unlink
       case _: identity.Endorse => Endorse
-<<<<<<< HEAD
+      case _: identity.RevokeEndorsement => Revoke
       case _: identity.Grant => Grant
-=======
-      case _: identity.RevokeEndorsement => Revoke
-
->>>>>>> d553a720
     }
 }