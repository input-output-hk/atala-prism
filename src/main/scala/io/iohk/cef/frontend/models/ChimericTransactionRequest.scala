--- conflicted
+++ resolved
@@ -3,61 +3,10 @@
 import io.iohk.cef.crypto._
 import io.iohk.cef.ledger.LedgerId
 import io.iohk.cef.ledger.chimeric._
-<<<<<<< HEAD
-import play.api.libs.json._
-
-trait ExtraJsonFormats extends ChimericTxFragmentFormat {
-
-  protected case class HasSigningPrivateKey(signingPrivateKey: SigningPrivateKey)
-  protected implicit val HasSigningPrivateKeyJsonFormat: OFormat[HasSigningPrivateKey] = Json.format
-
-  protected case class CouldHaveSigningPrivateKey(signingPrivateKey: Option[SigningPrivateKey])
-  protected implicit val CouldHaveSigningPrivateKeyJsonFormat: OFormat[CouldHaveSigningPrivateKey] = Json.format
-
-}
-=======
->>>>>>> d9fddcd5
 
 sealed trait CreateChimericTransactionFragment {
-<<<<<<< HEAD
-  val fragment: ChimericTxFragment
-
-  def `type`: ChimericTransactionFragmentType
-}
-
-object CreateChimericTransactionFragment extends ExtraJsonFormats {
-
-  implicit val createChimericTransactionFragmentJsonFormat: OFormat[CreateChimericTransactionFragment] =
-    new OFormat[CreateChimericTransactionFragment] {
-      override def reads(json: JsValue): JsResult[CreateChimericTransactionFragment] =
-        for {
-          fragment <- ChimericTxFragmentJsonFormat.reads(json)
-          keyOpt <- CouldHaveSigningPrivateKeyJsonFormat.reads(json)
-          result <- fragment match {
-            case s: SignableChimericTxFragment if keyOpt.signingPrivateKey.isDefined =>
-              JsSuccess(CreateSignableChimericTransactionFragment(s, keyOpt.signingPrivateKey.get))
-            case _: SignableChimericTxFragment if keyOpt.signingPrivateKey.isEmpty =>
-              JsError(s"Missing signingPrivateKey")
-            case n: NonSignableChimericTxFragment =>
-              JsSuccess(CreateNonSignableChimericTransactionFragment(n))
-          }
-        } yield result
-
-      override def writes(obj: CreateChimericTransactionFragment): JsObject = {
-        val base = ChimericTxFragmentJsonFormat.writes(obj.fragment)
-        obj match {
-          case _: CreateNonSignableChimericTransactionFragment =>
-            base
-          case s: CreateSignableChimericTransactionFragment =>
-            val signature = HasSigningPrivateKeyJsonFormat.writes(HasSigningPrivateKey(s.signingPrivateKey))
-            base ++ signature
-        }
-      }
-    }
-=======
 
   val fragment: ChimericTxFragment
->>>>>>> d9fddcd5
 }
 
 case class CreateNonSignableChimericTransactionFragment(override val fragment: NonSignableChimericTxFragment)
@@ -70,35 +19,6 @@
 
 case class CreateChimericTransactionRequest(fragments: Seq[CreateChimericTransactionFragment], ledgerId: LedgerId)
 
-<<<<<<< HEAD
-object CreateChimericTransactionRequest extends ExtraJsonFormats {
-
-  implicit val createChimericTransactionRequestJsonFormat: OFormat[CreateChimericTransactionRequest] = Json.format
-
-}
-
-case class SubmitChimericTransactionFragment(fragment: ChimericTxFragment) {
-  def `type`: ChimericTransactionFragmentType =
-    ChimericTransactionFragmentType.of(fragment)
-}
-case class SubmitChimericTransactionRequest(fragments: Seq[SubmitChimericTransactionFragment], ledgerId: LedgerId)
-
-object ChimericTransactionRequest extends ExtraJsonFormats {
-  implicit val submitChimericTransactionFragmentJsonFormat: OFormat[SubmitChimericTransactionFragment] =
-    new OFormat[SubmitChimericTransactionFragment] {
-      override def reads(json: JsValue): JsResult[SubmitChimericTransactionFragment] =
-        for {
-          fragment <- ChimericTxFragmentJsonFormat.reads(json)
-        } yield SubmitChimericTransactionFragment(fragment)
-
-      override def writes(obj: SubmitChimericTransactionFragment): JsObject =
-        ChimericTxFragmentJsonFormat.writes(obj.fragment)
-    }
-
-  implicit val submitChimericTransactionRequestJsonFormat: OFormat[SubmitChimericTransactionRequest] = Json.format
-}
-=======
 case class SubmitChimericTransactionFragment(fragment: ChimericTxFragment)
 
-case class SubmitChimericTransactionRequest(fragments: Seq[SubmitChimericTransactionFragment], ledgerId: LedgerId)
->>>>>>> d9fddcd5
+case class SubmitChimericTransactionRequest(fragments: Seq[SubmitChimericTransactionFragment], ledgerId: LedgerId)