--- conflicted
+++ resolved
@@ -238,11 +238,8 @@
   implicit val linkDataFormats = Json.format[LinkData]
   implicit val unlinkDataFormats = Json.format[UnlinkData]
   implicit val endorseDataFormats = Json.format[EndorseData]
-<<<<<<< HEAD
   implicit val grantDataFormats = Json.format[GrantData]
-=======
   implicit val revokeEndorsementDataFormats = Json.format[RevokeEndorsementData]
->>>>>>> d553a720
 
   implicit val identityTxDataFormats = Json.format[IdentityTransactionData]
 
@@ -254,12 +251,9 @@
       case _: Link => IdentityTransactionType.Link
       case _: Unlink => IdentityTransactionType.Unlink
       case _: Endorse => IdentityTransactionType.Endorse
-<<<<<<< HEAD
       case _: Grant => IdentityTransactionType.Grant
-=======
       case _: RevokeEndorsement => IdentityTransactionType.Revoke
 
->>>>>>> d553a720
     }
 
     val linkingIdentitySignatureMayBe = obj match {
