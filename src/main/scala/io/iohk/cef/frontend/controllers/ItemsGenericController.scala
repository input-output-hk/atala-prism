--- conflicted
+++ resolved
@@ -18,19 +18,14 @@
 
 class ItemsGenericController(implicit ec: ExecutionContext, mat: Materializer) extends CustomJsonController {
 
-
   import Context._
   import ItemsGenericController._
 
   def routes[D](prefix: String, service: DataItemService[D], queryResultTimeout: FiniteDuration)(
       implicit format: Reads[Envelope[DataItem[D]]],
-<<<<<<< HEAD
       queryFormat: Reads[Envelope[Query]],
       queryResponseFormat: Writes[Seq[DataItem[D]]],
-      itemSerializable: NioEncDec[D],
-=======
       itemSerializable: NioCodec[D],
->>>>>>> c618c3f8
       canValidate: CanValidate[DataItem[D]]): Route = {
     pathPrefix(prefix) {
       pathEnd {
@@ -47,7 +42,8 @@
         }
         get {
           publicInput(StatusCodes.OK) { ctx: HasModel[Envelope[Query]] =>
-            val futureEither = service.processQuery(ctx.model)
+            val futureEither = service
+              .processQuery(ctx.model)
               .withTimeout(queryResultTimeout)
               .fold[Either[ApplicationError, Seq[DataItem[D]]]](Right(Seq()))((state, current) =>
                 for {
@@ -55,7 +51,7 @@
                   c <- current
                 } yield c ++ s)
 
-            futureEither.map{either =>
+            futureEither.map { either =>
               fromEither(either, QueryEngineError)
             }
           }
