package io.iohk.cef.frontend.controllers

import akka.http.scaladsl.model.StatusCodes
import akka.http.scaladsl.server.Route
import akka.stream.Materializer
import com.alexitc.playsonify.core.I18nService
<<<<<<< HEAD
import com.alexitc.playsonify.models._
import io.iohk.cef.codecs.nio._
import io.iohk.cef.data.query.Query
import io.iohk.cef.data.{CanValidate, DataItem, DataItemAction, DataItemService}
import io.iohk.cef.error.ApplicationError
import io.iohk.cef.frontend.controllers.common.{CustomJsonController, _}
import io.iohk.cef.transactionservice.Envelope
import play.api.libs.json.{JsObject, Reads, Writes}
=======
import com.alexitc.playsonify.models.{GenericPublicError, InputValidationError, PublicError}
import io.iohk.cef.data._
import io.iohk.cef.frontend.controllers.common.{CustomJsonController, _}
import io.iohk.cef.frontend.models.DataItemIdentifier
import play.api.libs.json.Reads
import io.iohk.cef.codecs.nio._
import io.iohk.cef.transactionservice.Envelope
import io.iohk.cef.frontend.controllers.common.Codecs.DataItemServiceResponseWrites
>>>>>>> d565321b

import scala.concurrent.duration.FiniteDuration
import scala.concurrent.{ExecutionContext, Future}

class ItemsGenericController(implicit ec: ExecutionContext, mat: Materializer) extends CustomJsonController {

  import Context._
  import ItemsGenericController._

  def routes[D](prefix: String, service: DataItemService[D], queryResultTimeout: FiniteDuration)(
      implicit format: Reads[Envelope[DataItem[D]]],
<<<<<<< HEAD
      queryFormat: Reads[Envelope[Query]],
      queryResponseFormat: Writes[Seq[DataItem[D]]],
=======
      identifierFormat: Reads[Envelope[DataItemIdentifier]],
>>>>>>> d565321b
      itemSerializable: NioCodec[D],
      canValidate: CanValidate[DataItem[D]]): Route = {
    pathPrefix(prefix) {
      path("validation") {
        post {
          publicInput(StatusCodes.OK) { ctx: HasModel[Envelope[DataItem[D]]] =>
            val validateAction: Envelope[DataItemAction[D]] =
              ctx.model.copy(content = DataItemAction.ValidateAction(ctx.model.content))
            val either = service.processAction(validateAction)
            val result = fromEither(either, ItemValidationError)

            Future.successful(result)
          }
        }
<<<<<<< HEAD
        get {
          publicInput(StatusCodes.OK) { ctx: HasModel[Envelope[Query]] =>
            val futureEither = service
              .processQuery(ctx.model)
              .withTimeout(queryResultTimeout)
              .fold[Either[ApplicationError, Seq[DataItem[D]]]](Right(Seq()))((state, current) =>
                for {
                  s <- state
                  c <- current
                } yield c ++ s)

            futureEither.map { either =>
              fromEither(either, QueryEngineError)
            }
          }
        }
      }
=======
      } ~
        path("delete") {
          post {
            publicInput(StatusCodes.OK) { ctx: HasModel[Envelope[DataItemIdentifier]] =>
              val insertAction: Envelope[DataItemAction[D]] =
                ctx.model.copy(content = DataItemAction.DeleteAction(ctx.model.content.id, ctx.model.content.signature))
              val either = service.processAction(insertAction)
              val result = fromEither(either, ItemDeleteError)

              Future.successful(result)
            }
          }
        } ~
        pathEnd {
          post {
            publicInput(StatusCodes.Created) { ctx: HasModel[Envelope[DataItem[D]]] =>
              val insertAction: Envelope[DataItemAction[D]] =
                ctx.model.copy(content = DataItemAction.InsertAction(ctx.model.content))
              val either = service.processAction(insertAction)
              val result = fromEither(either, ItemCreationError)

              Future.successful(result)
            }
          }
        }
>>>>>>> d565321b
    }
  }
}

object ItemsGenericController {

  case object ItemCreationError extends InputValidationError {
    override def toPublicErrorList[L](i18nService: I18nService[L])(implicit lang: L): List[PublicError] = {
      val message = i18nService.render("Failed to create item")
      val error = GenericPublicError(message)
      List(error)
    }
  }

<<<<<<< HEAD
  case object QueryEngineError extends ServerError {
    //TODO Define error Ids and handling
    override def id: ErrorId = ErrorId("QueryEngineError")

    override def cause: Option[Throwable] = None
=======
  case object ItemValidationError extends InputValidationError {
    override def toPublicErrorList[L](i18nService: I18nService[L])(implicit lang: L): List[PublicError] = {
      val message = i18nService.render("Failed to validate an item")
      val error = GenericPublicError(message)
      List(error)
    }
  }

  case object ItemDeleteError extends InputValidationError {
    override def toPublicErrorList[L](i18nService: I18nService[L])(implicit lang: L): List[PublicError] = {
      val message = i18nService.render("Failed to delete an item")
      val error = GenericPublicError(message)
      List(error)
    }
>>>>>>> d565321b
  }
}<|MERGE_RESOLUTION|>--- conflicted
+++ resolved
@@ -4,25 +4,16 @@
 import akka.http.scaladsl.server.Route
 import akka.stream.Materializer
 import com.alexitc.playsonify.core.I18nService
-<<<<<<< HEAD
-import com.alexitc.playsonify.models._
+import com.alexitc.playsonify.models.{GenericPublicError, InputValidationError, PublicError, _}
 import io.iohk.cef.codecs.nio._
 import io.iohk.cef.data.query.Query
 import io.iohk.cef.data.{CanValidate, DataItem, DataItemAction, DataItemService}
 import io.iohk.cef.error.ApplicationError
-import io.iohk.cef.frontend.controllers.common.{CustomJsonController, _}
-import io.iohk.cef.transactionservice.Envelope
-import play.api.libs.json.{JsObject, Reads, Writes}
-=======
-import com.alexitc.playsonify.models.{GenericPublicError, InputValidationError, PublicError}
-import io.iohk.cef.data._
+import io.iohk.cef.frontend.controllers.common.Codecs.DataItemServiceResponseWrites
 import io.iohk.cef.frontend.controllers.common.{CustomJsonController, _}
 import io.iohk.cef.frontend.models.DataItemIdentifier
-import play.api.libs.json.Reads
-import io.iohk.cef.codecs.nio._
 import io.iohk.cef.transactionservice.Envelope
-import io.iohk.cef.frontend.controllers.common.Codecs.DataItemServiceResponseWrites
->>>>>>> d565321b
+import play.api.libs.json.{Reads, Writes}
 
 import scala.concurrent.duration.FiniteDuration
 import scala.concurrent.{ExecutionContext, Future}
@@ -34,12 +25,9 @@
 
   def routes[D](prefix: String, service: DataItemService[D], queryResultTimeout: FiniteDuration)(
       implicit format: Reads[Envelope[DataItem[D]]],
-<<<<<<< HEAD
       queryFormat: Reads[Envelope[Query]],
       queryResponseFormat: Writes[Seq[DataItem[D]]],
-=======
       identifierFormat: Reads[Envelope[DataItemIdentifier]],
->>>>>>> d565321b
       itemSerializable: NioCodec[D],
       canValidate: CanValidate[DataItem[D]]): Route = {
     pathPrefix(prefix) {
@@ -54,25 +42,6 @@
             Future.successful(result)
           }
         }
-<<<<<<< HEAD
-        get {
-          publicInput(StatusCodes.OK) { ctx: HasModel[Envelope[Query]] =>
-            val futureEither = service
-              .processQuery(ctx.model)
-              .withTimeout(queryResultTimeout)
-              .fold[Either[ApplicationError, Seq[DataItem[D]]]](Right(Seq()))((state, current) =>
-                for {
-                  s <- state
-                  c <- current
-                } yield c ++ s)
-
-            futureEither.map { either =>
-              fromEither(either, QueryEngineError)
-            }
-          }
-        }
-      }
-=======
       } ~
         path("delete") {
           post {
@@ -96,9 +65,24 @@
 
               Future.successful(result)
             }
-          }
+          } ~
+            get {
+              publicInput(StatusCodes.OK) { ctx: HasModel[Envelope[Query]] =>
+                val futureEither = service
+                  .processQuery(ctx.model)
+                  .withTimeout(queryResultTimeout)
+                  .fold[Either[ApplicationError, Seq[DataItem[D]]]](Right(Seq()))((state, current) =>
+                    for {
+                      s <- state
+                      c <- current
+                    } yield c ++ s)
+
+                futureEither.map { either =>
+                  fromEither(either, QueryEngineError)
+                }
+              }
+            }
         }
->>>>>>> d565321b
     }
   }
 }
@@ -113,13 +97,6 @@
     }
   }
 
-<<<<<<< HEAD
-  case object QueryEngineError extends ServerError {
-    //TODO Define error Ids and handling
-    override def id: ErrorId = ErrorId("QueryEngineError")
-
-    override def cause: Option[Throwable] = None
-=======
   case object ItemValidationError extends InputValidationError {
     override def toPublicErrorList[L](i18nService: I18nService[L])(implicit lang: L): List[PublicError] = {
       val message = i18nService.render("Failed to validate an item")
@@ -134,6 +111,12 @@
       val error = GenericPublicError(message)
       List(error)
     }
->>>>>>> d565321b
+  }
+
+  case object QueryEngineError extends ServerError {
+    //TODO Define error Ids and handling
+    override def id: ErrorId = ErrorId("QueryEngineError")
+
+    override def cause: Option[Throwable] = None
   }
 }