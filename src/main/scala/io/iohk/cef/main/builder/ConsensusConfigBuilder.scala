--- conflicted
+++ resolved
@@ -6,7 +6,7 @@
 import io.iohk.cef.core.raftrpc.RaftRPCFactory
 import io.iohk.cef.ledger.{Block, BlockHeader, ByteStringSerializable, Transaction}
 import io.iohk.cef.network.discovery.DiscoveryWireMessage
-import io.iohk.cef.network.encoding.array.ArrayCodecs._
+import io.iohk.cef.codecs.array.ArrayCodecs._
 
 import scala.concurrent.ExecutionContext
 
@@ -25,7 +25,6 @@
       executionContext: ExecutionContext): RPCFactory[C]
 }
 
-<<<<<<< HEAD
 class DefaultRaftConsensusConfigBuilder[S, H <: BlockHeader, T <: Transaction[S]](
     defaultConfig: DefaultLedgerConfig,
     configReaderBuilder: ConfigReaderBuilder)
@@ -35,11 +34,6 @@
 
   import configReaderBuilder._
   import defaultConfig._
-=======
-trait DefaultRaftConsensusConfigBuilder[Command] extends RaftConsensusConfigBuilder[Command] {
-  self: DefaultLedgerConfig with ConfigReaderBuilder =>
-  import io.iohk.cef.codecs.array.ArrayCodecs._
->>>>>>> 18b8387f
   override def storage(
       implicit
       commandSerializable: ByteStringSerializable[BB],
