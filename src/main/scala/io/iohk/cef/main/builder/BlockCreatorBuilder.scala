--- conflicted
+++ resolved
@@ -25,7 +25,6 @@
       sByteStringSerializable: ByteStringSerializable[S],
       timeout: Timeout,
       dByteStringSerializable: ByteStringSerializable[DiscoveryWireMessage],
-<<<<<<< HEAD
       lByteStringSerializable: ByteStringSerializable[LogEntry[Block[S, H, T]]],
       arrayEncoder: ArrayEncoder[B],
       arrayDecoder: ArrayDecoder[B],
@@ -38,13 +37,4 @@
         ledgerConfig.blockCreatorInitialDelay,
         ledgerConfig.blockCreatorInterval
       ))
-=======
-      lByteStringSerializable: ByteStringSerializable[LogEntry[Block[S, H, T]]]): BlockCreator[S, H, T] =
-    new BlockCreator(
-      txPoolFutureInterface,
-      consensus,
-      ledgerConfig.blockCreatorInitialDelay,
-      ledgerConfig.blockCreatorInterval
-    )
->>>>>>> 18b8387f
 }