package io.iohk.cef.ledger.storage.scalike.dao

import java.time.{Clock, Instant}

import io.iohk.cef.LedgerId
import io.iohk.cef.ledger._
import io.iohk.cef.ledger.storage.scalike.LedgerTable
import scalikejdbc._

class LedgerStorageDao(clock: Clock) {

<<<<<<< HEAD
  def push[S, Header <: BlockHeader, Tx <: Transaction[S]](ledgerId: Int, block: Block[S, Header, Tx])(
=======
  def push[S, Header <: BlockHeader, Tx <: Transaction[S]](ledgerId: LedgerId, block: Block[S, Header, Tx])(
>>>>>>> b47ace62
      implicit blockSerializable: ByteStringSerializable[Block[S, Header, Tx]],
      session: DBSession): Int = {
    val blockColumn = LedgerTable.column
    val lt = LedgerTable.syntax("bt")

    val serializedBlock = blockSerializable.serialize(block)
    val maxBlockNumber =
      sql"""select max(${blockColumn.blockNumber}) as max_block_number
            from ${LedgerTable as lt}
            where ${blockColumn.ledgerId} = ${ledgerId}"""
        .map(rs => rs.longOpt("max_block_number"))
        .single()
        .apply()
        .flatten
        .getOrElse(0L)
    val previousBlockId =
      sql"""select ${lt.result.id}
            from ${LedgerTable as lt}
            where ${blockColumn.ledgerId} = ${ledgerId} and ${blockColumn.blockNumber} = ${maxBlockNumber}
         """.map(_.longOpt(lt.resultName.id)).single.apply().flatten
    sql"""insert into cef.ledger_block (
        ${blockColumn.ledgerId},
        ${blockColumn.blockNumber},
        ${blockColumn.previousBlockId},
        ${blockColumn.createdOn},
        ${blockColumn.data})
      values (
        ${ledgerId},
        ${maxBlockNumber + 1},
        ${previousBlockId},
        ${Instant.now(clock)},
        ${serializedBlock.toArray})""".executeUpdate().apply()
  }
}<|MERGE_RESOLUTION|>--- conflicted
+++ resolved
@@ -9,11 +9,7 @@
 
 class LedgerStorageDao(clock: Clock) {
 
-<<<<<<< HEAD
-  def push[S, Header <: BlockHeader, Tx <: Transaction[S]](ledgerId: Int, block: Block[S, Header, Tx])(
-=======
   def push[S, Header <: BlockHeader, Tx <: Transaction[S]](ledgerId: LedgerId, block: Block[S, Header, Tx])(
->>>>>>> b47ace62
       implicit blockSerializable: ByteStringSerializable[Block[S, Header, Tx]],
       session: DBSession): Int = {
     val blockColumn = LedgerTable.column
