--- conflicted
+++ resolved
@@ -6,11 +6,7 @@
 import io.iohk.cef.LedgerId
 
 case class BlockEntry(
-<<<<<<< HEAD
-    ledgerId: Int,
-=======
     ledgerId: LedgerId,
->>>>>>> b47ace62
     blockNumber: Long,
     previousBlockId: Option[Long],
     createdOn: Instant,
