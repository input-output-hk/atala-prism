--- conflicted
+++ resolved
@@ -5,10 +5,6 @@
 
 trait LedgerStorage {
 
-<<<<<<< HEAD
-  def push[S, Header <: BlockHeader, Tx <: Transaction[S]](ledgerId: Int, block: Block[S, Header, Tx])(
-=======
   def push[S, Header <: BlockHeader, Tx <: Transaction[S]](ledgerId: LedgerId, block: Block[S, Header, Tx])(
->>>>>>> b47ace62
       implicit blockSerializable: ByteStringSerializable[Block[S, Header, Tx]]): Unit
 }