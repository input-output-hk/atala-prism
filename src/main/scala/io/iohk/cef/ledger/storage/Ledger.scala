package io.iohk.cef.ledger.storage

import io.iohk.cef.LedgerId
import io.iohk.cef.ledger._
import io.iohk.cef.utils.ForExpressionsEnabler

import scala.language.higherKinds

<<<<<<< HEAD
case class Ledger[F[_], S](ledgerId: Int, ledgerStorage: LedgerStorage, ledgerStateStorage: LedgerStateStorage[S])(
=======
case class Ledger[F[_], S](ledgerId: LedgerId, ledgerStorage: LedgerStorage, ledgerStateStorage: LedgerStateStorage[S])(
>>>>>>> b47ace62
    implicit adapter: ForExpressionsEnabler[F]) {

  import adapter._

  def apply[Header <: BlockHeader, Tx <: Transaction[S]](block: Block[S, Header, Tx])(
      implicit serializer: ByteStringSerializable[Block[S, Header, Tx]]
  ): Either[LedgerError, F[Unit]] = {
    val state = ledgerStateStorage.slice(block.partitionIds)
    val either = block(state)
    either.map(newState =>
      for {
        _ <- enableForExp(ledgerStateStorage.update(state, newState))
        _ <- enableForExp(ledgerStorage.push(ledgerId, block))
      } yield ())
  }

  def slice(keys: Set[String]): LedgerState[S] =
    ledgerStateStorage.slice(keys)
}<|MERGE_RESOLUTION|>--- conflicted
+++ resolved
@@ -6,11 +6,7 @@
 
 import scala.language.higherKinds
 
-<<<<<<< HEAD
-case class Ledger[F[_], S](ledgerId: Int, ledgerStorage: LedgerStorage, ledgerStateStorage: LedgerStateStorage[S])(
-=======
 case class Ledger[F[_], S](ledgerId: LedgerId, ledgerStorage: LedgerStorage, ledgerStateStorage: LedgerStateStorage[S])(
->>>>>>> b47ace62
     implicit adapter: ForExpressionsEnabler[F]) {
 
   import adapter._
