package io.iohk.cef.ledger.storage.scalike

import io.iohk.cef.LedgerId
import io.iohk.cef.ledger._
import io.iohk.cef.ledger.storage.LedgerStorage
import io.iohk.cef.ledger.storage.scalike.dao.LedgerStorageDao
import scalikejdbc._

case class DataLayerException(msg: String) extends Exception(msg)

class LedgerStorageImpl(ledgerStorageDao: LedgerStorageDao) extends LedgerStorage {

<<<<<<< HEAD
  override def push[S, Header <: BlockHeader, Tx <: Transaction[S]](ledgerId: Int, block: Block[S, Header, Tx])(
=======
  override def push[S, Header <: BlockHeader, Tx <: Transaction[S]](ledgerId: LedgerId, block: Block[S, Header, Tx])(
>>>>>>> b47ace62
      implicit blockSerializable: ByteStringSerializable[Block[S, Header, Tx]]): Unit = {
    execInSession { implicit session =>
      ledgerStorageDao.push(ledgerId, block)
    }
  }

  protected def execInSession[T](block: DBSession => T): T = {
    using(ConnectionPool.borrow()) { conn =>
      DB(conn).localTx(block)
    }
  }
}<|MERGE_RESOLUTION|>--- conflicted
+++ resolved
@@ -10,11 +10,7 @@
 
 class LedgerStorageImpl(ledgerStorageDao: LedgerStorageDao) extends LedgerStorage {
 
-<<<<<<< HEAD
-  override def push[S, Header <: BlockHeader, Tx <: Transaction[S]](ledgerId: Int, block: Block[S, Header, Tx])(
-=======
   override def push[S, Header <: BlockHeader, Tx <: Transaction[S]](ledgerId: LedgerId, block: Block[S, Header, Tx])(
->>>>>>> b47ace62
       implicit blockSerializable: ByteStringSerializable[Block[S, Header, Tx]]): Unit = {
     execInSession { implicit session =>
       ledgerStorageDao.push(ledgerId, block)
