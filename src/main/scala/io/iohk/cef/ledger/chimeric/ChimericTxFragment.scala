--- conflicted
+++ resolved
@@ -246,15 +246,8 @@
 
   def signFragments(
       fragments: Seq[ChimericTxFragment],
-<<<<<<< HEAD
       signingPrivateKey: SigningPrivateKey): Seq[ChimericTxFragment] = {
     fragments :+ SignatureTxFragment(fragments, signingPrivateKey)
-=======
-      signingPrivateKey: SigningPrivateKey
-  ): Seq[ChimericTxFragment] = {
-    import io.iohk.cef.codecs.nio.auto._
-    fragments :+ SignatureTxFragment(sign(signable(fragments), signingPrivateKey))
->>>>>>> 28bfe5c7
   }
 
   def apply(fragments: Seq[ChimericTxFragment], signingPrivateKey: SigningPrivateKey): SignatureTxFragment =
