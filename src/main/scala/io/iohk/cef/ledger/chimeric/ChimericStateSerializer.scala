--- conflicted
+++ resolved
@@ -3,17 +3,13 @@
 import io.iohk.cef.ledger.ByteStringSerializable
 import io.iohk.cef.protobuf.ChimericLedger.{ChimericStringValueProto, CreateCurrencyProto, NonceProto}
 import io.iohk.cef.protobuf.ChimericLedgerState.ChimericStateValueProto
-<<<<<<< HEAD
-import io.iohk.cef.protobuf.ChimericLedgerState.ChimericStateValueProto.Value.{Empty, StringCreateCurrencyWrapper, StringValueWrapper}
+import io.iohk.cef.protobuf.ChimericLedgerState.ChimericStateValueProto.Value.{
+  Empty,
+  StringCreateCurrencyWrapper,
+  StringValueWrapper
+}
 
 import scala.util.Try
-=======
-import io.iohk.cef.protobuf.ChimericLedgerState.ChimericStateValueProto.Value.{
-  StringCreateCurrencyWrapper,
-  StringNonceWrapper,
-  StringValueWrapper
-}
->>>>>>> 0e0acbba
 
 object ChimericStateSerializer {
   implicit val byteStringSerializable = new ByteStringSerializable[ChimericStateValue] {
@@ -32,17 +28,10 @@
       }
     }
 
-<<<<<<< HEAD
     override def encode(t: ChimericStateValue): ByteString = {
-      val value = t match {
-        case ValueHolder(value) =>
-          StringValueWrapper(ChimericStringValueProto(value.iterator.map {
-=======
-    override def serialize(t: ChimericStateValue): ByteString = {
       val proto = t match {
         case ValueHolder(inner) =>
           StringValueWrapper(ChimericStringValueProto(inner.iterator.map {
->>>>>>> 0e0acbba
             case (key, value) => (key, value.toString())
           }.toMap))
 
