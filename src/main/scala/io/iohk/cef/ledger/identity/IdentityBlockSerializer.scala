--- conflicted
+++ resolved
@@ -22,38 +22,11 @@
       val LinkTxType = 2
       val UnlinkTxType = 3
 
-<<<<<<< HEAD
       override def decode(bytes: ByteString): Option[IdentityLedgerBlock] = {
         for {
           proto <- Try(IdentityBlockProto.parseFrom(bytes.toArray)).toOption
-        } yield
-          Block(
-            IdentityBlockHeader(
-              ByteString(proto.header.hash.toByteArray),
-              Instant.ofEpochMilli(proto.header.createdEpochMilli),
-              proto.header.blockHeight),
-            proto.transactions
-              .map(ptx => {
-                val key = decodePublicKey(ptx.publicKey.toByteArray)
-                val signature = new DigitalSignature(ByteString(ptx.signature.toByteArray))
-
-                ptx.`type` match {
-                  case ClaimTxType => Claim(ptx.identity, key, signature)
-                  case LinkTxType => Link(ptx.identity, key, signature)
-                  case UnlinkTxType => Unlink(ptx.identity, key, signature)
-                }
-              })
-              .toList
-          )
-=======
-      override def deserialize(bytes: ByteString) = {
-        val proto = IdentityBlockProto.parseFrom(bytes.toArray)
-        Block(
-          IdentityBlockHeader(
-            ByteString(proto.header.hash.toByteArray),
-            Instant.ofEpochMilli(proto.header.createdEpochMilli),
-            proto.header.blockHeight),
-          proto.transactions.flatMap { ptx =>
+        } yield {
+          val transactions = proto.transactions.flatMap { ptx =>
             // TODO: what do we do with the error handling?
             val result = for {
               key <- SigningPublicKey
@@ -80,8 +53,14 @@
             // safe way to avoid result.right.get, all values here are of type Right
             result.toOption
           }.toList
-        )
->>>>>>> 08eb6734
+          Block(
+            IdentityBlockHeader(
+              ByteString(proto.header.hash.toByteArray),
+              Instant.ofEpochMilli(proto.header.createdEpochMilli),
+              proto.header.blockHeight),
+            transactions
+          )
+        }
       }
 
       override def encode(t: IdentityLedgerBlock): ByteString = {
