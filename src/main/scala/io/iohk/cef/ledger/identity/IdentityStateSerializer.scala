--- conflicted
+++ resolved
@@ -11,30 +11,23 @@
 
   implicit val byteStringSerializable = new ByteStringSerializable[Set[SigningPublicKey]] {
 
-<<<<<<< HEAD
-    override def decode(bytes: ByteString): Option[Set[PublicKey]] = {
+    override def decode(bytes: ByteString): Option[Set[SigningPublicKey]] = {
       for {
         parsed <- Try(PublicKeyListProto.parseFrom(bytes.toArray)).toOption
-      } yield parsed.publicKeys.map(bs => decodePublicKey(bs.toByteArray)).toSet
+      } yield {
+        parsed.publicKeys.flatMap { bs =>
+          SigningPublicKey
+            .decodeFrom(ByteString(bs.toByteArray))
+            .left
+            .map { e =>
+              throw new RuntimeException(s"Unable to decode signing public key: $e")
+            }
+            .toOption
+        }.toSet
+      }
     }
 
-    override def encode(t: Set[PublicKey]): ByteString = {
-=======
-    override def deserialize(bytes: ByteString): Set[SigningPublicKey] = {
-      val parsed = PublicKeyListProto.parseFrom(bytes.toArray)
-      parsed.publicKeys.flatMap { bs =>
-        SigningPublicKey
-          .decodeFrom(ByteString(bs.toByteArray))
-          .left
-          .map { e =>
-            throw new RuntimeException(s"Unable to decode signing public key: $e")
-          }
-          .toOption
-      }.toSet
-    }
-
-    override def serialize(t: Set[SigningPublicKey]): ByteString = {
->>>>>>> 08eb6734
+    override def encode(t: Set[SigningPublicKey]): ByteString = {
       ByteString(
         PublicKeyListProto(
           t.toSeq.map(bs => com.google.protobuf.ByteString.copyFrom(bs.toByteString.toArray))
