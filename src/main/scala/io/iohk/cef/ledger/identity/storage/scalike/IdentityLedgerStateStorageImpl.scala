package io.iohk.cef.ledger.identity.storage.scalike

import java.security.PublicKey

import io.iohk.cef.ledger.identity.IdentityLedgerState
import io.iohk.cef.ledger.identity.storage.scalike.dao.IdentityLedgerStateStorageDao
import io.iohk.cef.ledger.storage.LedgerStateStorage
import scalikejdbc._

class IdentityLedgerStateStorageImpl(ledgerStateStorageDao: IdentityLedgerStateStorageDao)
<<<<<<< HEAD
    extends LedgerStateStorage[Set[ByteString]] {
=======
    extends LedgerStateStorage[Set[PublicKey]] {
>>>>>>> b47ace62

  override def slice(keys: Set[String]): IdentityLedgerState = {
    execInSession { implicit session =>
      ledgerStateStorageDao.slice(keys)
    }
  }

  override def update(previousState: IdentityLedgerState, newState: IdentityLedgerState): Unit = {
    execInSession { implicit session =>
      ledgerStateStorageDao.update(previousState, newState)
    }
  }

  protected def execInSession[T](block: DBSession => T): T =
    using(ConnectionPool.borrow()) { conn =>
      DB(conn).localTx(block)
    }
}<|MERGE_RESOLUTION|>--- conflicted
+++ resolved
@@ -8,11 +8,7 @@
 import scalikejdbc._
 
 class IdentityLedgerStateStorageImpl(ledgerStateStorageDao: IdentityLedgerStateStorageDao)
-<<<<<<< HEAD
-    extends LedgerStateStorage[Set[ByteString]] {
-=======
     extends LedgerStateStorage[Set[PublicKey]] {
->>>>>>> b47ace62
 
   override def slice(keys: Set[String]): IdentityLedgerState = {
     execInSession { implicit session =>
