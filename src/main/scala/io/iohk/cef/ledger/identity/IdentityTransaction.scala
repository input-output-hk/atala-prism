--- conflicted
+++ resolved
@@ -149,10 +149,7 @@
     *
     * @return Set[String]
     */
-<<<<<<< HEAD
   override def partitionIds: Set[String] = Set(data.endorsingIdentity, data.endorsedIdentity)
-=======
-  override def partitionIds: Set[String] = Set(identity, endorsedIdentity)
 }
 
 /**
@@ -206,5 +203,4 @@
     * @return Set[String]
     */
   override def partitionIds: Set[String] = Set(identity, endorsedIdentity)
->>>>>>> d525ff50
 }