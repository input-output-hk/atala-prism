package io.iohk.cef.ledger.identity

import io.iohk.cef.codecs.nio._
import io.iohk.cef.codecs.nio.auto._
import io.iohk.cef.crypto.{sign => signBytes, _}
import io.iohk.cef.ledger.{LedgerError, Transaction}

sealed trait IdentityTransaction extends Transaction[IdentityData] {
  val data: IdentityTransactionData
  val signature: Signature
}

object IdentityTransaction {

  def sign(data: IdentityTransactionData, privateKey: SigningPrivateKey): Signature = {
    signBytes(data, privateKey)
  }

  def isDataSignedWith[D <: IdentityTransactionData: NioEncDec](
      data: D,
      publicKey: SigningPublicKey,
      signature: Signature): Boolean =
    isValidSignature(data, signature, publicKey)

  def isDataSignedWithIdentity[D <: IdentityTransactionData: NioEncDec](
      data: D,
      identity: Identity,
      state: IdentityLedgerState,
      signature: Signature): Boolean = {
    // TODO: Go directly to the expected key
    state
      .get(identity)
      .map(_.keys)
      .getOrElse(Set.empty)
      .exists(isDataSignedWith(data, _, signature))
  }

  def grantingAuthorities: Set[Identity] = Set()
}

case class Claim(data: ClaimData, signature: Signature) extends IdentityTransaction {

  override def apply(ledgerState: IdentityLedgerState): Either[LedgerError, IdentityLedgerState] = {

    if (!isValidSignature(data, signature, data.key)) {
      Left(UnableToVerifySignatureError)
    } else if (ledgerState.contains(data.identity)) {
      Left(IdentityTakenError(data.identity))
    } else {
      Right(ledgerState.put(data.identity, IdentityData.forKeys(data.key)))
    }
  }

  override def partitionIds: Set[String] = Set(data.identity)
}

/**
  * A transaction to link a new key with an existing identity.
  *
  * @param identity the identity where the new key is linked
  * @param key the public key to link to the given identity
  * @param signature a digital signature validating the transaction, it should be generated
  *                  from one of the existing keys on the given identity.
  * @param linkingIdentitySignature a digital signature validating the transaction, it should be generated
  *   *                  from the public key on the given identity.
  */
case class Link(data: LinkData, signature: Signature, linkingIdentitySignature: Signature) extends IdentityTransaction {

  /**
    * Apply this transaction to the given state
    *
    * @param ledgerState the state
    * @return the new state on success or an error if:
    *         - the identity hasn't ben claimed
    *         - the signature can't be validated
    */
  override def apply(ledgerState: IdentityLedgerState): Either[LedgerError, IdentityLedgerState] = {
    lazy val providedPublicKeySignatureValid =
      isValidSignature(data, linkingIdentitySignature, data.key)
    lazy val identitySignatureValid =
      IdentityTransaction.isDataSignedWithIdentity(data, data.identity, ledgerState, signature)

    if (!ledgerState.contains(data.identity)) {
      Left(IdentityNotClaimedError(data.identity))
    } else if (!identitySignatureValid) {
      Left(UnableToVerifySignatureError)
    } else if (!providedPublicKeySignatureValid) {
      Left(UnableToVerifyLinkingIdentitySignatureError(data.identity, data.key))
    } else {
      val prev: IdentityData = ledgerState.get(data.identity).getOrElse(IdentityData.empty)
      val result = ledgerState.put(data.identity, prev addKey data.key)
      Right(result)
    }
  }

  override def partitionIds: Set[String] = Set(data.identity)
}

case class Unlink(data: UnlinkData, signature: Signature) extends IdentityTransaction {

  override def apply(ledgerState: IdentityLedgerState): Either[LedgerError, IdentityLedgerState] = {
    if (!IdentityTransaction.isDataSignedWithIdentity(data, data.identity, ledgerState, signature)) {
      Left(UnableToVerifySignatureError)
    } else if (!ledgerState.contains(data.identity) || !ledgerState
        .get(data.identity)
        .map(_.keys)
        .getOrElse(Set())
        .contains(data.key)) {
      Left(PublicKeyNotAssociatedWithIdentity(data.identity, data.key))
    } else {
      val prev: IdentityData = ledgerState.get(data.identity).getOrElse(IdentityData.empty)
      val newData = prev removeKey data.key
      if (newData.isEmpty) {
        Right(ledgerState.remove(data.identity))
      } else {
        Right(ledgerState.put(data.identity, newData))
      }
    }
  }

  override def partitionIds: Set[String] = Set(data.identity)
}

/**
  *  A transaction to endorse a already claimed identity.
  * @param identity endorser's identity should be already claimed identity
  * @param key PublicKey used by endorser signature.
  * @param signature endorser's digital signature validating the transaction.
  * @param endorsedIdentity identity to endorse should be already claimed identity.
  */
case class Endorse(data: EndorseData, signature: Signature) extends IdentityTransaction {

  def apply(ledgerState: IdentityLedgerState): Either[LedgerError, IdentityLedgerState] = {

    if (!ledgerState.contains(data.endorsedIdentity)) {
      Left(UnknownEndorsedIdentityError(data.endorsedIdentity))
    } else if (!ledgerState.contains(data.endorserIdentity)) {
      Left(UnknownEndorserIdentityError(data.endorserIdentity))
    } else if (!IdentityTransaction.isDataSignedWithIdentity(data, data.endorserIdentity, ledgerState, signature)) {
      Left(UnableToVerifyEndorserSignatureError(data.endorserIdentity, signature))
    } else {
      val prev: IdentityData = ledgerState.get(data.endorsedIdentity).getOrElse(IdentityData.empty)
      val result = ledgerState.put(data.endorsedIdentity, prev endorse data.endorserIdentity)
      Right(result)
    }
  }

  /**
    * The ids of the state partitions that need to be retrieved for this tx.
    * See [[io.iohk.cef.ledger.LedgerState]] for more detail.
    *
    * @return Set[String]
    */
  override def partitionIds: Set[String] = Set(data.endorserIdentity, data.endorsedIdentity)
}

/**
  *  A transaction to revoke  an already endorsed identity.
  * @param identity endorser's identity should be already claimed identity
  * @param key PublicKey used by endorser signature.
  * @param signature endorser's digital signature validating the transaction.
  * @param endorsedIdentity identity to revoke should be already endorsed identity.
  */
case class RevokeEndorsement(data: RevokeEndorsementData, signature: Signature) extends IdentityTransaction {

  def apply(ledgerState: IdentityLedgerState): Either[LedgerError, IdentityLedgerState] = {

    lazy val validEndorsement: Boolean = ledgerState
      .get(data.endorsedIdentity)
      .map(_.endorsers)
      .getOrElse(Set.empty)
      .contains(data.endorserIdentity)

    if (!ledgerState.contains(data.endorserIdentity)) {
      Left(UnknownEndorserIdentityError(data.endorserIdentity))
    } else if (!ledgerState.contains(data.endorsedIdentity)) {
      Left(UnknownEndorsedIdentityError(data.endorsedIdentity))
    } else if (!IdentityTransaction.isDataSignedWithIdentity(data, data.endorserIdentity, ledgerState, signature)) {
      Left(UnableToVerifyEndorserSignatureError(data.endorserIdentity, signature))
    } else if (!validEndorsement) {
      Left(EndorsementNotAssociatedWithIdentityError(data.endorserIdentity, data.endorsedIdentity))
    } else {
      val prev: IdentityData = ledgerState.get(data.endorsedIdentity).getOrElse(IdentityData.empty)
      val result = ledgerState.put(data.endorsedIdentity, prev revoke data.endorserIdentity)
      Right(result)
    }
  }

  /**
    * The ids of the state partitions that need to be retrieved for this tx.
    * See [[io.iohk.cef.ledger.LedgerState]] for more detail.
    *
    * @return Set[String]
    */
  override def partitionIds: Set[String] = Set(data.endorserIdentity, data.endorsedIdentity)
}

case class Grant(data: GrantData, signature: Signature, claimSignature: Signature, endorseSignature: Signature)
    extends IdentityTransaction {
  private val underlyingClaim = Claim(data.underlyingClaimData, claimSignature)
  private val underlyingEndorse = Endorse(data.underlyingEndorseData, endorseSignature)
  val txs: Seq[Transaction[IdentityData]] = Seq(underlyingClaim, underlyingEndorse)
  override def apply(ledgerState: IdentityLedgerState): Either[LedgerError, IdentityLedgerState] = {
    if (!IdentityTransaction.grantingAuthorities.contains(data.grantingIdentity)) {
      Left(IdentityIsNotAGrantingAuthorityError(data.grantingIdentity))
    } else {
      txs.foldLeft[Either[LedgerError, IdentityLedgerState]](Right(ledgerState))((stateEither, tx) =>
        stateEither.flatMap(state => tx(state)))
    }
  }
  override def partitionIds: Set[String] =
<<<<<<< HEAD
    Set(data.grantingIdentity) ++ txs.foldLeft(Set[String]())(_ union _.partitionIds)
=======
    txs.foldLeft(Set(data.grantingIdentity))(_ union _.partitionIds)
>>>>>>> 2a4a95ba
}<|MERGE_RESOLUTION|>--- conflicted
+++ resolved
@@ -209,9 +209,5 @@
     }
   }
   override def partitionIds: Set[String] =
-<<<<<<< HEAD
-    Set(data.grantingIdentity) ++ txs.foldLeft(Set[String]())(_ union _.partitionIds)
-=======
     txs.foldLeft(Set(data.grantingIdentity))(_ union _.partitionIds)
->>>>>>> 2a4a95ba
 }