--- conflicted
+++ resolved
@@ -35,10 +35,6 @@
 
 case class Claim(identity: String, key: PublicKey, signature: DigitalSignature) extends IdentityTransaction {
 
-<<<<<<< HEAD
-  override def apply(ledgerState: IdentityLedgerState): Either[LedgerError, IdentityLedgerState] =
-    if (ledgerState.contains(identity)) {
-=======
   import IdentityTransaction._
 
   override def apply(ledgerState: IdentityLedgerState): Either[LedgerError, IdentityLedgerState] = {
@@ -47,7 +43,6 @@
     if (!validSignature) {
       Left(UnableToVerifySignatureError)
     } else if (ledgerState.contains(identity)) {
->>>>>>> b47ace62
       Left(IdentityTakenError(identity))
     } else {
       Right(ledgerState.put(identity, Set(key)))
@@ -66,11 +61,6 @@
   override def canEqual(that: Any): Boolean = that.isInstanceOf[Claim]
 }
 
-<<<<<<< HEAD
-case class Link(identity: String, key: ByteString) extends IdentityTransaction {
-
-  override def apply(ledgerState: IdentityLedgerState): Either[LedgerError, IdentityLedgerState] =
-=======
 /**
   * A transaction to link a new key with an existing identity.
   *
@@ -100,7 +90,6 @@
         isSignedWith(signKey, signature)(identity, key)
       }
 
->>>>>>> b47ace62
     if (!ledgerState.contains(identity)) {
       Left(IdentityNotClaimedError(identity))
     } else if (!validSignature) {
@@ -123,13 +112,6 @@
   override def canEqual(that: Any): Boolean = that.isInstanceOf[Link]
 }
 
-<<<<<<< HEAD
-  override def apply(ledgerState: IdentityLedgerState): Either[LedgerError, IdentityLedgerState] =
-    if (!ledgerState.contains(identity) || !ledgerState.get(identity).getOrElse(Set()).contains(key)) {
-      Left(PublicKeyNotAssociatedWithIdentity(identity, key))
-    } else {
-      if (ledgerState.get(identity).get.size == 1) {
-=======
 case class Unlink(identity: String, key: PublicKey, signature: DigitalSignature) extends IdentityTransaction {
 
   import IdentityTransaction._
@@ -150,7 +132,6 @@
     } else {
       val newKeys = ledgerState.get(identity).getOrElse(Set()) - key
       if (newKeys.isEmpty) {
->>>>>>> b47ace62
         Right(ledgerState.remove(identity))
       } else {
         Right(ledgerState.put(identity, newKeys))
