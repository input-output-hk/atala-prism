--- conflicted
+++ resolved
@@ -7,11 +7,6 @@
   type IdentityLedgerState = LedgerState[Set[PublicKey]]
 
   //Mimics the apply method
-<<<<<<< HEAD
-  def IdentityLedgerState(map: Map[String, Set[ByteString]] = Map()): IdentityLedgerState =
-    LedgerState[Set[ByteString]](map)
-=======
   def IdentityLedgerState(map: Map[String, Set[PublicKey]] = Map()): IdentityLedgerState =
     LedgerState[Set[PublicKey]](map)
->>>>>>> b47ace62
 }