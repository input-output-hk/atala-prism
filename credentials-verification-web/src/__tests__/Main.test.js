--- conflicted
+++ resolved
@@ -8,23 +8,6 @@
 
 test('act works in this case', async () => {
   const div = document.createElement('div');
-<<<<<<< HEAD
-  ReactDOM.render(
-    <BrowserRouter>
-      <Main apiProvider={{ ...mockApi }} />
-    </BrowserRouter>,
-    div
-  );
-  ReactDOM.unmountComponentAtNode(div);
-});
-
-it('isDevEnv correctly spots development and local environments', () => {
-  expect(isDevEnv('http://cvp-develop.cef.iohkdev.io:8080')).toEqual(true);
-  expect(isDevEnv('https://cvp-develop.cef.iohkdev.io:8080')).toEqual(true);
-  expect(isDevEnv('http://localhost:8080')).toEqual(true);
-  expect(isDevEnv('https://localhost:8080')).toEqual(true);
-  expect(isDevEnv('https://demo.atala-prism.io:8080')).toEqual(false);
-=======
   await act(async () => {
     ReactDOM.render(
       <BrowserRouter>
@@ -34,5 +17,12 @@
     );
     ReactDOM.unmountComponentAtNode(div);
   });
->>>>>>> f57e8858
+});
+
+it('isDevEnv correctly spots development and local environments', () => {
+  expect(isDevEnv('http://cvp-develop.cef.iohkdev.io:8080')).toEqual(true);
+  expect(isDevEnv('https://cvp-develop.cef.iohkdev.io:8080')).toEqual(true);
+  expect(isDevEnv('http://localhost:8080')).toEqual(true);
+  expect(isDevEnv('https://localhost:8080')).toEqual(true);
+  expect(isDevEnv('https://demo.atala-prism.io:8080')).toEqual(false);
 });