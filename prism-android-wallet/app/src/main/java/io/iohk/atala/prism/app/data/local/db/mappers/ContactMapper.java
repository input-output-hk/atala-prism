--- conflicted
+++ resolved
@@ -9,26 +9,10 @@
     static public Contact mapToContact(ConnectionInfo connectionInfo, String keyDerivationPath) {
         Contact contact = new Contact();
         contact.connectionId = connectionInfo.getConnectionId();
-<<<<<<< HEAD
-        contact.dateCreated = connectionInfo.getCreated();
+        contact.dateCreated = TimestampExtensionsKt.toMilliseconds(connectionInfo.getCreated());
         contact.did = connectionInfo.getParticipantDID();
         contact.name = connectionInfo.getParticipantName();
         contact.logo = connectionInfo.getParticipantLogo().toByteArray();
-=======
-        contact.dateCreated = TimestampExtensionsKt.toMilliseconds(connectionInfo.getCreated());
-        if (!issuerInfo.getDID().isEmpty()) {
-            contact.did = issuerInfo.getDID();
-            contact.name = issuerInfo.getName();
-            contact.logo = issuerInfo.getLogo().toByteArray();
-        } else if (!verifierInfo.getDID().isEmpty()) {
-            contact.did = verifierInfo.getDID();
-            contact.name = verifierInfo.getName();
-            contact.logo = verifierInfo.getLogo().toByteArray();
-        } else if (!holderInfo.getDID().isEmpty()) {
-            contact.did = holderInfo.getDID();
-            contact.name = holderInfo.getName();
-        }
->>>>>>> 63f37866
         contact.token = connectionInfo.getToken();
         contact.keyDerivationPath = keyDerivationPath;
         return contact;
