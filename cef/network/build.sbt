--- conflicted
+++ resolved
@@ -5,43 +5,26 @@
   scalaVersion := "2.12.5"
 )
 
-<<<<<<< HEAD
+
+mainClass in (Compile, run) := Some("io.iohk.cef.net.rlpx.RLPxNode")
+
 val dep = {
   val akkaVersion = "2.5.12"
 
   Seq(
+    "com.typesafe.akka" %% "akka-actor-typed" % akkaVersion,
     "com.typesafe.akka" %% "akka-actor" % akkaVersion,
-    "com.typesafe.akka" %% "akka-agent" % akkaVersion,
     "com.typesafe.akka" %% "akka-slf4j" % akkaVersion,
-    "com.typesafe.akka" %% "akka-actor-typed" % akkaVersion,
-    "org.scalatest" %% "scalatest" % "3.0.1" % "test",
-    "org.scalacheck" %% "scalacheck" % "1.13.4" % "test",
+  
     "org.bouncycastle" % "bcprov-jdk15on" % "1.59",
+  
+    "org.scalatest" %% "scalatest" % "3.0.1" % Test,
+    "org.scalacheck" %% "scalacheck" % "1.13.4" % Test,
+    "org.scalamock" %% "scalamock-scalatest-support" % "3.5.0" % Test,
     "com.typesafe.akka" %% "akka-testkit" % akkaVersion % Test,
-    "com.typesafe.akka" %% "akka-testkit-typed" % "2.5.12" % Test,
-    "org.scalamock" %% "scalamock" % "4.1.0" % Test)
+    "com.typesafe.akka" %% "akka-testkit-typed" % akkaVersion % Test
+  )
 }
-=======
-val akkaVersion = "2.5.12"
-
-mainClass in (Compile, run) := Some("io.iohk.cef.net.rlpx.RLPxNode")
-
-val dep = Seq(
-  "com.typesafe.akka" %% "akka-actor-typed" % akkaVersion,
-  "com.typesafe.akka" %% "akka-actor" % akkaVersion,
-  "com.typesafe.akka" %% "akka-agent" % akkaVersion,
-  //  "com.typesafe.akka" %% "akka-slf4j" % akkaVersion,
-  "com.typesafe.akka" %% "akka-testkit" % akkaVersion,
-
-  "org.bouncycastle" % "bcprov-jdk15on" % "1.59",
-
-  "org.scalatest" %% "scalatest" % "3.0.1" % "test",
-  "org.scalacheck" %% "scalacheck" % "1.13.4" % "test",
-  "org.scalamock" %% "scalamock-scalatest-support" % "3.5.0" % "test",
-  "com.typesafe.akka" %% "akka-testkit-typed" % akkaVersion % "test"
-
-)
->>>>>>> bbd03fa4
 
 val verifyDeps = Seq(
   "com.typesafe" % "config" sha256 "d3e9dca258786c51fcbcc47d34d3b44158476af55c47d22dd8c2e38e41a2c89a",
