--- conflicted
+++ resolved
@@ -33,7 +33,7 @@
     "org.bouncycastle" % "bcprov-jdk15on" % "1.59",
     "com.h2database" % "h2" % "1.4.197",
 
-    "io.micrometer" % "micrometer-registry-datadog" % "1.0.4",
+    "io.micrometer" % "micrometer-registry-datadog" % "0.12.0.RELEASE",
 
     "org.scalikejdbc" %% "scalikejdbc"       % "3.2.2",
     "ch.qos.logback"  %  "logback-classic"   % "1.2.3",
@@ -90,26 +90,6 @@
       warnOnUnverifiedFiles = false,
       warnOnUnusedVerifications = false
     ),
-<<<<<<< HEAD
-    scalacOptions ++= compilerOptions
-  )
-
-scalacOptions := Seq(
-  "-unchecked",
-  "-language:postfixOps",
-  "-deprecation",
-  "-feature",
-//  "-Xfatal-warnings",
-  "-Xlint:unsound-match",
-//  "-Ywarn-inaccessible",
-//  "-Ywarn-unused-import",
-  "-Ypartial-unification",
-  "-encoding", "utf-8"
-)
-
-javaOptions in Test += "-Dconfig.resource=application.test.conf"
-=======
     scalacOptions ++= compilerOptions,
     coverageExcludedPackages := "<empty>;io\\.iohk\\.cef\\.demo\\..*"
-  )
->>>>>>> 9fecf748
+  )