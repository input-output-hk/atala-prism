--- conflicted
+++ resolved
@@ -93,13 +93,12 @@
     scalacOptions ++= compilerOptions
   )
 
-<<<<<<< HEAD
 scalacOptions := Seq(
   "-unchecked",
   "-language:postfixOps",
   "-deprecation",
   "-feature",
-  //"-Xfatal-warnings",
+//  "-Xfatal-warnings",
   "-Xlint:unsound-match",
 //  "-Ywarn-inaccessible",
 //  "-Ywarn-unused-import",
@@ -107,6 +106,4 @@
   "-encoding", "utf-8"
 )
 
-=======
->>>>>>> 2b3caabb
 javaOptions in Test += "-Dconfig.resource=application.test.conf"