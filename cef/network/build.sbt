import com.typesafe.config.ConfigFactory

// Thus it begins.
val commonSettings = Seq(
  organization := "io.iohk.cef",
  name := "network",
  version := "0.1-SNAPSHOT",
  scalaVersion := "2.12.5"
)

enablePlugins(FlywayPlugin)

FlywayConfig.config := {
  val parsedFile = ConfigFactory.parseFile((resourceDirectory in Compile).value / "reference.conf")
  val url = parsedFile.getString("db.default.url")
  val user = parsedFile.getString("db.default.user")
  val password = parsedFile.getString("db.default.password")
  new FlywayConfig(url, user, password)
}

flywayUrl := FlywayConfig.config.value.url
flywayUser := FlywayConfig.config.value.user
flywayLocations += "db/migration"

import org.scoverage.coveralls.Imports.CoverallsKeys._

coverallsToken := sys.env.get("COVERALLS_REPO_TOKEN")
coverallsGitRepoLocation := Some("../../")

coverageEnabled := true
coverageMinimum := 80
coverageFailOnMinimum := true

val dep = {
  val akkaVersion = "2.5.12"

  Seq(
    "com.typesafe.akka" %% "akka-actor-typed" % akkaVersion,
    "com.typesafe.akka" %% "akka-actor" % akkaVersion,
    "com.typesafe.akka" %% "akka-slf4j" % akkaVersion,
  
    "org.bouncycastle" % "bcprov-jdk15on" % "1.59",
    "com.h2database" % "h2" % "1.4.197",

    "io.micrometer" % "micrometer-registry-datadog" % "0.12.0.RELEASE",

    "org.scalikejdbc" %% "scalikejdbc"       % "3.2.2",
    "ch.qos.logback"  %  "logback-classic"   % "1.2.3",
    "org.scalikejdbc" %% "scalikejdbc-config"  % "3.2.2",
    "org.scalikejdbc" %% "scalikejdbc-test"   % "3.2.2" % Test,
    "org.flywaydb" % "flyway-core" % "5.1.3",
    
    "org.scalatest" %% "scalatest" % "3.0.1" % Test,
    "org.scalacheck" %% "scalacheck" % "1.13.4" % Test,
    "org.scalamock" %% "scalamock-scalatest-support" % "3.5.0" % Test,
    "org.mockito" % "mockito-core" % "2.21.0" % Test,
<<<<<<< HEAD
=======
    "com.softwaremill.quicklens" %% "quicklens" % "1.4.11" % Test,
>>>>>>> e16dcdc5
    "com.typesafe.akka" %% "akka-testkit" % akkaVersion % Test,
    "com.typesafe.akka" %% "akka-testkit-typed" % akkaVersion % Test,

    "io.netty" % "netty-all" % "4.1.28.Final"
  )
}

val verifyDeps = Seq(
  "com.typesafe" % "config" sha256 "d3e9dca258786c51fcbcc47d34d3b44158476af55c47d22dd8c2e38e41a2c89a",
  "com.typesafe.akka" % "akka-slf4j" sha256 "1226a10703d60a0926d0113255fcd0cc92728ee67d960ff66c0f4a76cde330f6",
  "com.typesafe.akka" % "akka-testkit" sha256 "7bf49fc5602278e694d2b125325ae303085ac9442e56a4b7decb71f627bfff84",
  "com.typesafe.akka" % "akka-http" sha256 "1b03021aa2097f9ebf40f5e600eaf56518321bc7f671ab11037767928983e460",
  "com.typesafe.akka" % "akka-http-core" sha256 "5cabc6e8152f7210891dd497cd2ac8b05331b51d342aa8b0ee8a278dca523475",
  "com.typesafe.akka" % "akka-parsing" sha256 "de2e096b51d88b3462aeff1a086e77cfeb848572a70e4339da38c088c5a3b9a5",
  "com.typesafe.akka" % "akka-stream" sha256 "0cded6f4225ca70bc1b94f47014b61c8b0c0feaad9c2178c247f854ba0356735",
  "org.bouncycastle" % "bcprov-jdk15on" sha256 "1c31e44e331d25e46d293b3e8ee2d07028a67db011e74cb2443285aed1d59c85"
)

val compilerOptions = Seq(
  "-unchecked",
  "-language:postfixOps",
  "-deprecation",
  "-feature",
  "-Xfatal-warnings",
  "-Xlint:unsound-match",
  "-Ywarn-inaccessible",
  "-Ywarn-unused-import",
  "-Ypartial-unification",
  "-encoding", "utf-8"
)

val root = project.in(file("."))
  .settings(commonSettings: _*)
  .settings(
    libraryDependencies ++= dep,
    autoAPIMappings := true,
    verifyDependencies in verify ++= verifyDeps,
    verifyOptions in verify := VerifyOptions(
      includeBin = true,
      includeScala = true,
      includeDependency = true,
      excludedJars = Nil,
      warnOnUnverifiedFiles = false,
      warnOnUnusedVerifications = false
    ),
    scalacOptions ++= compilerOptions,
    coverageExcludedPackages :=
      "<empty>;io.iohk.cef.ledger.identity.storage.protobuf.identityLedger"
  )

PB.targets in Compile := Seq(
  scalapb.gen() -> (sourceManaged in Compile).value
)<|MERGE_RESOLUTION|>--- conflicted
+++ resolved
@@ -54,10 +54,7 @@
     "org.scalacheck" %% "scalacheck" % "1.13.4" % Test,
     "org.scalamock" %% "scalamock-scalatest-support" % "3.5.0" % Test,
     "org.mockito" % "mockito-core" % "2.21.0" % Test,
-<<<<<<< HEAD
-=======
     "com.softwaremill.quicklens" %% "quicklens" % "1.4.11" % Test,
->>>>>>> e16dcdc5
     "com.typesafe.akka" %% "akka-testkit" % akkaVersion % Test,
     "com.typesafe.akka" %% "akka-testkit-typed" % akkaVersion % Test,
 
