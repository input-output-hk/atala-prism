--- conflicted
+++ resolved
@@ -5,16 +5,12 @@
 import java.time.Clock
 
 import akka.{actor => untyped}
-<<<<<<< HEAD
-import io.iohk.cef.db.KnownNodeStorageImpl
-=======
 import akka.actor.typed.ActorRef
 import akka.actor.typed.scaladsl.adapter._
-
 import akka.util.ByteString
-import io.iohk.cef.db.{AnormKnownNodeStorage, ConnectionPool}
+import akka.{actor => untyped}
+import io.iohk.cef.db.KnownNodeStorageImpl
 import io.iohk.cef.discovery.DiscoveryManager.DiscoveryRequest
->>>>>>> 20751c9b
 import io.iohk.cef.discovery._
 import io.iohk.cef.encoding.{Decoder, Encoder}
 import io.iohk.cef.network.NodeStatus.NodeState
@@ -43,7 +39,8 @@
     scanInterval = 100.seconds,
     messageExpiration = 100.minute,
     maxSeekResults = 10,
-    multipleConnectionsPerAddress = true)
+    multipleConnectionsPerAddress = true,
+    blacklistDefaultDuration = 30 seconds)
 
   import io.iohk.cef.encoding.rlp.RLPEncoders._
   import io.iohk.cef.encoding.rlp.RLPImplicits._
@@ -52,26 +49,9 @@
 
   val decoder = implicitly[Decoder[ByteString, DiscoveryWireMessage]]
 
-<<<<<<< HEAD
-    val discoveryConfig = new DiscoveryConfig(
-      discoveryEnabled = true,
-      interface = "0.0.0.0",
-      port = 8090,
-      bootstrapNodes = Set(Node(ByteString("1"),new InetSocketAddress(localhost, 8091), new InetSocketAddress(localhost, 8091), Capabilities(0x0))),
-      discoveredNodesLimit = 10,
-      scanNodesLimit = 10,
-      concurrencyDegree = 20,
-      scanInitialDelay = 10.seconds,
-      scanInterval = 100.seconds,
-      messageExpiration = 100.minute,
-      maxSeekResults = 10,
-      multipleConnectionsPerAddress = true,
-      blacklistDefaultDuration = 30 seconds)
-=======
-  def createActor(id: Int, bootstrapNodeIds: Set[Int], capabilities: Capabilities, pool: ConnectionPool)
+  def createActor(id: Int, bootstrapNodeIds: Set[Int], capabilities: Capabilities)
                  (implicit system: untyped.ActorSystem):
   ActorRef[DiscoveryRequest] = {
->>>>>>> 20751c9b
 
     val state = new NodeState(ByteString(id), ServerStatus.NotListening, ServerStatus.NotListening, capabilities)
     val portBase = 8090
@@ -86,43 +66,16 @@
 
     val behavior = DiscoveryManager.behaviour(
       config,
-      new AnormKnownNodeStorage(Clock.systemUTC(), pool),
+      new KnownNodeStorageImpl(Clock.systemUTC()),
       state,
       Clock.systemUTC(),
       encoder,
       decoder,
       context => context.spawn(
-        DiscoveryListener.behavior(discoveryConfig, encoder, decoder), "DiscoveryListener"),
+        DiscoveryListener.behavior(config, encoder, decoder), "DiscoveryListener"),
       secureRandom
     )
 
-<<<<<<< HEAD
-    def createActor(id: Int, bootstrapNodeIds: Set[Int], capabilities: Capabilities) = {
-      val state = new NodeState(ByteString(id), ServerStatus.NotListening, ServerStatus.NotListening, capabilities)
-      val portBase = 8090
-      val bNodes = bootstrapNodeIds.map(nodeId =>
-        Node(ByteString(nodeId.toString), new InetSocketAddress(localhost, portBase + nodeId), new InetSocketAddress(localhost, portBase + nodeId), state.capabilities)
-      )
-      val config = discoveryConfig.copy(port = portBase + id, bootstrapNodes = bNodes)
-      val system = untyped.ActorSystem("cef_system" + id)
-      val stateHolder = NodeStatus.nodeState(state, Seq())
-      val secureRandom = new SecureRandom()
-      val actor = system.actorOf(DiscoveryManager.props(
-        config,
-        //new DummyKnownNodesStorage(Clock.systemUTC()),
-        new KnownNodeStorageImpl(Clock.systemUTC()),
-        //new AnormKnownNodeStorage(Clock.systemUTC(), pool),
-        stateHolder,
-        Clock.systemUTC(),
-        encoder,
-        decoder,
-        DiscoveryManager.listenerMaker(config, encoder, decoder),
-        secureRandom
-      ))
-      (system, actor)
-    }
-=======
     system.spawn(behavior, "discovery_behaviour")
   }
->>>>>>> 20751c9b
 }