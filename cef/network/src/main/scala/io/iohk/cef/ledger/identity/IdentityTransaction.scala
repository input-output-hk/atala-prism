--- conflicted
+++ resolved
@@ -3,12 +3,7 @@
 import akka.util.ByteString
 import io.iohk.cef.ledger.{LedgerError, Transaction}
 
-<<<<<<< HEAD
 sealed trait IdentityTransaction extends Transaction[String, Set[ByteString]] {
-  val TxType: Int
-=======
-sealed trait IdentityTransaction extends Transaction[IdentityLedgerState, String] {
->>>>>>> 4dc44dcc
   val identity: String
   val key: ByteString
 }
@@ -16,8 +11,9 @@
 case class Claim(identity: String, key: ByteString) extends IdentityTransaction {
 
   override def apply(ledgerState: IdentityLedgerState): Either[LedgerError, IdentityLedgerState] =
-    if(ledgerState.contains(identity)) Left(IdentityTakenError(identity))
-    else {
+    if(ledgerState.contains(identity)) {
+      Left(IdentityTakenError(identity))
+    } else {
       Right(ledgerState.put(identity, Set(key)))
     }
 
@@ -27,18 +23,26 @@
 case class Link(identity: String, key: ByteString) extends IdentityTransaction{
 
   override def apply(ledgerState: IdentityLedgerState): Either[LedgerError, IdentityLedgerState] =
-    if(!ledgerState.contains(identity)) Left(IdentityNotClaimedError(identity))
-    else Right(ledgerState.put(identity, ledgerState.get(identity).getOrElse(Set()) + key))
+    if(!ledgerState.contains(identity)) {
+      Left(IdentityNotClaimedError(identity))
+    } else {
+      Right(ledgerState.put(identity, ledgerState.get(identity).getOrElse(Set()) + key))
+    }
 
   override def partitionIds: Set[String] = Set(identity)
 }
 case class Unlink(identity: String, key: ByteString) extends IdentityTransaction {
 
   override def apply(ledgerState: IdentityLedgerState): Either[LedgerError, IdentityLedgerState] =
-    if(!ledgerState.contains(identity) || !ledgerState.get(identity).getOrElse(Set()).contains(key))
+    if(!ledgerState.contains(identity) || !ledgerState.get(identity).getOrElse(Set()).contains(key)) {
       Left(PublicKeyNotAssociatedWithIdentity(identity, key))
-    else if(ledgerState.get(identity).get.size == 1) Right(ledgerState.remove(identity))
-    else Right(ledgerState.put(identity, ledgerState.get(identity).getOrElse(Set()) - key))
+    } else {
+      if(ledgerState.get(identity).get.size == 1) {
+        Right(ledgerState.remove(identity))
+      } else {
+        Right(ledgerState.put(identity, ledgerState.get(identity).getOrElse(Set()) - key))
+      }
+    }
 
   override def partitionIds: Set[String] = Set(identity)
 }