package io.iohk.cef.ledger.storage

import io.iohk.cef.ledger._
import io.iohk.cef.utils.ForExpressionsEnabler

import scala.language.higherKinds

case class Ledger[F[_],
                  State <: LedgerState[Key, _],
                  Key,
                  Header <: BlockHeader,
                  Tx <: Transaction[State, Key]](
                       ledgerStorage: LedgerStorage[F, State, Key, Header, Tx],
                       ledgerStateStorage: LedgerStateStorage[F, State, Key])(
                       implicit adapter: ForExpressionsEnabler[F]) {

  import adapter._

  def apply(block: Block[State, Key, Header, Tx]): Either[LedgerError, F[Unit]] = {
    val state = ledgerStateStorage.slice(block.keys)
<<<<<<< HEAD
    for {
      updateResult <- block(state).map(newState => ledgerStateStorage.update(state, newState))
    } yield adapter.enable(updateResult).flatMap { _ => ledgerStorage.push(block) }
=======
    val either = block(state)
    either.map(newState =>
      for {
        _ <- enableForExp(ledgerStateStorage.update(state, newState))
        _ <- enableForExp(ledgerStorage.push(block))
      } yield ()
    )
>>>>>>> 2b5a40bc
  }

  def slice(keys: Set[Key]): State =
    ledgerStateStorage.slice(keys)
}<|MERGE_RESOLUTION|>--- conflicted
+++ resolved
@@ -6,23 +6,18 @@
 import scala.language.higherKinds
 
 case class Ledger[F[_],
-                  State <: LedgerState[Key, _],
                   Key,
+                  Value,
                   Header <: BlockHeader,
-                  Tx <: Transaction[State, Key]](
-                       ledgerStorage: LedgerStorage[F, State, Key, Header, Tx],
-                       ledgerStateStorage: LedgerStateStorage[F, State, Key])(
+                  Tx <: Transaction[Key, Value]](
+                       ledgerStorage: LedgerStorage[F, Key, Value, Header, Tx],
+                       ledgerStateStorage: LedgerStateStorage[F, Key, Value])(
                        implicit adapter: ForExpressionsEnabler[F]) {
 
   import adapter._
 
-  def apply(block: Block[State, Key, Header, Tx]): Either[LedgerError, F[Unit]] = {
+  def apply(block: Block[Key, Value, Header, Tx]): Either[LedgerError, F[Unit]] = {
     val state = ledgerStateStorage.slice(block.keys)
-<<<<<<< HEAD
-    for {
-      updateResult <- block(state).map(newState => ledgerStateStorage.update(state, newState))
-    } yield adapter.enable(updateResult).flatMap { _ => ledgerStorage.push(block) }
-=======
     val either = block(state)
     either.map(newState =>
       for {
@@ -30,9 +25,8 @@
         _ <- enableForExp(ledgerStorage.push(block))
       } yield ()
     )
->>>>>>> 2b5a40bc
   }
 
-  def slice(keys: Set[Key]): State =
+  def slice(keys: Set[Key]): LedgerState[Key, Value] =
     ledgerStateStorage.slice(keys)
 }