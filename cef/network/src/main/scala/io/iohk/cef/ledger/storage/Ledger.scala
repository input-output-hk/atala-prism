--- conflicted
+++ resolved
@@ -6,33 +6,19 @@
 import scala.language.higherKinds
 
 case class Ledger[F[_],
-<<<<<<< HEAD
                   Key,
-                  Value,
-                  Header <: BlockHeader,
-                  Tx <: Transaction[Key, Value]](
-                       ledgerStorage: LedgerStorage[F, Key, Value, Header, Tx],
-                       ledgerStateStorage: LedgerStateStorage[F, Key, Value])(
-=======
-                  State <: LedgerState[Key, _],
-                  Key](
+                  Value](
                        ledgerStorage: LedgerStorage,
-                       ledgerStateStorage: LedgerStateStorage[State, Key])(
->>>>>>> 4dc44dcc
+                       ledgerStateStorage: LedgerStateStorage[Key, Value])(
                        implicit adapter: ForExpressionsEnabler[F]) {
 
   import adapter._
 
-<<<<<<< HEAD
-  def apply(block: Block[Key, Value, Header, Tx]): Either[LedgerError, F[Unit]] = {
-    val state = ledgerStateStorage.slice(block.keys)
-=======
   def apply[Header <: BlockHeader,
-            Tx <: Transaction[State, Key]](ledgerId: Int, block: Block[State, Key, Header, Tx])(
-                                          implicit serializer: ByteStringSerializable[Block[State, Key, Header, Tx]]
+            Tx <: Transaction[Key, Value]](ledgerId: Int, block: Block[Key, Value, Header, Tx])(
+                                          implicit serializer: ByteStringSerializable[Block[Key, Value, Header, Tx]]
   ): Either[LedgerError, F[Unit]] = {
     val state = ledgerStateStorage.slice(block.partitionIds)
->>>>>>> 4dc44dcc
     val either = block(state)
     either.map(newState =>
       for {
