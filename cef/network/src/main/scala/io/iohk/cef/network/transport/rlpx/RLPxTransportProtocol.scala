package io.iohk.cef.network.transport.rlpx

import java.net.{InetSocketAddress, URI}
import java.util.UUID
import java.util.concurrent.atomic.AtomicInteger

import akka.actor.Props
import akka.actor.typed.scaladsl.Behaviors
import akka.actor.typed.{ActorRef, Behavior}
import akka.io.Tcp.Register
import akka.util.ByteString
import akka.{actor => untyped}
import io.iohk.cef.encoding.rlp.EncodingAdapter
import io.iohk.cef.encoding.{Decoder, Encoder}
import io.iohk.cef.network.transport.TransportProtocol
import io.iohk.cef.network.transport.rlpx.RLPxConnectionHandler.{ConnectTo, ConnectionEstablished, ConnectionFailed, HandleConnection}
import io.iohk.cef.network.transport.rlpx.ethereum.p2p.Message
import io.iohk.cef.telemetery.DatadogRegistryConfig
import io.micrometer.core.instrument.MeterRegistry
import org.bouncycastle.util.encoders.Hex

class RLPxTransportProtocol[T](encoder: Encoder[T, ByteString],
                               decoder: Decoder[Message, T],
                               rlpxConnectionHandlerProps: untyped.Props,
                               tcpActor: untyped.ActorRef)
    extends TransportProtocol {

  override type AddressType = URI
  override type MessageType = T

  import akka.actor.typed.scaladsl.adapter._

  override val registry: MeterRegistry = DatadogRegistryConfig.registry

  val connectionsGauge = registry.gauge("connections." + DatadogRegistryConfig.name, new AtomicInteger(0))

  override def createTransport(): Behavior[TransportCommand] =
    rlpxTransport()

  // top-level transport behaviour accepts messages to
  // create outbound connections or listen for inbound connections.
  private def rlpxTransport(): Behavior[TransportCommand] =
    Behaviors.receive { (context, message) =>
      message match {

        case Connect(uri, eventHandler) =>
          context.spawn(connectionBehaviour(uri, eventHandler),
                        UUID.randomUUID().toString)
          Behavior.same

        case CreateListener(uri, replyTo, connectionFactory) =>
          context.spawn(listenerBehaviour(uri, replyTo, connectionFactory),
                        UUID.randomUUID().toString)
          Behavior.same
      }
    }

  // manages individual socket listeners and handles Unbind requests
  // for those listeners.
  private def listenerBehaviour(
      uri: URI,
      replyTo: ActorRef[ListenerEvent],
      connectionFactory: () => ActorRef[ConnectionEvent]): Behavior[ListenerCommand] =
    Behaviors.setup { context =>

      val bridgeActor =
        context.actorOf(listenerBridge(uri, connectionBehaviour, replyTo, context.self, connectionFactory))

      Behaviors.receiveMessage {
        case Unbind =>
          bridgeActor ! Unbind
          Behavior.stopped
      }
    }

  // manages outbound connections and handles SendMessage requests
  // for those connections.
  private def connectionBehaviour(
      uri: URI,
      eventHandler: ActorRef[ConnectionEvent]): Behavior[ConnectionCommand] = Behaviors.setup {

    context =>

      val connectionBridgeActor =
        context.actorOf(connectionBridge(uri, context.self, eventHandler))

      Behaviors.receiveMessage {
        case SendMessage(m) =>
          connectionBridgeActor ! RLPxConnectionHandler.SendMessage(new EncodingAdapter(m, encoder))
          Behavior.same
        case CloseConnection =>
          connectionBridgeActor ! akka.io.Tcp.Close
          Behavior.ignore // The bridge will stop this actor upon receiving the Tcp close event.
      }
    }

  // handles message sending for inbound connections to listeners
  private def connectionBehaviour(rLPxConnectionHandler: untyped.ActorRef): Behavior[ConnectionCommand] =
    Behaviors.receiveMessage {
      case SendMessage(m) =>
        rLPxConnectionHandler ! RLPxConnectionHandler.SendMessage(new EncodingAdapter(m, encoder))
        Behavior.same
      case CloseConnection =>
        ???
    }

  private def listenerBridge(
      uri: URI,
      connectActor: untyped.ActorRef => Behavior[ConnectionCommand],
      replyTo: ActorRef[ListenerEvent],
      listenerActor: ActorRef[ListenerCommand],
      connectionFactory: () => ActorRef[ConnectionEvent]): Props =
    ListenerBridge.props(uri,
                         tcpActor,
                         rlpxConnectionHandlerProps,
                         replyTo,
                         listenerActor,
                         connectActor,
                        connectionFactory)

  private def connectionBridge(uri: URI,
                               connectActor: ActorRef[ConnectionCommand],
                               eventHandler: ActorRef[ConnectionEvent]): Props =
    ConnectionBridge.props(uri,
                           eventHandler,
                           rlpxConnectionHandlerProps,
                           connectActor)

  /**
    * Handles listener setup (i.e. the binding process).
    */
  class ListenerBridge(
                        uri: URI,
                        tcpActor: untyped.ActorRef,
                        rlpxConnectionHandlerProps: untyped.Props,
                        replyTo: ActorRef[ListenerEvent],
                        listenerActor: ActorRef[ListenerCommand],
                        connectBehaviour: untyped.ActorRef => Behavior[ConnectionCommand],
                        connectionEventHandlerFactory: () => ActorRef[ConnectionEvent])
      extends untyped.Actor {

    import akka.io.Tcp.{Bind, Bound, CommandFailed, Connected => TcpConnected}

    tcpActor ! Bind(self, toAddress(uri))

    override def receive: Receive = {

      case Bound(_) =>
        val socket = sender()
        replyTo ! Listening(uri, listenerActor)
        context.become(bound(socket))

      case CommandFailed(_: Bind) =>
        replyTo ! ListeningFailed(uri, s"Error setting up listener on $uri")
        context.stop(self)
    }

    def bound(socket: untyped.ActorRef): Receive = {

      case TcpConnected(remoteAddr, localAddr) =>

        val tcpConnection = sender()

        context.actorOf(
          PeerBridge.props(
            remoteAddr, connectionEventHandlerFactory,
            rlpxConnectionHandlerProps, tcpConnection,
            connectBehaviour))

      case Unbind =>
        socket ! akka.io.Tcp.Unbind
        replyTo ! Unbound(uri)

    }

    private def toAddress(uri: URI): InetSocketAddress =
      new InetSocketAddress(uri.getHost, uri.getPort)
  }

  object ListenerBridge {
    def props(uri: URI,
              tcpActor: untyped.ActorRef,
              rlpxConnectionHandlerProps: untyped.Props,
              replyTo: ActorRef[ListenerEvent],
              listenerActor: ActorRef[ListenerCommand],
              connectBehaviour: untyped.ActorRef => Behavior[ConnectionCommand],
              connectionFactory: () => ActorRef[ConnectionEvent])
      : Props =
      Props(
        new ListenerBridge(uri,
                           tcpActor,
                           rlpxConnectionHandlerProps,
                           replyTo,
                            listenerActor,
                           connectBehaviour,
                          connectionFactory))
  }

  /**
    * Bridge for handling an incoming connection and
    * accepting messages on that connection.
    */
  class PeerBridge(remoteAddress: InetSocketAddress,
                   connectionEventHandlerFactory: () => ActorRef[ConnectionEvent],
                   rlpxConnectionHandlerProps: untyped.Props,
                   tcpConnection: untyped.ActorRef,
                   connectBehaviour: untyped.ActorRef => Behavior[ConnectionCommand])
    extends untyped.Actor {

    private val rlpxConnectionHandler =
      context.actorOf(rlpxConnectionHandlerProps)

    private val connectionActor: ActorRef[ConnectionCommand] =
      context.spawn(connectBehaviour(rlpxConnectionHandler), UUID.randomUUID().toString)

    tcpConnection ! Register(rlpxConnectionHandler)

    rlpxConnectionHandler ! HandleConnection(tcpConnection)

    override def receive: Receive = {

      case ConnectionEstablished(nodeId) =>
        val remoteUri = toUri(remoteAddress, nodeId)
<<<<<<< HEAD
        val connectionEventHandler = connectionEventHandlerFactory(remoteUri)
        connectionsGauge.incrementAndGet()
=======
        val connectionEventHandler = connectionEventHandlerFactory()
>>>>>>> 9fecf748
        context.become(connected(remoteUri, connectionEventHandler))

        connectionEventHandler ! Connected(remoteUri, connectionActor)

      case ConnectionFailed =>
        val remoteUri = toUri(remoteAddress, ByteString())
        val connectionEventHandler = connectionEventHandlerFactory()
        connectionEventHandler ! ConnectionError(
          s"Error setting up connection with peer at $remoteAddress", remoteUri, connectionActor)
        context.stop(self)
    }

    private def connected(uri: URI, connectionEventHandler: ActorRef[ConnectionEvent]): Receive = {
      case RLPxConnectionHandler.MessageReceived(message) => {
        val m: MessageType = decoder.decode(message)
        connectionEventHandler ! MessageReceived(m, uri, connectionActor)
      }
    }

    private def toUri(remoteAddr: InetSocketAddress, nodeId: ByteString): URI =
      new URI(
        s"enode://${Hex.toHexString(nodeId.toArray)}@${remoteAddr.getHostName}:${remoteAddr.getPort}")
  }

  object PeerBridge {
    def props(remoteAddress: InetSocketAddress,
              connectionEventHandlerFactory: () => ActorRef[ConnectionEvent],
              rlpxConnectionHandlerProps: untyped.Props,
              tcpConnection: untyped.ActorRef,
              connectBehaviour: untyped.ActorRef => Behavior[ConnectionCommand]): Props =
      Props(new PeerBridge(remoteAddress, connectionEventHandlerFactory,
        rlpxConnectionHandlerProps, tcpConnection, connectBehaviour))
  }

  /**
    * Bridge for setting up an outgoing connection and
    * sending/receiving messages on that connection.
    */
  class ConnectionBridge(uri: URI,
                         eventHandler: ActorRef[ConnectionEvent],
                         rlpxConnectionHandlerProps: untyped.Props,
                         connectBehaviour: ActorRef[ConnectionCommand])
      extends untyped.Actor {

    private val rlpxConnectionHandler =
      context.actorOf(rlpxConnectionHandlerProps, s"conn-bridge-rlpx-handler-${UUID.randomUUID().toString}")

    rlpxConnectionHandler ! ConnectTo(uri)

    override def receive: Receive = {

      case ConnectionEstablished(_) =>
        eventHandler ! Connected(uri, connectBehaviour)

      case ConnectionFailed =>
        eventHandler ! ConnectionError(s"Failed to connect to uri $uri", uri, connectBehaviour)
        context.stop(self)

      case sm: RLPxConnectionHandler.SendMessage =>
        rlpxConnectionHandler ! sm

      case RLPxConnectionHandler.MessageReceived(message) =>
        eventHandler ! MessageReceived(decoder.decode(message), uri, connectBehaviour)

      case akka.io.Tcp.Close =>
        rlpxConnectionHandler ! akka.io.Tcp.Close
        context.become(awaitingClosure)
    }

    private def awaitingClosure: Receive = {
        case akka.io.Tcp.Closed =>
          eventHandler ! ConnectionClosed(uri)
          context.stop(connectBehaviour)
      }
    }

  object ConnectionBridge {
    def props(uri: URI,
              eventHandler: ActorRef[ConnectionEvent],
              rlpxConnectionHandlerProps: untyped.Props,
              connectBehaviour: ActorRef[ConnectionCommand]): Props =
      Props(
        new ConnectionBridge(uri,
                             eventHandler,
                             rlpxConnectionHandlerProps,
                             connectBehaviour))
  }
}<|MERGE_RESOLUTION|>--- conflicted
+++ resolved
@@ -221,12 +221,8 @@
 
       case ConnectionEstablished(nodeId) =>
         val remoteUri = toUri(remoteAddress, nodeId)
-<<<<<<< HEAD
-        val connectionEventHandler = connectionEventHandlerFactory(remoteUri)
+        val connectionEventHandler = connectionEventHandlerFactory()
         connectionsGauge.incrementAndGet()
-=======
-        val connectionEventHandler = connectionEventHandlerFactory()
->>>>>>> 9fecf748
         context.become(connected(remoteUri, connectionEventHandler))
 
         connectionEventHandler ! Connected(remoteUri, connectionActor)
