--- conflicted
+++ resolved
@@ -1,10 +1,6 @@
 package io.iohk.cef.demo
 
-<<<<<<< HEAD
-=======
 import akka.{actor => untyped}
-import io.iohk.cef.db.ConnectionPool
->>>>>>> 20751c9b
 import io.iohk.cef.demo.AppNode1.createActor
 import io.iohk.cef.discovery.CompatibleNodeFound
 import io.iohk.cef.network.Capabilities
@@ -12,13 +8,9 @@
 object AppNode2 {
   def main(args: Array[String]): Unit = {
 
-<<<<<<< HEAD
-    val (system, actor) = createActor(9, Set(8), Capabilities(1))
-=======
     implicit val actorSystem: untyped.ActorSystem = untyped.ActorSystem("cef_system")
 
-    createActor(9, Set(8), Capabilities(1), pool)
->>>>>>> 20751c9b
+    createActor(9, Set(8), Capabilities(1))
 
     val spy = actorSystem.actorOf(LogEverything.props())
 
