--- conflicted
+++ resolved
@@ -1,20 +1,9 @@
 package io.iohk.cef.ledger
 
-<<<<<<< HEAD
 case class LedgerState[K, V](map: Map[K, V]) {
   def get(key: K): Option[V] = map.get(key)
   def contains(key: K): Boolean = map.contains(key)
   def put(key: K, value: V): LedgerState[K,V] = LedgerState(map + ((key, value)))
   def remove(key: K): LedgerState[K,V] = LedgerState(map - key)
   def keys: Set[K] = map.keySet
-  def equals(that: LedgerState[K, V]): Boolean = this.map == that.map
-=======
-trait LedgerState[K, V] {
-  def equivalentTo(that: LedgerState[K, V]): Boolean
-  def get(key: K): Option[V]
-  def contains(key: K): Boolean
-  def put(identity: K, key: V): LedgerState[K, V]
-  def remove(identity: K): LedgerState[K, V]
-  def keys: Set[K]
->>>>>>> 4dc44dcc
 }