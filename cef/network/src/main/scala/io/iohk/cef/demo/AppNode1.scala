--- conflicted
+++ resolved
@@ -1,14 +1,10 @@
 package io.iohk.cef.demo
 
+import akka.actor.typed.scaladsl.Behaviors
+import akka.actor.typed.scaladsl.adapter._
 import akka.actor.typed.{ActorRef, Behavior}
-import akka.actor.typed.scaladsl.Behaviors
 import akka.{actor => untyped}
-<<<<<<< HEAD
-=======
-import akka.actor.typed.scaladsl.adapter._
-import io.iohk.cef.db.ConnectionPool
 import io.iohk.cef.discovery.DiscoveryManager.{DiscoveredNodes, GetDiscoveredNodes}
->>>>>>> 20751c9b
 import io.iohk.cef.discovery._
 import io.iohk.cef.network.Capabilities
 
@@ -28,13 +24,9 @@
 
   def main(args: Array[String]): Unit = {
 
-<<<<<<< HEAD
-    val (system, actor) = createActor(8, Set(9), Capabilities(1))
-=======
     implicit val actorSystem: untyped.ActorSystem = untyped.ActorSystem("cef_system")
->>>>>>> 20751c9b
 
-    val actor = createActor(8, Set(9), Capabilities(1), pool)
+    val actor = createActor(8, Set(9), Capabilities(1))
 
     val spy = actorSystem.actorOf(LogEverything.props())
 
