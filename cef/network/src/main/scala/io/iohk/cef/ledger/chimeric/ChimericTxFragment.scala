--- conflicted
+++ resolved
@@ -13,18 +13,18 @@
 sealed trait ValueTx extends ChimericTxFragment {
   def value: Value
 
-  def exec(state: LedgerState[ChimericStateValue], index: Int, txId: String): StateOrError
+  def exec(state: ChimericLedgerState, index: Int, txId: String): ChimericStateOrError
 
-  final override def apply(state: LedgerState[ChimericStateValue], index: Int, txId: String): StateOrError = for {
+  final override def apply(state: ChimericLedgerState, index: Int, txId: String): ChimericStateOrError = for {
     validatedState <- validateState(state)
     result <- exec(validatedState, index, txId)
   } yield result
 
-  protected def validateState(state: LedgerState[ChimericStateValue]): StateOrError = {
+  protected def validateState(state: ChimericLedgerState): ChimericStateOrError = {
     validateCurrencyExists(state)
   }
 
-  protected def validateCurrencyExists(state: LedgerState[ChimericStateValue]): StateOrError = {
+  protected def validateCurrencyExists(state: ChimericLedgerState): ChimericStateOrError = {
     val missingCurrencies =
       value.iterator.filterNot{ case (currency, _) =>
         state.contains(ChimericLedgerState.getCurrencyPartitionId(currency))
@@ -42,11 +42,7 @@
 sealed trait TxOutput extends ValueTx
 
 case class Withdrawal(address: Address, value: Value, nonce: Int) extends TxInput {
-<<<<<<< HEAD
-  override def exec(state: LedgerState[ChimericStateValue], index: Int, txId: String): StateOrError = {
-=======
-  override def apply(state: ChimericLedgerState, index: Int, txId: String): ChimericStateOrError = {
->>>>>>> 6274d971
+  override def exec(state: ChimericLedgerState, index: Int, txId: String): ChimericStateOrError = {
     val addressKey = ChimericLedgerState.getAddressPartitionId(address)
     val addressValue =
       state.get(addressKey).collect { case ValueHolder(value) => value }.getOrElse(Value.Zero)
@@ -64,11 +60,7 @@
 }
 
 case class Mint(value: Value) extends TxInput {
-<<<<<<< HEAD
-  override def exec(state: LedgerState[ChimericStateValue], v2: Int, v3: String): StateOrError = {
-=======
-  override def apply(state: ChimericLedgerState, index: Int, txId: String): ChimericStateOrError = {
->>>>>>> 6274d971
+  override def exec(state: ChimericLedgerState, v2: Int, v3: String): ChimericStateOrError = {
     Right(state)
   }
 
@@ -76,11 +68,7 @@
 }
 
 case class Input(txOutRef: TxOutRef, value: Value) extends TxInput {
-<<<<<<< HEAD
-  override def exec(state: LedgerState[ChimericStateValue], index: Int, txId: String): StateOrError = {
-=======
-  override def apply(state: ChimericLedgerState, index: Int, txId: String): ChimericStateOrError = {
->>>>>>> 6274d971
+  override def exec(state: ChimericLedgerState, index: Int, txId: String): ChimericStateOrError = {
     val txOutKey = ChimericLedgerState.getUtxoPartitionId(txOutRef)
     val txOutValueOpt =
       state.get(txOutKey).collect { case ValueHolder(value) => value }
@@ -98,11 +86,7 @@
 }
 
 case class Fee(value: Value) extends TxOutput {
-<<<<<<< HEAD
-  override def exec(state: LedgerState[ChimericStateValue], v2: Int, v3: String): StateOrError = {
-=======
-  override def apply(state: ChimericLedgerState, index: Int, txId: String): ChimericStateOrError = {
->>>>>>> 6274d971
+  override def exec(state: ChimericLedgerState, v2: Int, v3: String): ChimericStateOrError = {
     Right(state)
   }
 
@@ -110,11 +94,7 @@
 }
 //TODO: Add the identity concept here
 case class Output(value: Value) extends TxOutput {
-<<<<<<< HEAD
-  override def exec(state: LedgerState[ChimericStateValue], index: Int, txId: String): StateOrError = {
-=======
-  override def apply(state: ChimericLedgerState, index: Int, txId: String): ChimericStateOrError = {
->>>>>>> 6274d971
+  override def exec(state: ChimericLedgerState, index: Int, txId: String): ChimericStateOrError = {
     val txOutRef = TxOutRef(txId, index)
     val txOutKey = ChimericLedgerState.getUtxoPartitionId(txOutRef)
     val txOutValueOpt =
@@ -133,11 +113,7 @@
 }
 
 case class Deposit(address: Address, value: Value) extends TxOutput {
-<<<<<<< HEAD
-  override def exec(state: LedgerState[ChimericStateValue], v2: Int, v3: String): StateOrError = {
-=======
-  override def apply(state: ChimericLedgerState, index: Int, txId: String): ChimericStateOrError = {
->>>>>>> 6274d971
+  override def exec(state: ChimericLedgerState, v2: Int, v3: String): ChimericStateOrError = {
     val addressKey = ChimericLedgerState.getAddressPartitionId(address)
     val addressValueOpt =
       state.get(addressKey).collect { case ValueHolder(value) => value }
@@ -147,13 +123,8 @@
   override def partitionIds(txId: String, index: Int): Set[String] = Set()
 }
 
-<<<<<<< HEAD
 case class CreateCurrency(currency: Currency) extends ActionTx {
-  override def apply(state: LedgerState[ChimericStateValue], v2: Int, v3: String): StateOrError = {
-=======
-case class CreateCurrency(currency: Currency) extends TxAction {
-  override def apply(state: ChimericLedgerState, index: Int, txId: String): ChimericStateOrError = {
->>>>>>> 6274d971
+  override def apply(state: ChimericLedgerState, v2: Int, v3: String): ChimericStateOrError = {
     val createCurrencyKey = ChimericLedgerState.getCurrencyPartitionId(currency)
     val currencyOpt = state.get(createCurrencyKey)
     if (currencyOpt.isDefined) {
