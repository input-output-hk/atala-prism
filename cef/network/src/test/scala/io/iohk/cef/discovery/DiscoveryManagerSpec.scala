package io.iohk.cef.discovery

import java.net.{InetAddress, InetSocketAddress}
import java.security.SecureRandom

import akka.actor.typed.ActorRef._
import io.iohk.cef.discovery.DiscoveryListener.{Ready, SendMessage, Start}
import org.apache.commons.lang3.RandomStringUtils.randomAlphabetic
import akka.actor.typed.scaladsl.adapter._
import akka.actor.typed.{ActorContext, ActorRef, Behavior}
import akka.actor.{ActorSystem, typed}
import akka.testkit.typed.scaladsl.TestProbe
import akka.testkit.{TestProbe => UntypedTestProbe}
import akka.util.ByteString
import akka.{actor => untyped}

import io.iohk.cef.crypto
import io.iohk.cef.db.DummyKnownNodesStorage
import io.iohk.cef.discovery.DiscoveryListener.DiscoveryListenerRequest
import io.iohk.cef.discovery.DiscoveryManager._
import io.iohk.cef.encoding.{Decoder, Encoder}
import io.iohk.cef.network.{Capabilities, Node, NodeStatus, ServerStatus}
import io.iohk.cef.test.TestClock
import org.apache.commons.lang3.RandomStringUtils.randomAlphanumeric
import org.scalatest.{BeforeAndAfterAll, WordSpecLike}
import org.scalatest.MustMatchers._

import scala.concurrent.duration._

class DiscoveryManagerSpec extends WordSpecLike with BeforeAndAfterAll {

  implicit val untypedSystem: ActorSystem = untyped.ActorSystem("TypedWatchingUntyped")
  implicit val typedSystem: typed.ActorSystem[_] = untypedSystem.toTyped

  trait ListeningDiscoveryManager {

    val address: Array[Byte] = Array(127.toByte,0,0,1)
    val localhost = InetAddress.getByAddress("",address)
    val discoveryAddress = new InetSocketAddress(localhost, 1000)
    val serverAddress = new InetSocketAddress(localhost, 2000)

    def bootstrapNodes: Set[Node] = Set()

    def discoveryConfig = new DiscoveryConfig(
      discoveryEnabled = true,
      interface = "0.0.0.0",
      port = 8090,
      bootstrapNodes = bootstrapNodes,
      discoveredNodesLimit = 10,
      scanNodesLimit = 10,
      concurrencyDegree = 10,
      scanInitialDelay = 10.minutes,
      scanInterval = 11.minutes,
      messageExpiration = 100.minute,
      maxSeekResults = 10,
<<<<<<< HEAD
      multipleConnectionsPerAddress = true,
      blacklistDefaultDuration = 30 seconds)
=======
      multipleConnectionsPerAddress = true)

>>>>>>> 20751c9b
    val nodeState =
      NodeStatus.NodeState(
        ByteString(0),
        ServerStatus.NotListening,
        ServerStatus.NotListening,
        Capabilities(0x01))

    import io.iohk.cef.encoding.rlp.RLPEncoders._
    import io.iohk.cef.encoding.rlp.RLPImplicits._

    val encoder = implicitly[Encoder[DiscoveryWireMessage, ByteString]]

    val decoder = implicitly[Decoder[ByteString, DiscoveryWireMessage]]

    val discoveryListener = TestProbe[DiscoveryListenerRequest]

    val listenerMaker: ActorContext[DiscoveryRequest] => ActorRef[DiscoveryListenerRequest] = _ => discoveryListener.ref

    val mockClock = new TestClock

    val listeningAddress = new InetSocketAddress(localhost,1000)

    val secureRandom = new SecureRandom()

    def createActor: ActorRef[DiscoveryRequest] = {
      val behavior: Behavior[DiscoveryRequest] = DiscoveryManager.behaviour(
        discoveryConfig,
        new DummyKnownNodesStorage(mockClock),
        nodeState,
        mockClock,
        encoder, decoder,
        listenerMaker,
        secureRandom)

      val actor: ActorRef[DiscoveryRequest] =
        untypedSystem.spawn(behavior, s"ActorUnderTest_${randomAlphanumeric(5)}")

      val startMessage = discoveryListener.expectMessageType[Start]
      startMessage.replyTo ! Ready(discoveryAddress)

      actor
    }
  }

  private def getNode(listeningDiscoveryManager: ListeningDiscoveryManager): Node = {
    import listeningDiscoveryManager._
    Node(nodeState.nodeId, discoveryAddress, serverAddress, nodeState.capabilities)
  }

  private def getPing(listeningDiscoveryManager: ListeningDiscoveryManager): Ping = {
    import listeningDiscoveryManager._
    val expiration = mockClock.instant().getEpochSecond + 1
    val nonce = ByteString()
    Ping(DiscoveryWireMessage.ProtocolVersion, getNode(listeningDiscoveryManager), expiration, nonce)
  }

  private def pingActor(actor: ActorRef[DiscoveryRequest],
                        listeningDiscoveryManager: ListeningDiscoveryManager): Ping = {
    val ping = getPing(listeningDiscoveryManager)
    actor ! DiscoveryResponseWrapper(DiscoveryListener.MessageReceived(ping, listeningDiscoveryManager.discoveryAddress))
    ping
  }

  "A DiscoveryManager" should {
    "initialize correctly" in new ListeningDiscoveryManager {
      createActor
    }
    "process a Ping message" in new ListeningDiscoveryManager {
      val actor: ActorRef[DiscoveryRequest] = createActor

      val ping = pingActor(actor, this)

      val token = crypto.kec256(encoder.encode(ping))
      val sendMessage = discoveryListener.expectMessageType[SendMessage]
      sendMessage.message mustBe a [Pong]
      sendMessage.message.messageType mustBe Pong.messageType
      sendMessage.message match {
        case pong: Pong =>
          pong.node.capabilities mustBe nodeState.capabilities
          pong.token mustBe token
        case _ => fail("Wrong message type")
      }
    }
    "process a Pong message" in new ListeningDiscoveryManager {
      val actor: ActorRef[DiscoveryRequest] = createActor

      val node = getNode(this)

      actor ! FetchNeighbors(node)
      val ping = discoveryListener.expectMessageType[SendMessage].message.asInstanceOf[Ping]
      val token = calculateMessageKey(encoder, ping)

      val expiration = ping.timestamp
      val pong = Pong(node, token, expiration)
      val probe = UntypedTestProbe(randomAlphabetic(6))(untypedSystem)
      untypedSystem.eventStream.subscribe(probe.ref, classOf[CompatibleNodeFound])
      actor ! DiscoveryResponseWrapper(DiscoveryListener.MessageReceived(pong, discoveryAddress))
      probe.expectMsg(CompatibleNodeFound(node))
      val sendMessage = discoveryListener.expectMessageType[SendMessage]
      sendMessage.message mustBe a [Seek]
      sendMessage.message.messageType mustBe Seek.messageType
      sendMessage.message match {
        case seek: Seek =>
          seek.capabilities mustBe nodeState.capabilities
        case _ => fail("Wrong message type")
      }
    }
    "process a Seek message" in new ListeningDiscoveryManager {
      val actor = createActor

      val ping = pingActor(actor, this)
      discoveryListener.expectMessageType[SendMessage].message.asInstanceOf[Pong]

      val node = Node(nodeState.nodeId,discoveryAddress, serverAddress, Capabilities(1))
      val expiration = mockClock.instant().getEpochSecond + 1
      val seek = Seek(Capabilities(1),10,expiration, ByteString())
      val token = crypto.kec256(encoder.encode(seek))

      actor ! DiscoveryResponseWrapper(DiscoveryListener.MessageReceived(seek, discoveryAddress))

      val sendMessage = discoveryListener.expectMessageType[SendMessage]
      sendMessage.message mustBe a [Neighbors]
      sendMessage.message.messageType mustBe Neighbors.messageType
      sendMessage.message match {
        case neighbors: Neighbors =>
          neighbors.capabilities mustBe Capabilities(1)
          neighbors.neighbors mustBe Seq(node)
        case _ => fail("Wrong message type")
      }
    }
//    "process a Neighbors message" in new ListeningDiscoveryManager {
//      def createNode(id: String, discoveryPort: Int, serverPort: Int, capabilities: Capabilities) =
//        Node(ByteString(id),
//          new InetSocketAddress(localhost, discoveryPort),
//          new InetSocketAddress(localhost, serverPort),
//          capabilities)
//
//      val actor = createActor
//      val node = Node(nodeState.nodeId, discoveryAddress, serverAddress, nodeState.capabilities)
//      val nodeA = createNode("1", 9000, 9001, nodeState.capabilities)
//      val nodeB = createNode("2", 9003, 9002, nodeState.capabilities)
//      val nodeC = createNode("3", 9005, 9004, nodeState.capabilities)
//      val expiration = mockClock.instant().getEpochSecond + 2
//      val token = ByteString("token")
//      actor.underlyingActor.soughtNodes += ((token -> Sought(node, mockClock.instant())))
//      val neighbors = Neighbors(Capabilities(1), token, 10, Seq(nodeA, nodeB, nodeC), expiration)
//      mockClock.tick
//      actor ! DiscoveryListener.MessageReceived(neighbors, discoveryAddress)
//
//      val pingA = listener.expectMsgType[DiscoveryListener.SendMessage]
//      val pingB = listener.expectMsgType[DiscoveryListener.SendMessage]
//
//      actor.underlyingActor.pingedNodes.values.toSet mustBe Set(Pinged(nodeA, mockClock.instant), Pinged(nodeB, mockClock.instant))
//      pingA.message mustBe a [Ping]
//      pingB.message mustBe a [Ping]
//      pingA.to mustBe nodeA.discoveryAddress
//      pingB.to mustBe nodeB.discoveryAddress
//
//      (pingA.message, pingB.message) match {
//        case (pa: Ping, pb: Ping) =>
//          pa.messageType mustBe Ping.messageType
//          pb.messageType mustBe Ping.messageType
//        case _ => fail("Wrong message type")
//      }
//    }
//    "discover the peers of a connected node" in {
//      pending
//    }
//    "stop accepting new peers when the nodes limit is reached" in {
//      pending
//    }
//    "scan pinged nodes and already discovered nodes" in {
//      pending
//    }
//    "prevent multiple connections from the same IP when configured" in {
//      pending
//    }
//    "not process pong messages in absence of a ping" in new ListeningDiscoveryManager {
//      val actor = createActor
//      val node = Node(nodeState.nodeId,discoveryAddress, serverAddress, nodeState.capabilities)
//      val expiration = mockClock.instant().getEpochSecond + 1
//      val pong = Pong(node,ByteString("token"),expiration)
//      val probe = TestProbe()
//      system.eventStream.subscribe(probe.ref, classOf[CompatibleNodeFound])
//      actor ! DiscoveryListener.MessageReceived(pong, discoveryAddress)
//      probe.expectNoMessage()
//    }
//    "not process neighbors messages in absence of a seek" in {
//      pending
//    }
  }

  override protected def afterAll(): Unit = {
    typedSystem.terminate()
    untypedSystem.terminate()
  }
}<|MERGE_RESOLUTION|>--- conflicted
+++ resolved
@@ -53,13 +53,8 @@
       scanInterval = 11.minutes,
       messageExpiration = 100.minute,
       maxSeekResults = 10,
-<<<<<<< HEAD
       multipleConnectionsPerAddress = true,
       blacklistDefaultDuration = 30 seconds)
-=======
-      multipleConnectionsPerAddress = true)
-
->>>>>>> 20751c9b
     val nodeState =
       NodeStatus.NodeState(
         ByteString(0),
