package io.iohk.cef.ledger

import java.time.Instant

import akka.util.ByteString
import io.iohk.cef.ledger.identity._
import org.scalatest.{FlatSpec, MustMatchers}

class BlockSpec extends FlatSpec with MustMatchers {

  behavior of "Block"

  it should "apply itself to an state" in {
    val txs = List (Claim("one", ByteString("one")),
      Link("one", ByteString("two")),
      Unlink("one", ByteString("two")),
      Unlink("one", ByteString("one")))
    val header = IdentityBlockHeader(ByteString("hash"), Instant.now)
    val block = Block(header, txs)
<<<<<<< HEAD
    val state = new LedgerState[String, Set[ByteString]](Map())
    val newState = block(state)
    newState mustBe Right(LedgerState[String, Set[ByteString]](Map()))
=======
    val state = new IdentityLedgerStateImpl(Map())
    val newState = block(state)
    newState mustBe Right(IdentityLedgerStateImpl(Map()))
>>>>>>> 2b5a40bc
    val badTxs = List (Claim("one", ByteString("one")),
      Link("two", ByteString("two")),
      Unlink("one", ByteString("two")),
      Unlink("one", ByteString("one")))
<<<<<<< HEAD
    val newBlock = block.copy[LedgerState[String, Set[ByteString]], String, IdentityBlockHeader, IdentityTransaction](transactions = badTxs)
=======
    val newBlock = block.copy(transactions = badTxs)
>>>>>>> 2b5a40bc
    newBlock(state) mustBe Left(IdentityNotClaimedError("two"))
  }

  it should "calculate keys correctly" in {
    val txs = List (Claim("one", ByteString("one")),
      Link("two", ByteString("two")),
      Unlink("three", ByteString("two")),
      Unlink("three", ByteString("one")))
    val header = IdentityBlockHeader(ByteString("hash"), Instant.now)
<<<<<<< HEAD
    val block = Block[LedgerState[String, Set[ByteString]], String, IdentityBlockHeader, IdentityTransaction](header, txs)
=======
    val block = Block(header, txs)
>>>>>>> 2b5a40bc
    block.keys mustBe Set("one", "two", "three")
  }
}<|MERGE_RESOLUTION|>--- conflicted
+++ resolved
@@ -17,24 +17,14 @@
       Unlink("one", ByteString("one")))
     val header = IdentityBlockHeader(ByteString("hash"), Instant.now)
     val block = Block(header, txs)
-<<<<<<< HEAD
     val state = new LedgerState[String, Set[ByteString]](Map())
     val newState = block(state)
     newState mustBe Right(LedgerState[String, Set[ByteString]](Map()))
-=======
-    val state = new IdentityLedgerStateImpl(Map())
-    val newState = block(state)
-    newState mustBe Right(IdentityLedgerStateImpl(Map()))
->>>>>>> 2b5a40bc
     val badTxs = List (Claim("one", ByteString("one")),
       Link("two", ByteString("two")),
       Unlink("one", ByteString("two")),
       Unlink("one", ByteString("one")))
-<<<<<<< HEAD
-    val newBlock = block.copy[LedgerState[String, Set[ByteString]], String, IdentityBlockHeader, IdentityTransaction](transactions = badTxs)
-=======
     val newBlock = block.copy(transactions = badTxs)
->>>>>>> 2b5a40bc
     newBlock(state) mustBe Left(IdentityNotClaimedError("two"))
   }
 
@@ -44,11 +34,7 @@
       Unlink("three", ByteString("two")),
       Unlink("three", ByteString("one")))
     val header = IdentityBlockHeader(ByteString("hash"), Instant.now)
-<<<<<<< HEAD
-    val block = Block[LedgerState[String, Set[ByteString]], String, IdentityBlockHeader, IdentityTransaction](header, txs)
-=======
     val block = Block(header, txs)
->>>>>>> 2b5a40bc
     block.keys mustBe Set("one", "two", "three")
   }
 }