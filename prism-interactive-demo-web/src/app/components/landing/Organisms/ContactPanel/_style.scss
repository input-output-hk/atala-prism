--- conflicted
+++ resolved
@@ -137,16 +137,12 @@
   }
 }
 
-<<<<<<< HEAD
-@media only screen and (max-width: 500px) {
-=======
 @media only screen and (max-width: 650px) {
->>>>>>> 65e7b114
   .ContactPanel {
     padding: 8em 2em 0 2em;
-     .ContactPanelForm .contactInformation button {
-       margin: 1em auto;
-     }
+    .ContactPanelForm .contactInformation button {
+      margin: 1em auto;
+    }
   }
   .contactInformation .ant-form .itemFormInfo {
     width: 100%;
