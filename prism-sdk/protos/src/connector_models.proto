syntax = "proto3";

option java_multiple_files = true;
option java_package = "io.iohk.atala.prism.protos";

import "console_models.proto";
import "credential_models.proto";
import "google/protobuf/timestamp.proto";

package io.iohk.atala.prism.protos;

// @exclude
// GENERAL

// Just an elliptic curve (EC) public key represented with big integers as strings.
//
// TODO: merge with the node PublicKey
message ConnectorPublicKey {
    string x = 1;
    string y = 2;
}
// Public key ECPoint (uncompressed form).
message EncodedPublicKey {
    bytes publicKey = 1; // The bytes representing the ECPoint encoded without compression.
}


// @exclude
// CONNECTIONS

// A connection between two parties authorizing the use of the connector as a messaging channel.
message Connection {
    // The connection token used to initialize the connection with the wallet.
    string connectionToken = 1;

    // The connector-generated connection ID.
    string connectionId = 2;
}

// Information about the connection; both sides see the same connectionId and creation time, but each sees different participant info.
message ConnectionInfo {
    reserved 2; // Removed created_deprecated field
    reserved "created_deprecated";
    reserved 3; // Removed participantInfo field
    reserved "participantInfo";

    string connectionId = 1; // The connection identifier.
<<<<<<< HEAD
    int64 created_deprecated = 2 [deprecated = true]; // Moment of instantiation in milliseconds since the Unix Epoch.
=======
>>>>>>> 6db739dc
    string token = 4; // The token used to generate the connection.
    string participantName = 5; // Participant's name.
    bytes participantLogo = 6; // Participant's logo.
    string participantDID = 7; // Participant's DID.
    google.protobuf.Timestamp created = 8; // Timestamp of instantiation.
    reserved 3; // Removed participantInfo field
    reserved "participantInfo";
}

// Communication key for connection participant.
//
// TODO: Remove this when unpublished DIDs are integrated on the apps.
message ConnectionKey {
  // Key identifier; it can be empty if the participant uses only one key.
  string keyId = 1;

  // The actual public key.
  EncodedPublicKey key = 2;
}


// @exclude
// MESSAGES

// Message received via a connection.
message ReceivedMessage {
    reserved 2; // Removed received_deprecated field
    reserved "received_deprecated";

    string id = 1; // The unique ID for this message.
    string connectionId = 3; // Connection where the message has been received.
    bytes message = 4; // Raw message, which needs to be parsed to get something meaningful. AtalaMessage is the common choice.
    google.protobuf.Timestamp received = 5; // The timestamp when the connector received the message.
}

message ContactConnection {
    string connectionId = 1;
    string connectionToken = 2;
    ContactConnectionStatus connectionStatus = 3;
}

message MessageToSendByConnectionToken {
    string connectionToken = 1; // The connection token used to accept the connection.
    AtalaMessage message = 2; // Raw message.
    // Optional id of a message. Must be valid UUID if provided. Random id will be generated
    // if not provided. Error will be returned when message with the same id already exists.
    string id = 3;
}<|MERGE_RESOLUTION|>--- conflicted
+++ resolved
@@ -45,17 +45,11 @@
     reserved "participantInfo";
 
     string connectionId = 1; // The connection identifier.
-<<<<<<< HEAD
-    int64 created_deprecated = 2 [deprecated = true]; // Moment of instantiation in milliseconds since the Unix Epoch.
-=======
->>>>>>> 6db739dc
     string token = 4; // The token used to generate the connection.
     string participantName = 5; // Participant's name.
     bytes participantLogo = 6; // Participant's logo.
     string participantDID = 7; // Participant's DID.
     google.protobuf.Timestamp created = 8; // Timestamp of instantiation.
-    reserved 3; // Removed participantInfo field
-    reserved "participantInfo";
 }
 
 // Communication key for connection participant.
